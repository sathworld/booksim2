--- conflicted
+++ resolved
@@ -271,13 +271,7 @@
 
   AddStrField("stats_out", "");
 
-<<<<<<< HEAD
-  _int_map["flow_out"] = 0;
-  AddStrField("sent_packets_out", "");
-  AddStrField("active_packets_out", "");
-=======
   AddStrField("injected_flits_out", "");
->>>>>>> 7f6cca90
   AddStrField("received_flits_out", "");
   AddStrField("stored_flits_out", "");
   AddStrField("sent_flits_out", "");
