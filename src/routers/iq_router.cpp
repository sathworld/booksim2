--- conflicted
+++ resolved
@@ -345,12 +345,8 @@
     if(!cur_buf->AddFlit(vc, f)) {
       Error( "VC buffer overflow" );
     }
-<<<<<<< HEAD
     ++_stored_flits[f->cl];
-=======
-    ++_stored_flits;
-    if(f->head) ++_active_packets;
->>>>>>> 79fc6aca
+    if(f->head) ++_active_packets[f->cl];
     _bufferMonitor->write(input, f) ;
 
     if(cur_buf->GetState(vc) == VC::idle) {
@@ -909,12 +905,8 @@
       }
       
       cur_buf->RemoveFlit(vc);
-<<<<<<< HEAD
       --_stored_flits[f->cl];
-=======
-      --_stored_flits;
-      if(f->tail) --_active_packets;
->>>>>>> 79fc6aca
+      if(f->tail) --_active_packets[f->cl];
       _bufferMonitor->read(input, f) ;
       
       f->hops++;
@@ -1631,12 +1623,8 @@
       }
 
       cur_buf->RemoveFlit(vc);
-<<<<<<< HEAD
       --_stored_flits[f->cl];
-=======
-      --_stored_flits;
-      if(f->tail) --_active_packets;
->>>>>>> 79fc6aca
+      if(f->tail) --_active_packets[f->cl];
       _bufferMonitor->read(input, f) ;
 
       f->hops++;
