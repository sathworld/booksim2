--- conflicted
+++ resolved
@@ -165,18 +165,13 @@
   _bufferMonitor = new BufferMonitor(inputs, classes);
   _switchMonitor = new SwitchMonitor(inputs, outputs, classes);
 
-<<<<<<< HEAD
+#ifdef TRACK_FLOWS
   for(int c = 0; c < _classes; ++c) {
     _stored_flits[c].resize(_inputs, 0);
     _active_packets[c].resize(_inputs, 0);
   }
-=======
-#ifdef TRACK_FLOWS
-  _stored_flits.resize(_inputs, 0);
-  _active_packets.resize(_inputs, 0);
 #endif
 
->>>>>>> 0a71bf6f
 }
 
 IQRouter::~IQRouter( )
@@ -290,15 +285,11 @@
   for(int input = 0; input < _inputs; ++input) { 
     Flit * const f = _input_channels[input]->Receive();
     if(f) {
-<<<<<<< HEAD
+
+#ifdef TRACK_FLOWS
       ++_received_flits[f->cl][input];
-=======
-
-#ifdef TRACK_FLOWS
-      ++_received_flits[input];
 #endif
 
->>>>>>> 0a71bf6f
       if(f->watch) {
 	*gWatchOut << GetSimTime() << " | " << FullName() << " | "
 		   << "Received flit " << f->id
@@ -363,17 +354,12 @@
       *gWatchOut << ")." << endl;
     }
     cur_buf->AddFlit(vc, f);
-<<<<<<< HEAD
+
+#ifdef TRACK_FLOWS
     ++_stored_flits[f->cl][input];
     if(f->head) ++_active_packets[f->cl][input];
-=======
-
-#ifdef TRACK_FLOWS
-    ++_stored_flits[input];
-    if(f->head) ++_active_packets[input];
 #endif
 
->>>>>>> 0a71bf6f
     _bufferMonitor->write(input, f) ;
 
     if(cur_buf->GetState(vc) == VC::idle) {
@@ -939,17 +925,12 @@
       }
       
       cur_buf->RemoveFlit(vc);
-<<<<<<< HEAD
+
+#ifdef TRACK_FLOWS
       --_stored_flits[f->cl][input];
       if(f->tail) --_active_packets[f->cl][input];
-=======
-
-#ifdef TRACK_FLOWS
-      --_stored_flits[input];
-      if(f->tail) --_active_packets[input];
 #endif
 
->>>>>>> 0a71bf6f
       _bufferMonitor->read(input, f) ;
       
       f->hops++;
@@ -1664,17 +1645,12 @@
       }
 
       cur_buf->RemoveFlit(vc);
-<<<<<<< HEAD
+
+#ifdef TRACK_FLOWS
       --_stored_flits[f->cl][input];
       if(f->tail) --_active_packets[f->cl][input];
-=======
-
-#ifdef TRACK_FLOWS
-      --_stored_flits[input];
-      if(f->tail) --_active_packets[input];
 #endif
 
->>>>>>> 0a71bf6f
       _bufferMonitor->read(input, f) ;
 
       f->hops++;
@@ -1865,15 +1841,11 @@
       Flit * const f = _output_buffer[output].front( );
       assert(f);
       _output_buffer[output].pop( );
-<<<<<<< HEAD
+
+#ifdef TRACK_FLOWS
       ++_sent_flits[f->cl][output];
-=======
-
-#ifdef TRACK_FLOWS
-      ++_sent_flits[output];
 #endif
 
->>>>>>> 0a71bf6f
       if(f->watch)
 	*gWatchOut << GetSimTime() << " | " << FullName() << " | "
 		    << "Sending flit " << f->id
