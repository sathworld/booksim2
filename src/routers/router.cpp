// $Id$

/*
Copyright (c) 2007-2010, Trustees of The Leland Stanford Junior University
All rights reserved.

Redistribution and use in source and binary forms, with or without modification,
are permitted provided that the following conditions are met:

Redistributions of source code must retain the above copyright notice, this list
of conditions and the following disclaimer.
Redistributions in binary form must reproduce the above copyright notice, this 
list of conditions and the following disclaimer in the documentation and/or 
other materials provided with the distribution.
Neither the name of the Stanford University nor the names of its contributors 
may be used to endorse or promote products derived from this software without 
specific prior written permission.

THIS SOFTWARE IS PROVIDED BY THE COPYRIGHT HOLDERS AND CONTRIBUTORS "AS IS" AND 
ANY EXPRESS OR IMPLIED WARRANTIES, INCLUDING, BUT NOT LIMITED TO, THE IMPLIED 
WARRANTIES OF MERCHANTABILITY AND FITNESS FOR A PARTICULAR PURPOSE ARE 
DISCLAIMED. IN NO EVENT SHALL THE COPYRIGHT OWNER OR CONTRIBUTORS BE LIABLE FOR 
ANY DIRECT, INDIRECT, INCIDENTAL, SPECIAL, EXEMPLARY, OR CONSEQUENTIAL DAMAGES 
(INCLUDING, BUT NOT LIMITED TO, PROCUREMENT OF SUBSTITUTE GOODS OR SERVICES; 
LOSS OF USE, DATA, OR PROFITS; OR BUSINESS INTERRUPTION) HOWEVER CAUSED AND ON 
ANY THEORY OF LIABILITY, WHETHER IN CONTRACT, STRICT LIABILITY, OR TORT 
(INCLUDING NEGLIGENCE OR OTHERWISE) ARISING IN ANY WAY OUT OF THE USE OF THIS 
SOFTWARE, EVEN IF ADVISED OF THE POSSIBILITY OF SUCH DAMAGE.
*/

/*router.cpp
 *
 *The base class of either iq router or event router
 *contains a list of channels and other router configuration variables
 *
 *The older version of the simulator uses an array of flits and credit to 
 *simulate the channels. Newer version ueses flitchannel and credit channel
 *which can better model channel delay
 *
 *The older version of the simulator also uses vc_router and chaos router
 *which are replaced by iq rotuer and event router in the present form
 */

#include "booksim.hpp"
#include <iostream>
#include <cassert>
#include "router.hpp"

//////////////////Sub router types//////////////////////
#include "iq_router.hpp"
#include "event_router.hpp"
#include "chaos_router.hpp"
///////////////////////////////////////////////////////

Router::Router( const Configuration& config,
		Module *parent, const string & name, int id,
		int inputs, int outputs ) :
TimedModule( parent, name ), _id( id ), _inputs( inputs ), _outputs( outputs ),
<<<<<<< HEAD
   _partial_internal_cycles(0.0)
=======
   _partial_internal_cycles(0.0), _received_flits(0), _stored_flits(0), _sent_flits(0)
>>>>>>> 7fb50c8c
{
  _crossbar_delay   = ( config.GetInt( "st_prepare_delay" ) + 
			config.GetInt( "st_final_delay" ) );
  _credit_delay     = config.GetInt( "credit_delay" );
  _input_speedup    = config.GetInt( "input_speedup" );
  _output_speedup   = config.GetInt( "output_speedup" );
  _internal_speedup = config.GetFloat( "internal_speedup" );
  _classes          = config.GetInt( "classes" );

  _received_flits.resize(_classes);
  _sent_flits.resize(_classes);
}

void Router::AddInputChannel( FlitChannel *channel, CreditChannel *backchannel )
{
  _input_channels.push_back( channel );
  _input_credits.push_back( backchannel );
  channel->SetSink( this, _input_channels.size() - 1 ) ;
}

void Router::AddOutputChannel( FlitChannel *channel, CreditChannel *backchannel )
{
  _output_channels.push_back( channel );
  _output_credits.push_back( backchannel );
  _channel_faults.push_back( false );
  channel->SetSource( this, _output_channels.size() - 1 ) ;
}

void Router::Evaluate( )
{
  _partial_internal_cycles += _internal_speedup;
  while( _partial_internal_cycles >= 1.0 ) {
    _InternalStep( );
    _partial_internal_cycles -= 1.0;
  }
}

void Router::OutChannelFault( int c, bool fault )
{
  assert( ( c >= 0 ) && ( (size_t)c < _channel_faults.size( ) ) );

  _channel_faults[c] = fault;
}

bool Router::IsFaultyOutput( int c ) const
{
  assert( ( c >= 0 ) && ( (size_t)c < _channel_faults.size( ) ) );

  return _channel_faults[c];
}

/*Router constructor*/
Router *Router::NewRouter( const Configuration& config,
			   Module *parent, const string & name, int id,
			   int inputs, int outputs )
{
  const string type = config.GetStr( "router" );
  Router *r = NULL;
  if ( type == "iq" ) {
    r = new IQRouter( config, parent, name, id, inputs, outputs );
  } else if ( type == "event" ) {
    r = new EventRouter( config, parent, name, id, inputs, outputs );
  } else if ( type == "chaos" ) {
    r = new ChaosRouter( config, parent, name, id, inputs, outputs );
  } else {
    cerr << "Unknown router type: " << type << endl;
  }
  /*For additional router, add another else if statement*/
  /*Original booksim specifies the router using "flow_control"
   *we now simply call these types. 
   */

  return r;
}




<|MERGE_RESOLUTION|>--- conflicted
+++ resolved
@@ -56,11 +56,7 @@
 		Module *parent, const string & name, int id,
 		int inputs, int outputs ) :
 TimedModule( parent, name ), _id( id ), _inputs( inputs ), _outputs( outputs ),
-<<<<<<< HEAD
    _partial_internal_cycles(0.0)
-=======
-   _partial_internal_cycles(0.0), _received_flits(0), _stored_flits(0), _sent_flits(0)
->>>>>>> 7fb50c8c
 {
   _crossbar_delay   = ( config.GetInt( "st_prepare_delay" ) + 
 			config.GetInt( "st_final_delay" ) );
@@ -71,6 +67,7 @@
   _classes          = config.GetInt( "classes" );
 
   _received_flits.resize(_classes);
+  _stored_flits.resize(_classes);
   _sent_flits.resize(_classes);
 }
 
