--- conflicted
+++ resolved
@@ -83,10 +83,10 @@
 #endif
 
 #ifdef TRACK_STALLS
-  int _buffer_busy_stalls;
-  int _buffer_conflict_stalls;
-  int _buffer_full_stalls;
-  int _crossbar_conflict_stalls;
+  vector<int> _buffer_busy_stalls;
+  vector<int> _buffer_conflict_stalls;
+  vector<int> _buffer_full_stalls;
+  vector<int> _crossbar_conflict_stalls;
 #endif
 
   virtual void _InternalStep() = 0;
@@ -144,37 +144,37 @@
     return _active_packets[c];
   }
 
-<<<<<<< HEAD
-  inline void ResetStats(int c) {
+  inline void ResetFlowStats(int c) {
+    assert((c >= 0) && (c < _classes));
     _received_flits[c].assign(_received_flits[c].size(), 0);
     _sent_flits[c].assign(_sent_flits[c].size(), 0);
-=======
-  inline void ResetFlowStats() {
-    _received_flits.assign(_received_flits.size(), 0);
-    _sent_flits.assign(_sent_flits.size(), 0);
->>>>>>> 709d4341
   }
 #endif
 
 #ifdef TRACK_STALLS
-  inline int GetBufferBusyStalls() const {
-    return _buffer_busy_stalls;
+  inline int GetBufferBusyStalls(int c) const {
+    assert((c >= 0) && (c < _classes));
+    return _buffer_busy_stalls[c];
   }
-  inline int GetBufferConflictStalls() const {
-    return _buffer_conflict_stalls;
+  inline int GetBufferConflictStalls(int c) const {
+    assert((c >= 0) && (c < _classes));
+    return _buffer_conflict_stalls[c];
   }
-  inline int GetBufferFullStalls() const {
-    return _buffer_full_stalls;
+  inline int GetBufferFullStalls(int c) const {
+    assert((c >= 0) && (c < _classes));
+    return _buffer_full_stalls[c];
   }
-  inline int GetCrossbarConflictStalls() const {
-    return _crossbar_conflict_stalls;
+  inline int GetCrossbarConflictStalls(int c) const {
+    assert((c >= 0) && (c < _classes));
+    return _crossbar_conflict_stalls[c];
   }
 
-  inline void ResetStallStats() {
-    _buffer_busy_stalls = 0;
-    _buffer_conflict_stalls = 0;
-    _buffer_full_stalls = 0;
-    _crossbar_conflict_stalls = 0;
+  inline void ResetStallStats(int c) {
+    assert((c >= 0) && (c < _classes));
+    _buffer_busy_stalls[c] = 0;
+    _buffer_conflict_stalls[c] = 0;
+    _buffer_full_stalls[c] = 0;
+    _crossbar_conflict_stalls[c] = 0;
   }
 #endif
 
