--- conflicted
+++ resolved
@@ -68,11 +68,11 @@
   vector<CreditChannel *> _output_credits;
   vector<bool>            _channel_faults;
 
-  vector<int> _received_flits;
-  vector<int> _stored_flits;
-  vector<int> _sent_flits;
+  vector<vector<int> > _received_flits;
+  vector<vector<int> > _stored_flits;
+  vector<vector<int> > _sent_flits;
 
-  vector<int> _active_packets;
+  vector<vector<int> > _active_packets;
 
   virtual void _InternalStep() = 0;
 
@@ -110,46 +110,27 @@
   virtual int GetCredit(int out, int vc_begin, int vc_end ) const = 0;
   virtual int GetBuffer(int i = -1) const = 0;
 
-<<<<<<< HEAD
-  inline int GetReceivedFlits(int c) {
+  inline vector<int> const & GetReceivedFlits(int c) const {
     assert((c >= 0) && (c < _classes));
-    int const r = _received_flits[c];
-    _received_flits[c] = 0;
-    return r;
+    return _received_flits[c];
   }
-  inline int GetStoredFlits(int c) const {
+  inline vector<int> const & GetStoredFlits(int c) const {
     assert((c >= 0) && (c < _classes));
     return _stored_flits[c];
   }
-  inline int GetSentFlits(int c) {
+  inline vector<int> const & GetSentFlits(int c) const {
     assert((c >= 0) && (c < _classes));
-    int const s = _sent_flits[c];
-    _sent_flits[c] = 0;
-    return s;
+    return _sent_flits[c];
   }
   
-  inline int GetActivePackets(int c) const {
+  inline vector<int> const & GetActivePackets(int c) const {
     assert((c >= 0) && (c < _classes));
     return _active_packets[c];
-=======
-  inline vector<int> const & GetReceivedFlits() const {
-    return _received_flits;
-  }
-  inline vector<int> const & GetStoredFlits() const {
-    return _stored_flits;
-  }
-  inline vector<int> const & GetSentFlits() const {
-    return _sent_flits;
-  }
-  
-  inline vector<int> const & GetActivePackets() const {
-    return _active_packets;
->>>>>>> 599851b0
   }
 
-  inline void ResetStats() {
-    _received_flits.assign(_received_flits.size(), 0);
-    _sent_flits.assign(_sent_flits.size(), 0);
+  inline void ResetStats(int c) {
+    _received_flits[c].assign(_received_flits[c].size(), 0);
+    _sent_flits[c].assign(_sent_flits[c].size(), 0);
   }
 
   inline int NumOutputs() const {return _outputs;}
