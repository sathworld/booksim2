// $Id$

/*
Copyright (c) 2007-2010, Trustees of The Leland Stanford Junior University
All rights reserved.

Redistribution and use in source and binary forms, with or without modification,
are permitted provided that the following conditions are met:

Redistributions of source code must retain the above copyright notice, this list
of conditions and the following disclaimer.
Redistributions in binary form must reproduce the above copyright notice, this 
list of conditions and the following disclaimer in the documentation and/or 
other materials provided with the distribution.
Neither the name of the Stanford University nor the names of its contributors 
may be used to endorse or promote products derived from this software without 
specific prior written permission.

THIS SOFTWARE IS PROVIDED BY THE COPYRIGHT HOLDERS AND CONTRIBUTORS "AS IS" AND 
ANY EXPRESS OR IMPLIED WARRANTIES, INCLUDING, BUT NOT LIMITED TO, THE IMPLIED 
WARRANTIES OF MERCHANTABILITY AND FITNESS FOR A PARTICULAR PURPOSE ARE 
DISCLAIMED. IN NO EVENT SHALL THE COPYRIGHT OWNER OR CONTRIBUTORS BE LIABLE FOR 
ANY DIRECT, INDIRECT, INCIDENTAL, SPECIAL, EXEMPLARY, OR CONSEQUENTIAL DAMAGES 
(INCLUDING, BUT NOT LIMITED TO, PROCUREMENT OF SUBSTITUTE GOODS OR SERVICES; 
LOSS OF USE, DATA, OR PROFITS; OR BUSINESS INTERRUPTION) HOWEVER CAUSED AND ON 
ANY THEORY OF LIABILITY, WHETHER IN CONTRACT, STRICT LIABILITY, OR TORT 
(INCLUDING NEGLIGENCE OR OTHERWISE) ARISING IN ANY WAY OUT OF THE USE OF THIS 
SOFTWARE, EVEN IF ADVISED OF THE POSSIBILITY OF SUCH DAMAGE.
*/

/*routefunc.cpp
 *
 *This is where most of the routing functions reside. Some of the topologies
 *has their own "register routing functions" which must be called to access
 *those routing functions. 
 *
 *After writing a routing function, don't forget to register it. The reg 
 *format is rfname_topologyname. 
 *
 */

#include <cstdlib>
#include <cassert>

#include "booksim.hpp"
#include "routefunc.hpp"
#include "kncube.hpp"
#include "random_utils.hpp"
#include "misc_utils.hpp"
#include "fattree.hpp"
#include "tree4.hpp"
#include "qtree.hpp"
#include "cmesh.hpp"



map<string, tRoutingFunction> gRoutingFunctionMap;

/* Global information used by routing functions */

int gNumVCs;
int gNumClasses;

vector<int> gBeginVCs;
vector<int> gEndVCs;

// ----------------------------------------------------------------------
//
//   Crossbar Network 
//
// ----------------------------------------------------------------------
void dest_tag_crossbar( const Router *r, 
			const Flit *f, 
			int in_channel, 
			OutputSet *outputs, 
			bool inject ) {
  
  outputs->Clear() ;

  // Output port determined by those bits of destination above 
  //  concentration bits
  int out_port = inject ? 0 : ( f->dest >> log_two( gC ) ) ;

  int vcBegin = gBeginVCs[f->cl];
  int vcEnd = gEndVCs[f->cl];
  assert(((f->vc >= vcBegin) && (f->vc <= vcEnd)) || (inject && (f->vc < 0)));

  outputs->AddRange( out_port, vcBegin, vcEnd );
}

// ============================================================
//  QTree: Nearest Common Ancestor
// ===
void qtree_nca( const Router *r, const Flit *f,
		int in_channel, OutputSet* outputs, bool inject)
{
  int vcBegin = gBeginVCs[f->cl];
  int vcEnd = gEndVCs[f->cl];
  assert(((f->vc >= vcBegin) && (f->vc <= vcEnd)) || (inject && (f->vc < 0)));

  int out_port;

  if(inject) {

    out_port = 0;

  } else {

    int height = QTree::HeightFromID( r->GetID() );
    int pos    = QTree::PosFromID( r->GetID() );
    
    int dest   = f->dest;
    
    for (int i = height+1; i < gN; i++) 
      dest /= gK;
    if ( pos == dest / gK ) 
      // Route down to child
      out_port = dest % gK ; 
    else
      // Route up to parent
      out_port = gK;        

  }

  outputs->Clear( );

  outputs->AddRange( out_port, vcBegin, vcEnd );
}

// ============================================================
//  Tree4: Nearest Common Ancestor w/ Adaptive Routing Up
// ===
void tree4_anca( const Router *r, const Flit *f,
		 int in_channel, OutputSet* outputs, bool inject)
{
  int vcBegin = gBeginVCs[f->cl];
  int vcEnd = gEndVCs[f->cl];
  assert(((f->vc >= vcBegin) && (f->vc <= vcEnd)) || (inject && (f->vc < 0)));

  int range = 1;
  
  int out_port;

  if(inject) {

    out_port = 0;

  } else {

    int dest = f->dest;
    
    const int NPOS = 16;
    
    int rH = r->GetID( ) / NPOS;
    int rP = r->GetID( ) % NPOS;
    
    if ( rH == 0 ) {
      dest /= 16;
      out_port = 2 * dest + RandomInt(1);
    } else if ( rH == 1 ) {
      dest /= 4;
      if ( dest / 4 == rP / 2 )
	out_port = dest % 4;
      else {
	out_port = gK;
	range = gK;
      }
    } else {
      if ( dest/4 == rP )
	out_port = dest % 4;
      else {
	out_port = gK;
	range = 2;
      }
    }
    
    //  cout << "Router("<<rH<<","<<rP<<"): id= " << f->id << " dest= " << f->dest << " out_port = "
    //       << out_port << endl;

  }

  outputs->Clear( );

  for (int i = 0; i < range; ++i) 
    outputs->AddRange(out_port + i, gBeginVCs[f->cl], gEndVCs[f->cl]);
}

// ============================================================
//  Tree4: Nearest Common Ancestor w/ Random Routing Up
// ===
void tree4_nca( const Router *r, const Flit *f,
		int in_channel, OutputSet* outputs, bool inject)
{
  int vcBegin = gBeginVCs[f->cl];
  int vcEnd = gEndVCs[f->cl];
  assert(((f->vc >= vcBegin) && (f->vc <= vcEnd)) || (inject && (f->vc < 0)));

  int out_port;

  if(inject) {

    out_port = 0;

  } else {

    int dest = f->dest;
    
    const int NPOS = 16;
    
    int rH = r->GetID( ) / NPOS;
    int rP = r->GetID( ) % NPOS;
    
    if ( rH == 0 ) {
      dest /= 16;
      out_port = 2 * dest + RandomInt(1);
    } else if ( rH == 1 ) {
      dest /= 4;
      if ( dest / 4 == rP / 2 )
	out_port = dest % 4;
      else
	out_port = gK + RandomInt(gK-1);
    } else {
      if ( dest/4 == rP )
	out_port = dest % 4;
      else
	out_port = gK + RandomInt(1);
    }
    
    //  cout << "Router("<<rH<<","<<rP<<"): id= " << f->id << " dest= " << f->dest << " out_port = "
    //       << out_port << endl;

  }

  outputs->Clear( );

  outputs->AddRange( out_port, vcBegin, vcEnd );
}

// ============================================================
//  FATTREE: Nearest Common Ancestor w/ Random  Routing Up
// ===
void fattree_nca( const Router *r, const Flit *f,
               int in_channel, OutputSet* outputs, bool inject)
{
  int vcBegin = gBeginVCs[f->cl];
  int vcEnd = gEndVCs[f->cl];
  assert(((f->vc >= vcBegin) && (f->vc <= vcEnd)) || (inject && (f->vc < 0)));

  int out_port;

  if(inject) {

    out_port = 0;

  } else {
    
    int dest = f->dest;
    int router_id = r->GetID();
    int router_depth, router_port;

    int routers_so_far = 0, routers;
    for (int depth = gN - 1; depth >= 0; --depth) // We want to find out where the router is. At which level.
      {
	routers = powi(gK, depth);
	if (router_id - routers_so_far < routers) {
	  router_depth = depth;
	  router_port = router_id - routers_so_far;
	  break;
	}
	routers_so_far += routers;
      }
    
    int fatness_factor = powi(gK, gN - router_depth ); // This is the fatness factor for when going upwards.
    int destinations = powi(gK, gN); // According to the depth and port of the current router, we know which destinations are reachable by it by going down.
    int temp = powi(gK, router_depth); // (destinations / (powi(gK, router_depth) ) are the number of destinations below the current router.
    if ((destinations / (temp) ) * router_port <= dest && (destinations / (temp) ) * (router_port + 1) > dest)
      {
	out_port = (dest - (destinations / (temp) ) * router_port) / (fatness_factor / gK); // This is the direction to go. We multiply this by the fatness factor of that link.
	out_port *= fatness_factor / gK; // Because we are going downwards. Now we point to the first link that is going downwards, among all the same.
        if (router_depth != gN - 1 )
	  out_port += RandomInt(fatness_factor / gK - 1); // Choose at random from the possible choices.
        else
          out_port = dest % gK; // If we are going to a final destination, only one link to choose.
      }
    else // We need to go up. Choose one of the links at random.
      {
	out_port = fatness_factor /*upwards ports are the last indexed */ + RandomInt(fatness_factor - 1); // Chose one of the going upwards at random.
      }
    
    /*if (rH == 0) {
      out_port = dest / (gK*gK);
      }
      if (rH == 1) {
      if ( dest / (gK*gK)  == rP / gK )
      out_port = (dest/gK) % gK;
      else
      out_port = gK + RandomInt(gK-1);
      }
      if (rH == 2) {
      if ( dest / gK == rP )
      out_port = dest % gK;
      else
      out_port =  gK + RandomInt(gK-1);
      }*/
    //  cout << "Router("<<rH<<","<<rP<<"): id= " << f->id << " dest= " << f->dest << " out_port = "
    //       << out_port << endl;

  }
  
  outputs->Clear( );

  outputs->AddRange( out_port, vcBegin, vcEnd );
}

// ============================================================
//  FATTREE: Nearest Common Ancestor w/ Adaptive Routing Up
// ===
void fattree_anca( const Router *r, const Flit *f,
                int in_channel, OutputSet* outputs, bool inject)
{

  int vcBegin = gBeginVCs[f->cl];
  int vcEnd = gEndVCs[f->cl];
  assert(((f->vc >= vcBegin) && (f->vc <= vcEnd)) || (inject && (f->vc < 0)));

  int range = 1;

  int out_port;

  if(inject) {

    out_port = 0;

  } else {

    int dest     = f->dest;
    int router_id = r->GetID();
    int router_depth, router_port;
    
    int routers_so_far = 0, routers;
    for (int depth = gN - 1; depth >= 0; --depth) // We want to find out where the router is. At which level.
      {
	routers = powi(gK, depth);
	if (router_id - routers_so_far < routers) {
	  router_depth = depth;
	  router_port = router_id - routers_so_far;
	  break;
	}
	routers_so_far += routers;
      }
    
    int fatness_factor = powi(gK, gN - router_depth ); // This is the fatness factor for when going upwards.
    int destinations = powi(gK, gN); // According to the depth and port of the current router, we know which destinations are reachable by it by going down.
    int temp = powi(gK, router_depth);
    if ((destinations / (temp) ) * router_port <= dest && (destinations / (temp) ) * (router_port + 1) > dest) // (destinations / (powi(gK, router_depth) ) are the number of destinations below the current router.
      {
	out_port = (dest - (destinations / (temp)) * router_port) / (fatness_factor / gK); // This is the direction to go. We multiply this by the fatness factor of that link.
	out_port *= fatness_factor / gK; // Because we are going downwards. Now we point to the first link that is going downwards, among all the same.
        if (router_depth != gN - 1 )
	  {
	    range = fatness_factor / gK;
	  }
        else
	  {
	    out_port = dest % gK; // If we are going to a final destination, only one link to choose.
	    range = 1;
	  }
      }
    else // We need to go up. Choose one of the links at random.
      {
	range = fatness_factor;
	out_port = fatness_factor /*upwards ports are the last indexed */ ;
      }
    
    // r->GetCredit(tmp_out_port, vcBegin, vcEnd);
    
    /*if (rH == 0) {
      out_port = dest / (gK*gK);
    }
    if (rH == 1) {
      if ( dest / (gK*gK)  == rP / gK )
	out_port = (dest/gK) % gK;
      else {
	out_port = gK;
	range    = gK;
      }
      
    }
    if (rH == 2) {
      if ( dest / gK == rP )
	out_port = dest % gK;
      else {
	out_port = gK;
	range    = gK;
      }
    }*/

//  cout << "Router("<<rH<<","<<rP<<"): id= "
//       << f->id << " dest= " << f->dest << " out_port = "
//       << out_port << endl;

  }

  outputs->Clear( );

  if (range > 1) {
    /*for (int i = 0; i < range; ++i)
      outputs->AddRange( out_port + i, vcBegin, vcEnd );*/
    int random1 = RandomInt(range-1); // Chose two ports out of the possible at random, compare loads, choose one.
    int random2 = RandomInt(range-1);
    if (r->GetCredit(out_port + random1, vcBegin, vcEnd) > r->GetCredit(out_port + random2, vcBegin, vcEnd))
      outputs->AddRange( out_port + random2, vcBegin, vcEnd );
    else
      outputs->AddRange( out_port + random1, vcBegin, vcEnd );
  }
  else
    outputs->AddRange( out_port , vcBegin, vcEnd );
}




// ============================================================
//  Mesh - Random XY,YX Routing 
//         Traffic Class Virtual Channel assignment Enforced 
// ===

int dor_next_mesh( int cur, int dest, bool descending = false );

void xy_yx_mesh( const Router *r, const Flit *f, 
		 int in_channel, OutputSet *outputs, bool inject )
{
  int vcBegin = gBeginVCs[f->cl];
  int vcEnd = gEndVCs[f->cl];
  assert(((f->vc >= vcBegin) && (f->vc <= vcEnd)) || (inject && (f->vc < 0)));

  int out_port;

  if(inject) {

    out_port = 0;

  } else if(r->GetID() == f->dest) {

    // at destination router, we don't need to separate VCs by dim order
    out_port = 2*gN;

  } else {

    //each class must have at least 2 vcs assigned or else xy_yx will deadlock
    int const available_vcs = (vcEnd - vcBegin + 1) / 2;
    assert(available_vcs > 0);

    // Route order (XY or YX) determined when packet is injected
    //  into the network
    bool x_then_y = ((in_channel < 2*gN) ?
		     (f->vc < (vcBegin + available_vcs)) :
		     (RandomInt(1) > 0));

    if(x_then_y) {
      out_port = dor_next_mesh( r->GetID(), f->dest, false );
      vcEnd -= available_vcs;
    } else {
      out_port = dor_next_mesh( r->GetID(), f->dest, true );
      vcBegin += available_vcs;
    }

  }

  outputs->Clear();

  outputs->AddRange( out_port , vcBegin, vcEnd );
  
}

//
// End Balfour-Schultz
//=============================================================

//=============================================================

<<<<<<< HEAD



void singlerf( const Router *, const Flit *f, int, OutputSet *outputs, bool inject )
{
  int output = inject ? 0 : f->dest;

  int vcBegin = gBeginVCs[f->cl];
  int vcEnd = gEndVCs[f->cl];
  assert(((f->vc >= vcBegin) && (f->vc <= vcEnd)) || (inject && (f->vc < 0)));

  outputs->Clear( );

  outputs->AddRange( output, vcBegin, vcEnd);
}

//=============================================================

=======
>>>>>>> 0e546c3e
int dor_next_mesh( int cur, int dest, bool descending )
{
  if ( cur == dest ) {
    return 2*gN;  // Eject
  }

  int dim_left;

  if(descending) {
    for ( dim_left = ( gN - 1 ); dim_left > 0; --dim_left ) {
      if ( ( cur * gK / gNodes ) != ( dest * gK / gNodes ) ) { break; }
      cur = (cur * gK) % gNodes; dest = (dest * gK) % gNodes;
    }
    cur = (cur * gK) / gNodes;
    dest = (dest * gK) / gNodes;
  } else {
    for ( dim_left = 0; dim_left < ( gN - 1 ); ++dim_left ) {
      if ( ( cur % gK ) != ( dest % gK ) ) { break; }
      cur /= gK; dest /= gK;
    }
    cur %= gK;
    dest %= gK;
  }

  if ( cur < dest ) {
    return 2*dim_left;     // Right
  } else {
    return 2*dim_left + 1; // Left
  }
}

//=============================================================

void dor_next_torus( int cur, int dest, int in_port,
		     int *out_port, int *partition,
		     bool balance = false )
{
  int dim_left;
  int dir;
  int dist2;

  for ( dim_left = 0; dim_left < gN; ++dim_left ) {
    if ( ( cur % gK ) != ( dest % gK ) ) { break; }
    cur /= gK; dest /= gK;
  }
  
  if ( dim_left < gN ) {

    if ( (in_port/2) != dim_left ) {
      // Turning into a new dimension

      cur %= gK; dest %= gK;
      dist2 = gK - 2 * ( ( dest - cur + gK ) % gK );
      
      if ( ( dist2 > 0 ) || 
	   ( ( dist2 == 0 ) && ( RandomInt( 1 ) ) ) ) {
	*out_port = 2*dim_left;     // Right
	dir = 0;
      } else {
	*out_port = 2*dim_left + 1; // Left
	dir = 1;
      }

      if ( balance ) {
	// Cray's "Partition" allocation
	// Two datelines: one between k-1 and 0 which forces VC 1
	//                another between ((k-1)/2) and ((k-1)/2 + 1) which forces VC 0
	//                otherwise any VC can be used
	
	if ( ( ( dir == 0 ) && ( cur > dest ) ) ||
	     ( ( dir == 1 ) && ( cur < dest ) ) ) {
	  *partition = 1;
	} else if ( ( ( dir == 0 ) && ( cur <= (gK-1)/2 ) && ( dest >  (gK-1)/2 ) ) ||
	       ( ( dir == 1 ) && ( cur >  (gK-1)/2 ) && ( dest <= (gK-1)/2 ) ) ) {
	  *partition = 0;
	} else {
	  *partition = RandomInt( 1 ); // use either VC set
	}
      } else {
      // Deterministic, fixed dateline between nodes k-1 and 0
      
	if ( ( ( dir == 0 ) && ( cur > dest ) ) ||
	     ( ( dir == 1 ) && ( dest < cur ) ) ) {
	  *partition = 1;
	} else {
	  *partition = 0;
	}
      }
    } else {
      // Inverting the least significant bit keeps
      // the packet moving in the same direction
      *out_port = in_port ^ 0x1;
    }    

  } else {
    *out_port = 2*gN;  // Eject
  }
}

//=============================================================

void dim_order_mesh( const Router *r, const Flit *f, int in_channel, OutputSet *outputs, bool inject )
{
  int out_port = inject ? 0 : dor_next_mesh( r->GetID( ), f->dest );
  
  int vcBegin = gBeginVCs[f->cl];
  int vcEnd = gEndVCs[f->cl];
  assert(((f->vc >= vcBegin) && (f->vc <= vcEnd)) || (inject && (f->vc < 0)));

  if ( !inject && f->watch ) {
    *gWatchOut << GetSimTime() << " | " << r->FullName() << " | "
	       << "Adding VC range [" 
	       << vcBegin << "," 
	       << vcEnd << "]"
	       << " at output port " << out_port
	       << " for flit " << f->id
	       << " (input port " << in_channel
	       << ", destination " << f->dest << ")"
	       << "." << endl;
  }
  
  outputs->Clear();

  outputs->AddRange( out_port, vcBegin, vcEnd );
}

//=============================================================

void dim_order_ni_mesh( const Router *r, const Flit *f, int in_channel, OutputSet *outputs, bool inject )
{
  int out_port = inject ? 0 : dor_next_mesh( r->GetID( ), f->dest );
  
  int vcBegin = gBeginVCs[f->cl];
  int vcEnd = gEndVCs[f->cl];
  assert(((f->vc >= vcBegin) && (f->vc <= vcEnd)) || (inject && (f->vc < 0)));

  // at the destination router, we don't need to separate VCs by destination
  if(inject || (r->GetID() != f->dest)) {

    int const vcs_per_dest = (vcEnd - vcBegin + 1) / gNodes;
    assert(vcs_per_dest > 0);

    vcBegin += f->dest * vcs_per_dest;
    vcEnd = vcBegin + vcs_per_dest - 1;

  }
  
  if( !inject && f->watch ) {
    *gWatchOut << GetSimTime() << " | " << r->FullName() << " | "
	       << "Adding VC range [" 
	       << vcBegin << "," 
	       << vcEnd << "]"
	       << " at output port " << out_port
	       << " for flit " << f->id
	       << " (input port " << in_channel
	       << ", destination " << f->dest << ")"
	       << "." << endl;
  }
  
  outputs->Clear( );
  
  outputs->AddRange( out_port, vcBegin, vcEnd );
}

//=============================================================

// Random intermediate in the minimal quadrant defined
// by the source and destination
int rand_min_intr_mesh( int src, int dest )
{
  int dist;

  int intm = 0;
  int offset = 1;

  for ( int n = 0; n < gN; ++n ) {
    dist = ( dest % gK ) - ( src % gK );

    if ( dist > 0 ) {
      intm += offset * ( ( src % gK ) + RandomInt( dist ) );
    } else {
      intm += offset * ( ( dest % gK ) + RandomInt( -dist ) );
    }

    offset *= gK;
    dest /= gK; src /= gK;
  }

  return intm;
}

//=============================================================

void romm_mesh( const Router *r, const Flit *f, int in_channel, OutputSet *outputs, bool inject )
{
  int vcBegin = gBeginVCs[f->cl];
  int vcEnd = gEndVCs[f->cl];
  assert(((f->vc >= vcBegin) && (f->vc <= vcEnd)) || (inject && (f->vc < 0)));

  int out_port;

  if(inject) {

    out_port = 0;

  } else {

    if ( in_channel == 2*gN ) {
      f->ph   = 1;  // Phase 1
      f->intm = rand_min_intr_mesh( f->src, f->dest );
    } 

    if ( ( f->ph == 1 ) && ( r->GetID( ) == f->intm ) ) {
      f->ph = 2; // Go to phase 2
    }

    out_port = dor_next_mesh( r->GetID( ), (f->ph == 1) ? f->intm : f->dest );

    // at the destination router, we don't need to separate VCs by phase
    if(r->GetID() != f->dest) {

      //each class must have at least 2 vcs assigned or else valiant valiant will deadlock
      int available_vcs = (vcEnd - vcBegin + 1) / 2;
      assert(available_vcs > 0);

      if(f->ph == 1) {
	vcEnd -= available_vcs;
      } else {
	assert(f->ph == 2);
	vcBegin += available_vcs;
      }
    }

  }

  outputs->Clear( );

  outputs->AddRange( out_port, vcBegin, vcEnd );
}

//=============================================================

void romm_ni_mesh( const Router *r, const Flit *f, int in_channel, OutputSet *outputs, bool inject )
{
  int vcBegin = gBeginVCs[f->cl];
  int vcEnd = gEndVCs[f->cl];
  assert(((f->vc >= vcBegin) && (f->vc <= vcEnd)) || (inject && (f->vc < 0)));

  // at the destination router, we don't need to separate VCs by destination
  if(inject || (r->GetID() != f->dest)) {

    int const vcs_per_dest = (vcEnd - vcBegin + 1) / gNodes;
    assert(vcs_per_dest > 0);

    vcBegin += f->dest * vcs_per_dest;
    vcEnd = vcBegin + vcs_per_dest - 1;

  }

  int out_port;

  if(inject) {

    out_port = 0;

  } else {

    if ( in_channel == 2*gN ) {
      f->ph   = 1;  // Phase 1
      f->intm = rand_min_intr_mesh( f->src, f->dest );
    } 

    if ( ( f->ph == 1 ) && ( r->GetID( ) == f->intm ) ) {
      f->ph = 2; // Go to phase 2
    }

    out_port = dor_next_mesh( r->GetID( ), (f->ph == 1) ? f->intm : f->dest );

  }

  outputs->Clear( );

  outputs->AddRange( out_port, vcBegin, vcEnd );
}

//=============================================================

void min_adapt_mesh( const Router *r, const Flit *f, int in_channel, OutputSet *outputs, bool inject )
{
  int vcBegin = gBeginVCs[f->cl];
  int vcEnd = gEndVCs[f->cl];
  assert(((f->vc >= vcBegin) && (f->vc <= vcEnd)) || (inject && (f->vc < 0)));

  outputs->Clear( );
  
  if(inject) {
    // injection can use all VCs
    outputs->AddRange(0, vcBegin, vcEnd);
    return;
  } else if(r->GetID() == f->dest) {
    // ejection can also use all VCs
    outputs->AddRange(2*gN, vcBegin, vcEnd);
    return;
  }

  int in_vc;

  if ( in_channel == 2*gN ) {
    in_vc = vcEnd; // ignore the injection VC
  } else {
    in_vc = f->vc;
  }
  
  // DOR for the escape channel (VC 0), low priority 
  int out_port = dor_next_mesh( r->GetID( ), f->dest );    
  outputs->AddRange( out_port, 0, vcBegin, vcBegin );
  
  if ( f->watch ) {
      *gWatchOut << GetSimTime() << " | " << r->FullName() << " | "
		  << "Adding VC range [" 
		  << vcBegin << "," 
		  << vcBegin << "]"
		  << " at output port " << out_port
		  << " for flit " << f->id
		  << " (input port " << in_channel
		  << ", destination " << f->dest << ")"
		  << "." << endl;
   }
  
  if ( in_vc != vcBegin ) { // If not in the escape VC
    // Minimal adaptive for all other channels
    int cur = r->GetID( );
    int dest = f->dest;
    
    for ( int n = 0; n < gN; ++n ) {
      if ( ( cur % gK ) != ( dest % gK ) ) { 
	// Add minimal direction in dimension 'n'
	if ( ( cur % gK ) < ( dest % gK ) ) { // Right
	  if ( f->watch ) {
	    *gWatchOut << GetSimTime() << " | " << r->FullName() << " | "
			<< "Adding VC range [" 
		       << (vcBegin+1) << "," 
			<< vcEnd << "]"
			<< " at output port " << 2*n
			<< " with priority " << 1
			<< " for flit " << f->id
			<< " (input port " << in_channel
			<< ", destination " << f->dest << ")"
			<< "." << endl;
	  }
	  outputs->AddRange( 2*n, vcBegin+1, vcEnd, 1 ); 
	} else { // Left
	  if ( f->watch ) {
	    *gWatchOut << GetSimTime() << " | " << r->FullName() << " | "
			<< "Adding VC range [" 
		       << (vcBegin+1) << "," 
			<< vcEnd << "]"
			<< " at output port " << 2*n+1
			<< " with priority " << 1
			<< " for flit " << f->id
			<< " (input port " << in_channel
			<< ", destination " << f->dest << ")"
			<< "." << endl;
	  }
	  outputs->AddRange( 2*n + 1, vcBegin+1, vcEnd, 1 ); 
	}
      }
      cur  /= gK;
      dest /= gK;
    }
  } 
}

//=============================================================

void planar_adapt_mesh( const Router *r, const Flit *f, int in_channel, OutputSet *outputs, bool inject )
{
  int vcBegin = gBeginVCs[f->cl];
  int vcEnd = gEndVCs[f->cl];
  assert(((f->vc >= vcBegin) && (f->vc <= vcEnd)) || (inject && (f->vc < 0)));

  outputs->Clear( );
  
  if(inject) {
    // injection can use all VCs
    outputs->AddRange(0, vcBegin, vcEnd);
    return;
  }

  int cur     = r->GetID( ); 
  int dest    = f->dest;

  if ( cur != dest ) {
   
    int in_vc   = f->vc;
    int vc_mult = (vcEnd - vcBegin + 1) / 3;

    // Find the first unmatched dimension -- except
    // for when we're in the first dimension because
    // of misrouting in the last adaptive plane.
    // In this case, go to the last dimension instead.

    int n;
    for ( n = 0; n < gN; ++n ) {
      if ( ( ( cur % gK ) != ( dest % gK ) ) &&
	   !( ( in_channel/2 == 0 ) &&
	      ( n == 0 ) &&
	      ( in_vc < vcBegin+2*vc_mult ) ) ) {
	break;
      }

      cur  /= gK;
      dest /= gK;
    }

    assert( n < gN );

    if ( f->watch ) {
      *gWatchOut << GetSimTime() << " | " << r->FullName() << " | "
		  << "PLANAR ADAPTIVE: flit " << f->id 
		  << " in adaptive plane " << n << "." << endl;
    }

    // We're in adaptive plane n

    // Can route productively in d_{i,2}
    bool increase;
    bool fault;
    if ( ( cur % gK ) < ( dest % gK ) ) { // Increasing
      increase = true;
      if ( !r->IsFaultyOutput( 2*n ) ) {
	outputs->AddRange( 2*n, vcBegin+2*vc_mult, vcEnd );
	fault = false;

	if ( f->watch ) {
	  *gWatchOut << GetSimTime() << " | " << r->FullName() << " | "
		      << "PLANAR ADAPTIVE: increasing in dimension " << n
		      << "." << endl;
	}
      } else {
	fault = true;
      }
    } else { // Decreasing
      increase = false;
      if ( !r->IsFaultyOutput( 2*n + 1 ) ) {
	outputs->AddRange( 2*n + 1, vcBegin+2*vc_mult, vcEnd ); 
	fault = false;

	if ( f->watch ) {
	  *gWatchOut << GetSimTime() << " | " << r->FullName() << " | "
		      << "PLANAR ADAPTIVE: decreasing in dimension " << n
		      << "." << endl;
	}
      } else {
	fault = true;
      }
    }
      
    n = ( n + 1 ) % gN;
    cur  /= gK;
    dest /= gK;
      
    if ( !increase ) {
      vcBegin += vc_mult;
    }
    vcEnd = vcBegin + vc_mult - 1;
      
    int d1_min_c;
    if ( ( cur % gK ) < ( dest % gK ) ) { // Increasing in d_{i+1}
      d1_min_c = 2*n;
    } else if ( ( cur % gK ) != ( dest % gK ) ) {  // Decreasing in d_{i+1}
      d1_min_c = 2*n + 1;
    } else {
      d1_min_c = -1;
    }
      
    // do we want to 180?  if so, the last
    // route was a misroute in this dimension,
    // if there is no fault in d_i, just ignore
    // this dimension, otherwise continue to misroute
    if ( d1_min_c == in_channel ) { 
      if ( fault ) {
	d1_min_c = in_channel ^ 1;
      } else {
	d1_min_c = -1;
      }

      if ( f->watch ) {
	*gWatchOut << GetSimTime() << " | " << r->FullName() << " | "
		    << "PLANAR ADAPTIVE: avoiding 180 in dimension " << n
		    << "." << endl;
      }
    }
      
    if ( d1_min_c != -1 ) {
      if ( !r->IsFaultyOutput( d1_min_c ) ) {
	outputs->AddRange( d1_min_c, vcBegin, vcEnd );
      } else if ( fault ) {
	// major problem ... fault in d_i and d_{i+1}
	r->Error( "There seem to be faults in d_i and d_{i+1}" );
      }
    } else if ( fault ) { // need to misroute!
      bool atedge;
      if ( cur % gK == 0 ) {
	d1_min_c = 2*n;
	atedge = true;
      } else if ( cur % gK == gK - 1 ) {
	d1_min_c = 2*n + 1;
	atedge = true;
      } else {
	d1_min_c = 2*n + RandomInt( 1 ); // random misroute

	if ( d1_min_c  == in_channel ) { // don't 180
	  d1_min_c = in_channel ^ 1;
	}
	atedge = false;
      }
      
      if ( !r->IsFaultyOutput( d1_min_c ) ) {
	outputs->AddRange( d1_min_c, vcBegin, vcEnd );
      } else if ( !atedge && !r->IsFaultyOutput( d1_min_c ^ 1 ) ) {
	outputs->AddRange( d1_min_c ^ 1, vcBegin, vcEnd );
      } else {
	// major problem ... fault in d_i and d_{i+1}
	r->Error( "There seem to be faults in d_i and d_{i+1}" );
      }
    }
  } else {
    outputs->AddRange( 2*gN, vcBegin, vcEnd ); 
  }
}

//=============================================================

void limited_adapt_mesh( const Router *r, const Flit *f, int in_channel, OutputSet *outputs, bool inject )
{
  outputs->Clear( );

  int vcBegin = gBeginVCs[f->cl];
  int vcEnd = gEndVCs[f->cl];
  assert(((f->vc >= vcBegin) && (f->vc <= vcEnd)) || (inject && (f->vc < 0)));

  if ( inject ) {
    outputs->AddRange( 0, vcBegin, vcEnd - 1 );
    f->dr = 0; // zero dimension reversals
    return;
  }

  int cur = r->GetID( );
  int dest = f->dest;
  
  if ( cur != dest ) {
    if ( ( f->vc != vcEnd ) && 
	 ( f->dr != vcEnd - 1 ) ) {
      
      for ( int n = 0; n < gN; ++n ) {
	if ( ( cur % gK ) != ( dest % gK ) ) { 
	  int min_port;
	  if ( ( cur % gK ) < ( dest % gK ) ) { 
	    min_port = 2*n; // Right
	  } else {
	    min_port = 2*n + 1; // Left
	  }
	  
	  // Go in a productive direction with high priority
	  outputs->AddRange( min_port, vcBegin, vcEnd - 1, 2 );
	  
	  // Go in the non-productive direction with low priority
	  outputs->AddRange( min_port ^ 0x1, vcBegin, vcEnd - 1, 1 );
	} else {
	  // Both directions are non-productive
	  outputs->AddRange( 2*n, vcBegin, vcEnd - 1, 1 );
	  outputs->AddRange( 2*n+1, vcBegin, vcEnd - 1, 1 );
	}
	
	cur  /= gK;
	dest /= gK;
      }
      
    } else {
      outputs->AddRange( dor_next_mesh( cur, dest ),
			 vcEnd, vcEnd, 0 );
    }
    
  } else { // at destination
    outputs->AddRange( 2*gN, vcBegin, vcEnd ); 
  }
}

//=============================================================

void valiant_mesh( const Router *r, const Flit *f, int in_channel, OutputSet *outputs, bool inject )
{
  int vcBegin = gBeginVCs[f->cl];
  int vcEnd = gEndVCs[f->cl];
  assert(((f->vc >= vcBegin) && (f->vc <= vcEnd)) || (inject && (f->vc < 0)));

  int out_port;

  if(inject) {

    out_port = 0;

  } else {

    if ( in_channel == 2*gN ) {
      f->ph   = 1;  // Phase 1
      f->intm = RandomInt( gNodes - 1 );
    }

    if ( ( f->ph == 1 ) && ( r->GetID( ) == f->intm ) ) {
      f->ph = 2; // Go to phase 2
    }

    out_port = dor_next_mesh( r->GetID( ), (f->ph == 1) ? f->intm : f->dest );

    // at the destination router, we don't need to separate VCs by phase
    if(r->GetID() != f->dest) {

      //each class must have at least 2 vcs assigned or else valiant valiant will deadlock
      int const available_vcs = (vcEnd - vcBegin + 1) / 2;
      assert(available_vcs > 0);

      if(f->ph == 1) {
	vcEnd -= available_vcs;
      } else {
	assert(f->ph == 2);
	vcBegin += available_vcs;
      }
    }

  }

  outputs->Clear( );

  outputs->AddRange( out_port, vcBegin, vcEnd );
}

//=============================================================

void valiant_torus( const Router *r, const Flit *f, int in_channel, OutputSet *outputs, bool inject )
{
  int vcBegin = gBeginVCs[f->cl];
  int vcEnd = gEndVCs[f->cl];
  assert(((f->vc >= vcBegin) && (f->vc <= vcEnd)) || (inject && (f->vc < 0)));

  int out_port;

  if(inject) {

    out_port = 0;

  } else {

    if ( in_channel == 2*gN ) {
      f->ph   = 1;  // Phase 1
      f->intm = RandomInt( gNodes - 1 );
    }

    if ( ( f->ph == 1 ) && ( r->GetID( ) == f->intm ) ) {
      f->ph = 2; // Go to phase 2
      in_channel = 2*gN; // ensures correct vc selection at the beginning of phase 2
    }
  
    dor_next_torus( r->GetID( ), (f->ph == 1) ? f->intm : f->dest, in_channel,
		    &out_port, &f->ring_par, false );

    // at the destination router, we don't need to separate VCs by phase, etc.
    if(r->GetID() != f->dest) {

      //each class must have at least 4 vcs assigned or else xy_yx + min+ nonmin will deadlock
      int const ring_available_vcs = (vcEnd - vcBegin + 1) / 2;
      assert(ring_available_vcs > 0);

      if(f->ring_par == 0) {
	vcEnd -= ring_available_vcs;
      } else {
	assert(f->ring_par == 1);
	vcBegin += ring_available_vcs;
      }

      int const ph_available_vcs = ring_available_vcs / 2;
      assert(ph_available_vcs > 0);

      if(f->ph == 1) {
	vcEnd -= ph_available_vcs;
      } else {
	assert(f->ph == 2);
	vcBegin += ph_available_vcs;
      }
    }

  }

  outputs->Clear( );

  outputs->AddRange( out_port, vcBegin, vcEnd );
}

//=============================================================

void valiant_ni_torus( const Router *r, const Flit *f, int in_channel, 
		       OutputSet *outputs, bool inject )
{
  int vcBegin = gBeginVCs[f->cl];
  int vcEnd = gEndVCs[f->cl];
  assert(((f->vc >= vcBegin) && (f->vc <= vcEnd)) || (inject && (f->vc < 0)));

  // at the destination router, we don't need to separate VCs by destination
  if(inject || (r->GetID() != f->dest)) {

    int const vcs_per_dest = (vcEnd - vcBegin + 1) / gNodes;
    assert(vcs_per_dest > 0);

    vcBegin += f->dest * vcs_per_dest;
    vcEnd = vcBegin + vcs_per_dest - 1;

  }

  int out_port;

  if(inject) {

    out_port = 0;

  } else {

    if ( in_channel == 2*gN ) {
      f->ph   = 1;  // Phase 1
      f->intm = RandomInt( gNodes - 1 );
    }

    if ( ( f->ph == 1 ) && ( r->GetID( ) == f->intm ) ) {
      f->ph = 2; // Go to phase 2
      in_channel = 2*gN; // ensures correct vc selection at the beginning of phase 2
    }
  
    dor_next_torus( r->GetID( ), (f->ph == 1) ? f->intm : f->dest, in_channel,
		    &out_port, &f->ring_par, false );

    // at the destination, we don't need to separate VCs by phase, etc.
    if(r->GetID() != f->dest) {

      // why does this need to be split by phase, but romm_ni_mesh does not?
      int const available_vcs = (vcEnd - vcBegin + 1) / 4;
      assert(available_vcs > 0);

      if ( f->ph == 1 ) { // In phase 1
	if ( f->ring_par == 0 ) {
	  vcEnd -= 3 * available_vcs;
	} else {
	  assert(f->ring_par == 1);
	  vcBegin += available_vcs;
	  vcEnd -= 2 * available_vcs;
	}
      } else { // In phase 2
	assert(f->ph == 2);
	if ( f->ring_par == 0 ) {
	  vcBegin += 2 * available_vcs;
	  vcEnd -= available_vcs;
	} else {
	  vcBegin += 3 * available_vcs;
	}
      }
    }

    if (f->watch) {
      *gWatchOut << GetSimTime() << " | " << r->FullName() << " | "
		 << "Adding VC range [" 
		 << vcBegin << "," 
		 << vcEnd << "]"
		 << " at output port " << out_port
		 << " for flit " << f->id
		 << " (input port " << in_channel
		 << ", destination " << f->dest << ")"
		 << "." << endl;
    }

  }
  
  outputs->Clear( );

  outputs->AddRange( out_port, vcBegin, vcEnd );
}

//=============================================================

void dim_order_torus( const Router *r, const Flit *f, int in_channel, 
		      OutputSet *outputs, bool inject )
{
  int vcBegin = gBeginVCs[f->cl];
  int vcEnd = gEndVCs[f->cl];
  assert(((f->vc >= vcBegin) && (f->vc <= vcEnd)) || (inject && (f->vc < 0)));

  int out_port;

  if(inject) {

    out_port = 0;

  } else {
    
    int cur  = r->GetID( );
    int dest = f->dest;

    dor_next_torus( cur, dest, in_channel,
		    &out_port, &f->ring_par, false );


    // at the destination router, we don't need to separate VCs by ring partition
    if(cur != dest) {

      int const available_vcs = (vcEnd - vcBegin + 1) / 2;
      assert(available_vcs > 0);

      if ( f->ring_par == 0 ) {
	vcEnd -= available_vcs;
      } else {
	vcBegin += available_vcs;
      } 
    }

    if ( f->watch ) {
      *gWatchOut << GetSimTime() << " | " << r->FullName() << " | "
		 << "Adding VC range [" 
		 << vcBegin << "," 
		 << vcEnd << "]"
		 << " at output port " << out_port
		 << " for flit " << f->id
		 << " (input port " << in_channel
		 << ", destination " << f->dest << ")"
		 << "." << endl;
    }

  }
 
  outputs->Clear( );

  outputs->AddRange( out_port, vcBegin, vcEnd );
}

//=============================================================

void dim_order_ni_torus( const Router *r, const Flit *f, int in_channel, 
			 OutputSet *outputs, bool inject )
{
  int vcBegin = gBeginVCs[f->cl];
  int vcEnd = gEndVCs[f->cl];
  assert(((f->vc >= vcBegin) && (f->vc <= vcEnd)) || (inject && (f->vc < 0)));

  int out_port;

  if(inject) {

    out_port = 0;

  } else {
    
    int cur  = r->GetID( );
    int dest = f->dest;

    dor_next_torus( cur, dest, in_channel,
		    &out_port, &f->ring_par, false );

    // at the destination router, we don't need to separate VCs by destination
    if(cur != dest) {

      int const vcs_per_dest = (vcEnd - vcBegin + 1) / gNodes;
      assert(vcs_per_dest);

      vcBegin += f->dest * vcs_per_dest;
      vcEnd = vcBegin + vcs_per_dest - 1;

    }

    if ( f->watch ) {
      *gWatchOut << GetSimTime() << " | " << r->FullName() << " | "
		 << "Adding VC range [" 
		 << vcBegin << "," 
		 << vcEnd << "]"
		 << " at output port " << out_port
		 << " for flit " << f->id
		 << " (input port " << in_channel
		 << ", destination " << f->dest << ")"
		 << "." << endl;
    }

  }
  
  outputs->Clear( );

  outputs->AddRange( out_port, vcBegin, vcEnd );
}

//=============================================================

void dim_order_bal_torus( const Router *r, const Flit *f, int in_channel, 
			  OutputSet *outputs, bool inject )
{
  int vcBegin = gBeginVCs[f->cl];
  int vcEnd = gEndVCs[f->cl];
  assert(((f->vc >= vcBegin) && (f->vc <= vcEnd)) || (inject && (f->vc < 0)));

  int out_port;

  if(inject) {

    out_port = 0;

  } else {

    int cur  = r->GetID( );
    int dest = f->dest;

    dor_next_torus( cur, dest, in_channel,
		    &out_port, &f->ring_par, true );

    // at the destination router, we don't need to separate VCs by ring partition
    if(cur != dest) {

      int const available_vcs = (vcEnd - vcBegin + 1) / 2;
      assert(available_vcs > 0);

      if ( f->ring_par == 0 ) {
	vcEnd -= available_vcs;
      } else {
	assert(f->ring_par == 1);
	vcBegin += available_vcs;
      } 
    }

    if ( f->watch ) {
      *gWatchOut << GetSimTime() << " | " << r->FullName() << " | "
		 << "Adding VC range [" 
		 << vcBegin << "," 
		 << vcEnd << "]"
		 << " at output port " << out_port
		 << " for flit " << f->id
		 << " (input port " << in_channel
		 << ", destination " << f->dest << ")"
		 << "." << endl;
    }

  }
  
  outputs->Clear( );

  outputs->AddRange( out_port, vcBegin, vcEnd );
}

//=============================================================

void min_adapt_torus( const Router *r, const Flit *f, int in_channel, OutputSet *outputs, bool inject )
{
  int vcBegin = gBeginVCs[f->cl];
  int vcEnd = gEndVCs[f->cl];
  assert(((f->vc >= vcBegin) && (f->vc <= vcEnd)) || (inject && (f->vc < 0)));

  outputs->Clear( );

  if(inject) {
    // injection can use all VCs
    outputs->AddRange(0, vcBegin, vcEnd);
    return;
  } else if(r->GetID() == f->dest) {
    // ejection can also use all VCs
    outputs->AddRange(2*gN, vcBegin, vcEnd);
  }

  int in_vc;
  if ( in_channel == 2*gN ) {
    in_vc = vcEnd; // ignore the injection VC
  } else {
    in_vc = f->vc;
  }
  
  int cur = r->GetID( );
  int dest = f->dest;

  int out_port;

  if ( in_vc > ( vcBegin + 1 ) ) { // If not in the escape VCs
    // Minimal adaptive for all other channels
    
    for ( int n = 0; n < gN; ++n ) {
      if ( ( cur % gK ) != ( dest % gK ) ) {
	int dist2 = gK - 2 * ( ( ( dest % gK ) - ( cur % gK ) + gK ) % gK );
	
	if ( dist2 > 0 ) { /*) || 
			     ( ( dist2 == 0 ) && ( RandomInt( 1 ) ) ) ) {*/
	  outputs->AddRange( 2*n, vcBegin+3, vcBegin+3, 1 ); // Right
	} else {
	  outputs->AddRange( 2*n + 1, vcBegin+3, vcBegin+3, 1 ); // Left
	}
      }

      cur  /= gK;
      dest /= gK;
    }
    
    // DOR for the escape channel (VCs 0-1), low priority --- 
    // trick the algorithm with the in channel.  want VC assignment
    // as if we had injected at this node
    dor_next_torus( r->GetID( ), f->dest, 2*gN,
		    &out_port, &f->ring_par, false );
  } else {
    // DOR for the escape channel (VCs 0-1), low priority 
    dor_next_torus( cur, dest, in_channel,
		    &out_port, &f->ring_par, false );
  }

  if ( f->ring_par == 0 ) {
    outputs->AddRange( out_port, vcBegin, vcBegin, 0 );
  } else  {
    outputs->AddRange( out_port, vcBegin+1, vcBegin+1, 0 );
  } 
}

//=============================================================

void dest_tag_fly( const Router *r, const Flit *f, int in_channel, 
		   OutputSet *outputs, bool inject )
{
  int vcBegin = gBeginVCs[f->cl];
  int vcEnd = gEndVCs[f->cl];
  assert(((f->vc >= vcBegin) && (f->vc <= vcEnd)) || (inject && (f->vc < 0)));

  int out_port;

  if(inject) {

    out_port = 0;

  } else {

    int stage = ( r->GetID( ) * gK ) / gNodes;
    int dest  = f->dest;

    while( stage < ( gN - 1 ) ) {
      dest /= gK;
      ++stage;
    }

    out_port = dest % gK;
  }

  outputs->Clear( );

  outputs->AddRange( out_port, vcBegin, vcEnd );
}



//=============================================================

void chaos_torus( const Router *r, const Flit *f, 
		  int in_channel, OutputSet *outputs, bool inject )
{
  outputs->Clear( );

  if(inject) {
    outputs->AddRange(0, 0, 0);
    return;
  }

  int cur = r->GetID( );
  int dest = f->dest;
  
  if ( cur != dest ) {
    for ( int n = 0; n < gN; ++n ) {

      if ( ( cur % gK ) != ( dest % gK ) ) { 
	int dist2 = gK - 2 * ( ( ( dest % gK ) - ( cur % gK ) + gK ) % gK );
      
	if ( dist2 >= 0 ) {
	  outputs->AddRange( 2*n, 0, 0 ); // Right
	} 
	
	if ( dist2 <= 0 ) {
	  outputs->AddRange( 2*n + 1, 0, 0 ); // Left
	}
      }

      cur  /= gK;
      dest /= gK;
    }
  } else {
    outputs->AddRange( 2*gN, 0, 0 ); 
  }
}


//=============================================================

void chaos_mesh( const Router *r, const Flit *f, 
		  int in_channel, OutputSet *outputs, bool inject )
{
  outputs->Clear( );

  if(inject) {
    outputs->AddRange(0, 0, 0);
    return;
  }

  int cur = r->GetID( );
  int dest = f->dest;
  
  if ( cur != dest ) {
    for ( int n = 0; n < gN; ++n ) {
      if ( ( cur % gK ) != ( dest % gK ) ) { 
	// Add minimal direction in dimension 'n'
	if ( ( cur % gK ) < ( dest % gK ) ) { // Right
	  outputs->AddRange( 2*n, 0, 0 ); 
	} else { // Left
	  outputs->AddRange( 2*n + 1, 0, 0 ); 
	}
      }
      cur  /= gK;
      dest /= gK;
    }
  } else {
    outputs->AddRange( 2*gN, 0, 0 ); 
  }
}

//=============================================================

void InitializeRoutingMap( const Configuration & config )
{

  gNumVCs = config.GetInt( "num_vcs" );

  int const classes = config.GetInt( "classes" );

  //
  // traffic class partitions
  //

  gBeginVCs = config.GetIntArray("start_vc");
  if(gBeginVCs.empty()) {
    int const start_vc = config.GetInt("start_vc");
    gBeginVCs.push_back((start_vc < 0) ? 0 : start_vc);
  }
  gBeginVCs.resize(classes, gBeginVCs.back());

  gEndVCs = config.GetIntArray("end_vc");
  if(gEndVCs.empty()) {
    int const end_vc = config.GetInt("end_vc");
    gEndVCs.push_back((end_vc < 0) ? (gNumVCs - 1) : end_vc);
  }
  gEndVCs.resize(classes, gEndVCs.back());

  /* Register routing functions here */

  // ===================================================
  // Balfour-Schultz
  gRoutingFunctionMap["nca_fattree"]         = &fattree_nca;
  gRoutingFunctionMap["anca_fattree"]        = &fattree_anca;
  gRoutingFunctionMap["nca_qtree"]           = &qtree_nca;
  gRoutingFunctionMap["nca_tree4"]           = &tree4_nca;
  gRoutingFunctionMap["anca_tree4"]          = &tree4_anca;
  gRoutingFunctionMap["dor_mesh"]            = &dim_order_mesh;
  gRoutingFunctionMap["xy_yx_mesh"]          = &xy_yx_mesh;
  gRoutingFunctionMap["dest_tag_crossbar"]   = &dest_tag_crossbar ;
  // End Balfour-Schultz
  // ===================================================

  gRoutingFunctionMap["dim_order_mesh"]  = &dim_order_mesh;
  gRoutingFunctionMap["dim_order_ni_mesh"]  = &dim_order_ni_mesh;
  gRoutingFunctionMap["dim_order_torus"] = &dim_order_torus;
  gRoutingFunctionMap["dim_order_ni_torus"] = &dim_order_ni_torus;
  gRoutingFunctionMap["dim_order_bal_torus"] = &dim_order_bal_torus;

  gRoutingFunctionMap["romm_mesh"]       = &romm_mesh; 
  gRoutingFunctionMap["romm_ni_mesh"]    = &romm_ni_mesh;

  gRoutingFunctionMap["min_adapt_mesh"]   = &min_adapt_mesh;
  gRoutingFunctionMap["min_adapt_torus"]  = &min_adapt_torus;

  gRoutingFunctionMap["planar_adapt_mesh"] = &planar_adapt_mesh;

  gRoutingFunctionMap["limited_adapt_mesh"] = &limited_adapt_mesh;

  gRoutingFunctionMap["valiant_mesh"]  = &valiant_mesh;
  gRoutingFunctionMap["valiant_torus"] = &valiant_torus;
  gRoutingFunctionMap["valiant_ni_torus"] = &valiant_ni_torus;

  gRoutingFunctionMap["dest_tag_fly"] = &dest_tag_fly;

  gRoutingFunctionMap["chaos_mesh"]  = &chaos_mesh;
  gRoutingFunctionMap["chaos_torus"] = &chaos_torus;
}<|MERGE_RESOLUTION|>--- conflicted
+++ resolved
@@ -479,27 +479,6 @@
 
 //=============================================================
 
-<<<<<<< HEAD
-
-
-
-void singlerf( const Router *, const Flit *f, int, OutputSet *outputs, bool inject )
-{
-  int output = inject ? 0 : f->dest;
-
-  int vcBegin = gBeginVCs[f->cl];
-  int vcEnd = gEndVCs[f->cl];
-  assert(((f->vc >= vcBegin) && (f->vc <= vcEnd)) || (inject && (f->vc < 0)));
-
-  outputs->Clear( );
-
-  outputs->AddRange( output, vcBegin, vcEnd);
-}
-
-//=============================================================
-
-=======
->>>>>>> 0e546c3e
 int dor_next_mesh( int cur, int dest, bool descending )
 {
   if ( cur == dest ) {
