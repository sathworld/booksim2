--- conflicted
+++ resolved
@@ -70,27 +70,9 @@
 void qtree_nca( const Router *r, const Flit *f,
 		int in_channel, OutputSet* outputs )
 {
-<<<<<<< HEAD
-  int vcBegin = gBeginVCs[f->cl];
-  int vcEnd = gEndVCs[f->cl];
-  assert(((f->vc >= vcBegin) && (f->vc <= vcEnd)) || (inject && (f->vc < 0)));
-=======
-  int vcBegin = 0, vcEnd = gNumVCs-1;
-  if ( f->type == Flit::READ_REQUEST ) {
-    vcBegin = gReadReqBeginVC;
-    vcEnd = gReadReqEndVC;
-  } else if ( f->type == Flit::WRITE_REQUEST ) {
-    vcBegin = gWriteReqBeginVC;
-    vcEnd = gWriteReqEndVC;
-  } else if ( f->type ==  Flit::READ_REPLY ) {
-    vcBegin = gReadReplyBeginVC;
-    vcEnd = gReadReplyEndVC;
-  } else if ( f->type ==  Flit::WRITE_REPLY ) {
-    vcBegin = gWriteReplyBeginVC;
-    vcEnd = gWriteReplyEndVC;
-  }
-  assert((f->vc >= vcBegin) && (f->vc <= vcEnd));
->>>>>>> daea6027
+  int vcBegin = gBeginVCs[f->cl];
+  int vcEnd = gEndVCs[f->cl];
+  assert((f->vc >= vcBegin) && (f->vc <= vcEnd));
 
   int height = QTree::HeightFromID( r->GetID() );
   int pos    = QTree::PosFromID( r->GetID() );
@@ -119,27 +101,9 @@
 void tree4_anca( const Router *r, const Flit *f,
 		 int in_channel, OutputSet* outputs )
 {
-<<<<<<< HEAD
-  int vcBegin = gBeginVCs[f->cl];
-  int vcEnd = gEndVCs[f->cl];
-  assert(((f->vc >= vcBegin) && (f->vc <= vcEnd)) || (inject && (f->vc < 0)));
-=======
-  int vcBegin = 0, vcEnd = gNumVCs-1;
-  if ( f->type == Flit::READ_REQUEST ) {
-    vcBegin = gReadReqBeginVC;
-    vcEnd = gReadReqEndVC;
-  } else if ( f->type == Flit::WRITE_REQUEST ) {
-    vcBegin = gWriteReqBeginVC;
-    vcEnd = gWriteReqEndVC;
-  } else if ( f->type ==  Flit::READ_REPLY ) {
-    vcBegin = gReadReplyBeginVC;
-    vcEnd = gReadReplyEndVC;
-  } else if ( f->type ==  Flit::WRITE_REPLY ) {
-    vcBegin = gWriteReplyBeginVC;
-    vcEnd = gWriteReplyEndVC;
-  }
-  assert((f->vc >= vcBegin) && (f->vc <= vcEnd));
->>>>>>> daea6027
+  int vcBegin = gBeginVCs[f->cl];
+  int vcEnd = gEndVCs[f->cl];
+  assert((f->vc >= vcBegin) && (f->vc <= vcEnd));
 
   int range = 1;
   
@@ -187,33 +151,9 @@
 void tree4_nca( const Router *r, const Flit *f,
 		int in_channel, OutputSet* outputs )
 {
-<<<<<<< HEAD
-  int vcBegin = gBeginVCs[f->cl];
-  int vcEnd = gEndVCs[f->cl];
-  assert(((f->vc >= vcBegin) && (f->vc <= vcEnd)) || (inject && (f->vc < 0)));
-
-  int out_port;
-
-  if(inject) {
-
-    out_port = -1;
-=======
-  int vcBegin = 0, vcEnd = gNumVCs-1;
-  if ( f->type == Flit::READ_REQUEST ) {
-    vcBegin = gReadReqBeginVC;
-    vcEnd = gReadReqEndVC;
-  } else if ( f->type == Flit::WRITE_REQUEST ) {
-    vcBegin = gWriteReqBeginVC;
-    vcEnd = gWriteReqEndVC;
-  } else if ( f->type ==  Flit::READ_REPLY ) {
-    vcBegin = gReadReplyBeginVC;
-    vcEnd = gReadReplyEndVC;
-  } else if ( f->type ==  Flit::WRITE_REPLY ) {
-    vcBegin = gWriteReplyBeginVC;
-    vcEnd = gWriteReplyEndVC;
-  }
-  assert((f->vc >= vcBegin) && (f->vc <= vcEnd));
->>>>>>> daea6027
+  int vcBegin = gBeginVCs[f->cl];
+  int vcEnd = gEndVCs[f->cl];
+  assert((f->vc >= vcBegin) && (f->vc <= vcEnd));
 
   int dest = f->dest;
     
@@ -254,27 +194,9 @@
 void fattree_nca( const Router *r, const Flit *f,
                int in_channel, OutputSet* outputs )
 {
-<<<<<<< HEAD
-  int vcBegin = gBeginVCs[f->cl];
-  int vcEnd = gEndVCs[f->cl];
-  assert(((f->vc >= vcBegin) && (f->vc <= vcEnd)) || (inject && (f->vc < 0)));
-=======
-  int vcBegin = 0, vcEnd = gNumVCs-1;
-  if ( f->type == Flit::READ_REQUEST ) {
-    vcBegin = gReadReqBeginVC;
-    vcEnd = gReadReqEndVC;
-  } else if ( f->type == Flit::WRITE_REQUEST ) {
-    vcBegin = gWriteReqBeginVC;
-    vcEnd = gWriteReqEndVC;
-  } else if ( f->type ==  Flit::READ_REPLY ) {
-    vcBegin = gReadReplyBeginVC;
-    vcEnd = gReadReplyEndVC;
-  } else if ( f->type ==  Flit::WRITE_REPLY ) {
-    vcBegin = gWriteReplyBeginVC;
-    vcEnd = gWriteReplyEndVC;
-  }
-  assert((f->vc >= vcBegin) && (f->vc <= vcEnd));
->>>>>>> daea6027
+  int vcBegin = gBeginVCs[f->cl];
+  int vcEnd = gEndVCs[f->cl];
+  assert((f->vc >= vcBegin) && (f->vc <= vcEnd));
 
   int dest = f->dest;
   int router_id = r->GetID(); //routers are numbered with smallest at the top level
@@ -318,27 +240,9 @@
                 int in_channel, OutputSet* outputs )
 {
 
-<<<<<<< HEAD
-  int vcBegin = gBeginVCs[f->cl];
-  int vcEnd = gEndVCs[f->cl];
-  assert(((f->vc >= vcBegin) && (f->vc <= vcEnd)) || (inject && (f->vc < 0)));
-=======
-  int vcBegin = 0, vcEnd = gNumVCs-1;
-  if ( f->type == Flit::READ_REQUEST ) {
-    vcBegin = gReadReqBeginVC;
-    vcEnd = gReadReqEndVC;
-  } else if ( f->type == Flit::WRITE_REQUEST ) {
-    vcBegin = gWriteReqBeginVC;
-    vcEnd = gWriteReqEndVC;
-  } else if ( f->type ==  Flit::READ_REPLY ) {
-    vcBegin = gReadReplyBeginVC;
-    vcEnd = gReadReplyEndVC;
-  } else if ( f->type ==  Flit::WRITE_REPLY ) {
-    vcBegin = gWriteReplyBeginVC;
-    vcEnd = gWriteReplyEndVC;
-  }
-  assert((f->vc >= vcBegin) && (f->vc <= vcEnd));
->>>>>>> daea6027
+  int vcBegin = gBeginVCs[f->cl];
+  int vcEnd = gEndVCs[f->cl];
+  assert((f->vc >= vcBegin) && (f->vc <= vcEnd));
 
 
   int dest = f->dest;
@@ -396,27 +300,9 @@
 void adaptive_xy_yx_mesh( const Router *r, const Flit *f, 
 		 int in_channel, OutputSet *outputs )
 {
-<<<<<<< HEAD
-  int vcBegin = gBeginVCs[f->cl];
-  int vcEnd = gEndVCs[f->cl];
-  assert(((f->vc >= vcBegin) && (f->vc <= vcEnd)) || (inject && (f->vc < 0)));
-=======
-  int vcBegin = 0, vcEnd = gNumVCs-1;
-  if ( f->type == Flit::READ_REQUEST ) {
-    vcBegin = gReadReqBeginVC;
-    vcEnd = gReadReqEndVC;
-  } else if ( f->type == Flit::WRITE_REQUEST ) {
-    vcBegin = gWriteReqBeginVC;
-    vcEnd = gWriteReqEndVC;
-  } else if ( f->type ==  Flit::READ_REPLY ) {
-    vcBegin = gReadReplyBeginVC;
-    vcEnd = gReadReplyEndVC;
-  } else if ( f->type ==  Flit::WRITE_REPLY ) {
-    vcBegin = gWriteReplyBeginVC;
-    vcEnd = gWriteReplyEndVC;
-  }
-  assert((f->vc >= vcBegin) && (f->vc <= vcEnd));
->>>>>>> daea6027
+  int vcBegin = gBeginVCs[f->cl];
+  int vcEnd = gEndVCs[f->cl];
+  assert((f->vc >= vcBegin) && (f->vc <= vcEnd));
 
   int out_port;
 
@@ -470,27 +356,9 @@
 void xy_yx_mesh( const Router *r, const Flit *f, 
 		 int in_channel, OutputSet *outputs )
 {
-<<<<<<< HEAD
-  int vcBegin = gBeginVCs[f->cl];
-  int vcEnd = gEndVCs[f->cl];
-  assert(((f->vc >= vcBegin) && (f->vc <= vcEnd)) || (inject && (f->vc < 0)));
-=======
-  int vcBegin = 0, vcEnd = gNumVCs-1;
-  if ( f->type == Flit::READ_REQUEST ) {
-    vcBegin = gReadReqBeginVC;
-    vcEnd = gReadReqEndVC;
-  } else if ( f->type == Flit::WRITE_REQUEST ) {
-    vcBegin = gWriteReqBeginVC;
-    vcEnd = gWriteReqEndVC;
-  } else if ( f->type ==  Flit::READ_REPLY ) {
-    vcBegin = gReadReplyBeginVC;
-    vcEnd = gReadReplyEndVC;
-  } else if ( f->type ==  Flit::WRITE_REPLY ) {
-    vcBegin = gWriteReplyBeginVC;
-    vcEnd = gWriteReplyEndVC;
-  }
-  assert((f->vc >= vcBegin) && (f->vc <= vcEnd));
->>>>>>> daea6027
+  int vcBegin = gBeginVCs[f->cl];
+  int vcEnd = gEndVCs[f->cl];
+  assert((f->vc >= vcBegin) && (f->vc <= vcEnd));
 
   int out_port;
 
@@ -640,27 +508,9 @@
 {
   int out_port = dor_next_mesh( r->GetID( ), f->dest );
   
-<<<<<<< HEAD
-  int vcBegin = gBeginVCs[f->cl];
-  int vcEnd = gEndVCs[f->cl];
-  assert(((f->vc >= vcBegin) && (f->vc <= vcEnd)) || (inject && (f->vc < 0)));
-=======
-  int vcBegin = 0, vcEnd = gNumVCs-1;
-  if ( f->type == Flit::READ_REQUEST ) {
-    vcBegin = gReadReqBeginVC;
-    vcEnd = gReadReqEndVC;
-  } else if ( f->type == Flit::WRITE_REQUEST ) {
-    vcBegin = gWriteReqBeginVC;
-    vcEnd = gWriteReqEndVC;
-  } else if ( f->type ==  Flit::READ_REPLY ) {
-    vcBegin = gReadReplyBeginVC;
-    vcEnd = gReadReplyEndVC;
-  } else if ( f->type ==  Flit::WRITE_REPLY ) {
-    vcBegin = gWriteReplyBeginVC;
-    vcEnd = gWriteReplyEndVC;
-  }
-  assert((f->vc >= vcBegin) && (f->vc <= vcEnd));
->>>>>>> daea6027
+  int vcBegin = gBeginVCs[f->cl];
+  int vcEnd = gEndVCs[f->cl];
+  assert((f->vc >= vcBegin) && (f->vc <= vcEnd));
 
   if ( f->watch ) {
     *gWatchOut << GetSimTime() << " | " << r->FullName() << " | "
@@ -685,27 +535,9 @@
 {
   int out_port = dor_next_mesh( r->GetID( ), f->dest );
   
-<<<<<<< HEAD
-  int vcBegin = gBeginVCs[f->cl];
-  int vcEnd = gEndVCs[f->cl];
-  assert(((f->vc >= vcBegin) && (f->vc <= vcEnd)) || (inject && (f->vc < 0)));
-=======
-  int vcBegin = 0, vcEnd = gNumVCs-1;
-  if ( f->type == Flit::READ_REQUEST ) {
-    vcBegin = gReadReqBeginVC;
-    vcEnd = gReadReqEndVC;
-  } else if ( f->type == Flit::WRITE_REQUEST ) {
-    vcBegin = gWriteReqBeginVC;
-    vcEnd = gWriteReqEndVC;
-  } else if ( f->type ==  Flit::READ_REPLY ) {
-    vcBegin = gReadReplyBeginVC;
-    vcEnd = gReadReplyEndVC;
-  } else if ( f->type ==  Flit::WRITE_REPLY ) {
-    vcBegin = gWriteReplyBeginVC;
-    vcEnd = gWriteReplyEndVC;
-  }
-  assert((f->vc >= vcBegin) && (f->vc <= vcEnd));
->>>>>>> daea6027
+  int vcBegin = gBeginVCs[f->cl];
+  int vcEnd = gEndVCs[f->cl];
+  assert((f->vc >= vcBegin) && (f->vc <= vcEnd));
 
   // at the destination router, we don't need to separate VCs by destination
   if(r->GetID() != f->dest) {
@@ -766,29 +598,9 @@
 
 void romm_mesh( const Router *r, const Flit *f, int in_channel, OutputSet *outputs )
 {
-<<<<<<< HEAD
-  int vcBegin = gBeginVCs[f->cl];
-  int vcEnd = gEndVCs[f->cl];
-  assert(((f->vc >= vcBegin) && (f->vc <= vcEnd)) || (inject && (f->vc < 0)));
-
-  int out_port;
-=======
-  int vcBegin = 0, vcEnd = gNumVCs-1;
-  if ( f->type == Flit::READ_REQUEST ) {
-    vcBegin = gReadReqBeginVC;
-    vcEnd = gReadReqEndVC;
-  } else if ( f->type == Flit::WRITE_REQUEST ) {
-    vcBegin = gWriteReqBeginVC;
-    vcEnd = gWriteReqEndVC;
-  } else if ( f->type ==  Flit::READ_REPLY ) {
-    vcBegin = gReadReplyBeginVC;
-    vcEnd = gReadReplyEndVC;
-  } else if ( f->type ==  Flit::WRITE_REPLY ) {
-    vcBegin = gWriteReplyBeginVC;
-    vcEnd = gWriteReplyEndVC;
-  }
-  assert((f->vc >= vcBegin) && (f->vc <= vcEnd));
->>>>>>> daea6027
+  int vcBegin = gBeginVCs[f->cl];
+  int vcEnd = gEndVCs[f->cl];
+  assert((f->vc >= vcBegin) && (f->vc <= vcEnd));
 
   if ( in_channel == 2*gN ) {
     f->ph   = 0;  // Phase 0
@@ -825,27 +637,9 @@
 
 void romm_ni_mesh( const Router *r, const Flit *f, int in_channel, OutputSet *outputs )
 {
-<<<<<<< HEAD
-  int vcBegin = gBeginVCs[f->cl];
-  int vcEnd = gEndVCs[f->cl];
-  assert(((f->vc >= vcBegin) && (f->vc <= vcEnd)) || (inject && (f->vc < 0)));
-=======
-  int vcBegin = 0, vcEnd = gNumVCs-1;
-  if ( f->type == Flit::READ_REQUEST ) {
-    vcBegin = gReadReqBeginVC;
-    vcEnd = gReadReqEndVC;
-  } else if ( f->type == Flit::WRITE_REQUEST ) {
-    vcBegin = gWriteReqBeginVC;
-    vcEnd = gWriteReqEndVC;
-  } else if ( f->type ==  Flit::READ_REPLY ) {
-    vcBegin = gReadReplyBeginVC;
-    vcEnd = gReadReplyEndVC;
-  } else if ( f->type ==  Flit::WRITE_REPLY ) {
-    vcBegin = gWriteReplyBeginVC;
-    vcEnd = gWriteReplyEndVC;
-  }
-  assert((f->vc >= vcBegin) && (f->vc <= vcEnd));
->>>>>>> daea6027
+  int vcBegin = gBeginVCs[f->cl];
+  int vcEnd = gEndVCs[f->cl];
+  assert((f->vc >= vcBegin) && (f->vc <= vcEnd));
 
   // at the destination router, we don't need to separate VCs by destination
   if(r->GetID() != f->dest) {
@@ -878,27 +672,9 @@
 
 void min_adapt_mesh( const Router *r, const Flit *f, int in_channel, OutputSet *outputs )
 {
-<<<<<<< HEAD
-  int vcBegin = gBeginVCs[f->cl];
-  int vcEnd = gEndVCs[f->cl];
-  assert(((f->vc >= vcBegin) && (f->vc <= vcEnd)) || (inject && (f->vc < 0)));
-=======
-  int vcBegin = 0, vcEnd = gNumVCs-1;
-  if ( f->type == Flit::READ_REQUEST ) {
-    vcBegin = gReadReqBeginVC;
-    vcEnd = gReadReqEndVC;
-  } else if ( f->type == Flit::WRITE_REQUEST ) {
-    vcBegin = gWriteReqBeginVC;
-    vcEnd = gWriteReqEndVC;
-  } else if ( f->type ==  Flit::READ_REPLY ) {
-    vcBegin = gReadReplyBeginVC;
-    vcEnd = gReadReplyEndVC;
-  } else if ( f->type ==  Flit::WRITE_REPLY ) {
-    vcBegin = gWriteReplyBeginVC;
-    vcEnd = gWriteReplyEndVC;
-  }
-  assert((f->vc >= vcBegin) && (f->vc <= vcEnd));
->>>>>>> daea6027
+  int vcBegin = gBeginVCs[f->cl];
+  int vcEnd = gEndVCs[f->cl];
+  assert((f->vc >= vcBegin) && (f->vc <= vcEnd));
 
   outputs->Clear( );
   
@@ -980,27 +756,9 @@
 
 void planar_adapt_mesh( const Router *r, const Flit *f, int in_channel, OutputSet *outputs )
 {
-<<<<<<< HEAD
-  int vcBegin = gBeginVCs[f->cl];
-  int vcEnd = gEndVCs[f->cl];
-  assert(((f->vc >= vcBegin) && (f->vc <= vcEnd)) || (inject && (f->vc < 0)));
-=======
-  int vcBegin = 0, vcEnd = gNumVCs-1;
-  if ( f->type == Flit::READ_REQUEST ) {
-    vcBegin = gReadReqBeginVC;
-    vcEnd = gReadReqEndVC;
-  } else if ( f->type == Flit::WRITE_REQUEST ) {
-    vcBegin = gWriteReqBeginVC;
-    vcEnd = gWriteReqEndVC;
-  } else if ( f->type ==  Flit::READ_REPLY ) {
-    vcBegin = gReadReplyBeginVC;
-    vcEnd = gReadReplyEndVC;
-  } else if ( f->type ==  Flit::WRITE_REPLY ) {
-    vcBegin = gWriteReplyBeginVC;
-    vcEnd = gWriteReplyEndVC;
-  }
-  assert((f->vc >= vcBegin) && (f->vc <= vcEnd));
->>>>>>> daea6027
+  int vcBegin = gBeginVCs[f->cl];
+  int vcEnd = gEndVCs[f->cl];
+  assert((f->vc >= vcBegin) && (f->vc <= vcEnd));
 
   outputs->Clear( );
   
@@ -1157,33 +915,9 @@
 {
   outputs->Clear( );
 
-<<<<<<< HEAD
-  int vcBegin = gBeginVCs[f->cl];
-  int vcEnd = gEndVCs[f->cl];
-  assert(((f->vc >= vcBegin) && (f->vc <= vcEnd)) || (inject && (f->vc < 0)));
-
-  if ( inject ) {
-    outputs->AddRange( -1, vcBegin, vcEnd - 1 );
-    f->dr = 0; // zero dimension reversals
-    return;
-  }
-=======
-  int vcBegin = 0, vcEnd = gNumVCs-1;
-  if ( f->type == Flit::READ_REQUEST ) {
-    vcBegin = gReadReqBeginVC;
-    vcEnd = gReadReqEndVC;
-  } else if ( f->type == Flit::WRITE_REQUEST ) {
-    vcBegin = gWriteReqBeginVC;
-    vcEnd = gWriteReqEndVC;
-  } else if ( f->type ==  Flit::READ_REPLY ) {
-    vcBegin = gReadReplyBeginVC;
-    vcEnd = gReadReplyEndVC;
-  } else if ( f->type ==  Flit::WRITE_REPLY ) {
-    vcBegin = gWriteReplyBeginVC;
-    vcEnd = gWriteReplyEndVC;
-  }
-  assert((f->vc >= vcBegin) && (f->vc <= vcEnd));
->>>>>>> daea6027
+  int vcBegin = gBeginVCs[f->cl];
+  int vcEnd = gEndVCs[f->cl];
+  assert((f->vc >= vcBegin) && (f->vc <= vcEnd));
 
   int cur = r->GetID( );
   int dest = f->dest;
@@ -1230,29 +964,9 @@
 
 void valiant_mesh( const Router *r, const Flit *f, int in_channel, OutputSet *outputs )
 {
-<<<<<<< HEAD
-  int vcBegin = gBeginVCs[f->cl];
-  int vcEnd = gEndVCs[f->cl];
-  assert(((f->vc >= vcBegin) && (f->vc <= vcEnd)) || (inject && (f->vc < 0)));
-
-  int out_port;
-=======
-  int vcBegin = 0, vcEnd = gNumVCs-1;
-  if ( f->type == Flit::READ_REQUEST ) {
-    vcBegin = gReadReqBeginVC;
-    vcEnd = gReadReqEndVC;
-  } else if ( f->type == Flit::WRITE_REQUEST ) {
-    vcBegin = gWriteReqBeginVC;
-    vcEnd = gWriteReqEndVC;
-  } else if ( f->type ==  Flit::READ_REPLY ) {
-    vcBegin = gReadReplyBeginVC;
-    vcEnd = gReadReplyEndVC;
-  } else if ( f->type ==  Flit::WRITE_REPLY ) {
-    vcBegin = gWriteReplyBeginVC;
-    vcEnd = gWriteReplyEndVC;
-  }
-  assert((f->vc >= vcBegin) && (f->vc <= vcEnd));
->>>>>>> daea6027
+  int vcBegin = gBeginVCs[f->cl];
+  int vcEnd = gEndVCs[f->cl];
+  assert((f->vc >= vcBegin) && (f->vc <= vcEnd));
 
   if ( in_channel == 2*gN ) {
     f->ph   = 0;  // Phase 0
@@ -1289,33 +1003,9 @@
 
 void valiant_torus( const Router *r, const Flit *f, int in_channel, OutputSet *outputs )
 {
-<<<<<<< HEAD
-  int vcBegin = gBeginVCs[f->cl];
-  int vcEnd = gEndVCs[f->cl];
-  assert(((f->vc >= vcBegin) && (f->vc <= vcEnd)) || (inject && (f->vc < 0)));
-
-  int out_port;
-
-  if(inject) {
-
-    out_port = -1;
-=======
-  int vcBegin = 0, vcEnd = gNumVCs-1;
-  if ( f->type == Flit::READ_REQUEST ) {
-    vcBegin = gReadReqBeginVC;
-    vcEnd = gReadReqEndVC;
-  } else if ( f->type == Flit::WRITE_REQUEST ) {
-    vcBegin = gWriteReqBeginVC;
-    vcEnd = gWriteReqEndVC;
-  } else if ( f->type ==  Flit::READ_REPLY ) {
-    vcBegin = gReadReplyBeginVC;
-    vcEnd = gReadReplyEndVC;
-  } else if ( f->type ==  Flit::WRITE_REPLY ) {
-    vcBegin = gWriteReplyBeginVC;
-    vcEnd = gWriteReplyEndVC;
-  }
-  assert((f->vc >= vcBegin) && (f->vc <= vcEnd));
->>>>>>> daea6027
+  int vcBegin = gBeginVCs[f->cl];
+  int vcEnd = gEndVCs[f->cl];
+  assert((f->vc >= vcBegin) && (f->vc <= vcEnd));
 
   int phase;
   if ( in_channel == 2*gN ) {
@@ -1372,27 +1062,9 @@
 void valiant_ni_torus( const Router *r, const Flit *f, int in_channel, 
 		       OutputSet *outputs )
 {
-<<<<<<< HEAD
-  int vcBegin = gBeginVCs[f->cl];
-  int vcEnd = gEndVCs[f->cl];
-  assert(((f->vc >= vcBegin) && (f->vc <= vcEnd)) || (inject && (f->vc < 0)));
-=======
-  int vcBegin = 0, vcEnd = gNumVCs-1;
-  if ( f->type == Flit::READ_REQUEST ) {
-    vcBegin = gReadReqBeginVC;
-    vcEnd = gReadReqEndVC;
-  } else if ( f->type == Flit::WRITE_REQUEST ) {
-    vcBegin = gWriteReqBeginVC;
-    vcEnd = gWriteReqEndVC;
-  } else if ( f->type ==  Flit::READ_REPLY ) {
-    vcBegin = gReadReplyBeginVC;
-    vcEnd = gReadReplyEndVC;
-  } else if ( f->type ==  Flit::WRITE_REPLY ) {
-    vcBegin = gWriteReplyBeginVC;
-    vcEnd = gWriteReplyEndVC;
-  }
-  assert((f->vc >= vcBegin) && (f->vc <= vcEnd));
->>>>>>> daea6027
+  int vcBegin = gBeginVCs[f->cl];
+  int vcEnd = gEndVCs[f->cl];
+  assert((f->vc >= vcBegin) && (f->vc <= vcEnd));
 
   // at the destination router, we don't need to separate VCs by destination
   if(r->GetID() != f->dest) {
@@ -1471,29 +1143,9 @@
 void dim_order_torus( const Router *r, const Flit *f, int in_channel, 
 		      OutputSet *outputs )
 {
-<<<<<<< HEAD
-  int vcBegin = gBeginVCs[f->cl];
-  int vcEnd = gEndVCs[f->cl];
-  assert(((f->vc >= vcBegin) && (f->vc <= vcEnd)) || (inject && (f->vc < 0)));
-
-  int out_port;
-=======
-  int vcBegin = 0, vcEnd = gNumVCs-1;
-  if ( f->type == Flit::READ_REQUEST ) {
-    vcBegin = gReadReqBeginVC;
-    vcEnd = gReadReqEndVC;
-  } else if ( f->type == Flit::WRITE_REQUEST ) {
-    vcBegin = gWriteReqBeginVC;
-    vcEnd = gWriteReqEndVC;
-  } else if ( f->type ==  Flit::READ_REPLY ) {
-    vcBegin = gReadReplyBeginVC;
-    vcEnd = gReadReplyEndVC;
-  } else if ( f->type ==  Flit::WRITE_REPLY ) {
-    vcBegin = gWriteReplyBeginVC;
-    vcEnd = gWriteReplyEndVC;
-  }
-  assert((f->vc >= vcBegin) && (f->vc <= vcEnd));
->>>>>>> daea6027
+  int vcBegin = gBeginVCs[f->cl];
+  int vcEnd = gEndVCs[f->cl];
+  assert((f->vc >= vcBegin) && (f->vc <= vcEnd));
 
   int cur  = r->GetID( );
   int dest = f->dest;
@@ -1537,27 +1189,9 @@
 void dim_order_ni_torus( const Router *r, const Flit *f, int in_channel, 
 			 OutputSet *outputs )
 {
-<<<<<<< HEAD
-  int vcBegin = gBeginVCs[f->cl];
-  int vcEnd = gEndVCs[f->cl];
-  assert(((f->vc >= vcBegin) && (f->vc <= vcEnd)) || (inject && (f->vc < 0)));
-=======
-  int vcBegin = 0, vcEnd = gNumVCs-1;
-  if ( f->type == Flit::READ_REQUEST ) {
-    vcBegin = gReadReqBeginVC;
-    vcEnd = gReadReqEndVC;
-  } else if ( f->type == Flit::WRITE_REQUEST ) {
-    vcBegin = gWriteReqBeginVC;
-    vcEnd = gWriteReqEndVC;
-  } else if ( f->type ==  Flit::READ_REPLY ) {
-    vcBegin = gReadReplyBeginVC;
-    vcEnd = gReadReplyEndVC;
-  } else if ( f->type ==  Flit::WRITE_REPLY ) {
-    vcBegin = gWriteReplyBeginVC;
-    vcEnd = gWriteReplyEndVC;
-  }
-  assert((f->vc >= vcBegin) && (f->vc <= vcEnd));
->>>>>>> daea6027
+  int vcBegin = gBeginVCs[f->cl];
+  int vcEnd = gEndVCs[f->cl];
+  assert((f->vc >= vcBegin) && (f->vc <= vcEnd));
 
   int cur  = r->GetID( );
   int dest = f->dest;
@@ -1598,33 +1232,9 @@
 void dim_order_bal_torus( const Router *r, const Flit *f, int in_channel, 
 			  OutputSet *outputs )
 {
-<<<<<<< HEAD
-  int vcBegin = gBeginVCs[f->cl];
-  int vcEnd = gEndVCs[f->cl];
-  assert(((f->vc >= vcBegin) && (f->vc <= vcEnd)) || (inject && (f->vc < 0)));
-
-  int out_port;
-
-  if(inject) {
-
-    out_port = -1;
-=======
-  int vcBegin = 0, vcEnd = gNumVCs-1;
-  if ( f->type == Flit::READ_REQUEST ) {
-    vcBegin = gReadReqBeginVC;
-    vcEnd = gReadReqEndVC;
-  } else if ( f->type == Flit::WRITE_REQUEST ) {
-    vcBegin = gWriteReqBeginVC;
-    vcEnd = gWriteReqEndVC;
-  } else if ( f->type ==  Flit::READ_REPLY ) {
-    vcBegin = gReadReplyBeginVC;
-    vcEnd = gReadReplyEndVC;
-  } else if ( f->type ==  Flit::WRITE_REPLY ) {
-    vcBegin = gWriteReplyBeginVC;
-    vcEnd = gWriteReplyEndVC;
-  }
-  assert((f->vc >= vcBegin) && (f->vc <= vcEnd));
->>>>>>> daea6027
+  int vcBegin = gBeginVCs[f->cl];
+  int vcEnd = gEndVCs[f->cl];
+  assert((f->vc >= vcBegin) && (f->vc <= vcEnd));
 
   int cur  = r->GetID( );
   int dest = f->dest;
@@ -1667,27 +1277,9 @@
 
 void min_adapt_torus( const Router *r, const Flit *f, int in_channel, OutputSet *outputs )
 {
-<<<<<<< HEAD
-  int vcBegin = gBeginVCs[f->cl];
-  int vcEnd = gEndVCs[f->cl];
-  assert(((f->vc >= vcBegin) && (f->vc <= vcEnd)) || (inject && (f->vc < 0)));
-=======
-  int vcBegin = 0, vcEnd = gNumVCs-1;
-  if ( f->type == Flit::READ_REQUEST ) {
-    vcBegin = gReadReqBeginVC;
-    vcEnd = gReadReqEndVC;
-  } else if ( f->type == Flit::WRITE_REQUEST ) {
-    vcBegin = gWriteReqBeginVC;
-    vcEnd = gWriteReqEndVC;
-  } else if ( f->type ==  Flit::READ_REPLY ) {
-    vcBegin = gReadReplyBeginVC;
-    vcEnd = gReadReplyEndVC;
-  } else if ( f->type ==  Flit::WRITE_REPLY ) {
-    vcBegin = gWriteReplyBeginVC;
-    vcEnd = gWriteReplyEndVC;
-  }
-  assert((f->vc >= vcBegin) && (f->vc <= vcEnd));
->>>>>>> daea6027
+  int vcBegin = gBeginVCs[f->cl];
+  int vcEnd = gEndVCs[f->cl];
+  assert((f->vc >= vcBegin) && (f->vc <= vcEnd));
 
   outputs->Clear( );
 
@@ -1751,31 +1343,9 @@
 void dest_tag_fly( const Router *r, const Flit *f, int in_channel, 
 		   OutputSet *outputs )
 {
-<<<<<<< HEAD
-  int vcBegin = gBeginVCs[f->cl];
-  int vcEnd = gEndVCs[f->cl];
-  assert(((f->vc >= vcBegin) && (f->vc <= vcEnd)) || (inject && (f->vc < 0)));
-
-  int out_port;
-
-  if(inject) {
-=======
-  int vcBegin = 0, vcEnd = gNumVCs-1;
-  if ( f->type == Flit::READ_REQUEST ) {
-    vcBegin = gReadReqBeginVC;
-    vcEnd = gReadReqEndVC;
-  } else if ( f->type == Flit::WRITE_REQUEST ) {
-    vcBegin = gWriteReqBeginVC;
-    vcEnd = gWriteReqEndVC;
-  } else if ( f->type ==  Flit::READ_REPLY ) {
-    vcBegin = gReadReplyBeginVC;
-    vcEnd = gReadReplyEndVC;
-  } else if ( f->type ==  Flit::WRITE_REPLY ) {
-    vcBegin = gWriteReplyBeginVC;
-    vcEnd = gWriteReplyEndVC;
-  }
-  assert((f->vc >= vcBegin) && (f->vc <= vcEnd));
->>>>>>> daea6027
+  int vcBegin = gBeginVCs[f->cl];
+  int vcEnd = gEndVCs[f->cl];
+  assert((f->vc >= vcBegin) && (f->vc <= vcEnd));
 
   int stage = ( r->GetID( ) * gK ) / gNodes;
   int dest  = f->dest;
