--- conflicted
+++ resolved
@@ -64,33 +64,6 @@
 vector<int> gBeginVCs;
 vector<int> gEndVCs;
 
-<<<<<<< HEAD
-// ----------------------------------------------------------------------
-//
-//   Crossbar Network 
-//
-// ----------------------------------------------------------------------
-void dest_tag_crossbar( const Router *r, 
-			const Flit *f, 
-			int in_channel, 
-			OutputSet *outputs, 
-			bool inject ) {
-  
-  outputs->Clear() ;
-
-  // Output port determined by those bits of destination above 
-  //  concentration bits
-  int out_port = inject ? 0 : ( f->dest >> log_two( gC ) ) ;
-
-  int vcBegin = gBeginVCs[f->cl];
-  int vcEnd = gEndVCs[f->cl];
-  assert(((f->vc >= vcBegin) && (f->vc <= vcEnd)) || (inject && (f->vc < 0)));
-
-  outputs->AddRange( out_port, vcBegin, vcEnd );
-}
-
-=======
->>>>>>> 4de3c304
 // ============================================================
 //  QTree: Nearest Common Ancestor
 // ===
