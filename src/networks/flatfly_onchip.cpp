--- conflicted
+++ resolved
@@ -335,27 +335,9 @@
 		  OutputSet *outputs )
 { 
   // ( Traffic Class , Routing Order ) -> Virtual Channel Range
-<<<<<<< HEAD
   int vcBegin = gBeginVCs[f->cl];
   int vcEnd = gEndVCs[f->cl];
-  assert(((f->vc >= vcBegin) && (f->vc <= vcEnd)) || (inject && (f->vc < 0)));
-=======
-  int vcBegin = 0, vcEnd = gNumVCs-1;
-  if ( f->type == Flit::READ_REQUEST ) {
-    vcBegin = gReadReqBeginVC;
-    vcEnd = gReadReqEndVC;
-  } else if ( f->type == Flit::WRITE_REQUEST ) {
-    vcBegin = gWriteReqBeginVC;
-    vcEnd = gWriteReqEndVC;
-  } else if ( f->type ==  Flit::READ_REPLY ) {
-    vcBegin = gReadReplyBeginVC;
-    vcEnd = gReadReplyEndVC;
-  } else if ( f->type ==  Flit::WRITE_REPLY ) {
-    vcBegin = gWriteReplyBeginVC;
-    vcEnd = gWriteReplyEndVC;
-  }
   assert((f->vc >= vcBegin) && (f->vc <= vcEnd));
->>>>>>> daea6027
 
   int dest = flatfly_transformation(f->dest);
   int targetr = (int)(dest/gC);
@@ -410,27 +392,9 @@
 		  OutputSet *outputs )
 { 
   // ( Traffic Class , Routing Order ) -> Virtual Channel Range
-<<<<<<< HEAD
   int vcBegin = gBeginVCs[f->cl];
   int vcEnd = gEndVCs[f->cl];
-  assert(((f->vc >= vcBegin) && (f->vc <= vcEnd)) || (inject && (f->vc < 0)));
-=======
-  int vcBegin = 0, vcEnd = gNumVCs-1;
-  if ( f->type == Flit::READ_REQUEST ) {
-    vcBegin = gReadReqBeginVC;
-    vcEnd = gReadReqEndVC;
-  } else if ( f->type == Flit::WRITE_REQUEST ) {
-    vcBegin = gWriteReqBeginVC;
-    vcEnd = gWriteReqEndVC;
-  } else if ( f->type ==  Flit::READ_REPLY ) {
-    vcBegin = gReadReplyBeginVC;
-    vcEnd = gReadReplyEndVC;
-  } else if ( f->type ==  Flit::WRITE_REPLY ) {
-    vcBegin = gWriteReplyBeginVC;
-    vcEnd = gWriteReplyEndVC;
-  }
   assert((f->vc >= vcBegin) && (f->vc <= vcEnd));
->>>>>>> daea6027
 
   int dest = flatfly_transformation(f->dest);
   int targetr = (int)(dest/gC);
@@ -501,27 +465,9 @@
 		  OutputSet *outputs )
 {
   // ( Traffic Class , Routing Order ) -> Virtual Channel Range
-<<<<<<< HEAD
   int vcBegin = gBeginVCs[f->cl];
   int vcEnd = gEndVCs[f->cl];
-  assert(((f->vc >= vcBegin) && (f->vc <= vcEnd)) || (inject && (f->vc < 0)));
-=======
-  int vcBegin = 0, vcEnd = gNumVCs-1;
-  if ( f->type == Flit::READ_REQUEST ) {
-    vcBegin = gReadReqBeginVC;
-    vcEnd = gReadReqEndVC;
-  } else if ( f->type == Flit::WRITE_REQUEST ) {
-    vcBegin = gWriteReqBeginVC;
-    vcEnd = gWriteReqEndVC;
-  } else if ( f->type ==  Flit::READ_REPLY ) {
-    vcBegin = gReadReplyBeginVC;
-    vcEnd = gReadReplyEndVC;
-  } else if ( f->type ==  Flit::WRITE_REPLY ) {
-    vcBegin = gWriteReplyBeginVC;
-    vcEnd = gWriteReplyEndVC;
-  }
   assert((f->vc >= vcBegin) && (f->vc <= vcEnd));
->>>>>>> daea6027
 
   if ( in_channel < gC ){
     f->ph = 0;
@@ -568,31 +514,9 @@
 		  OutputSet *outputs )
 {
   // ( Traffic Class , Routing Order ) -> Virtual Channel Range
-<<<<<<< HEAD
   int vcBegin = gBeginVCs[f->cl];
   int vcEnd = gEndVCs[f->cl];
-  assert(((f->vc >= vcBegin) && (f->vc <= vcEnd)) || (inject && (f->vc < 0)));
-
-  int out_port;
-
-  if(inject) {
-=======
-  int vcBegin = 0, vcEnd = gNumVCs-1;
-  if ( f->type == Flit::READ_REQUEST ) {
-    vcBegin = gReadReqBeginVC;
-    vcEnd = gReadReqEndVC;
-  } else if ( f->type == Flit::WRITE_REQUEST ) {
-    vcBegin = gWriteReqBeginVC;
-    vcEnd = gWriteReqEndVC;
-  } else if ( f->type ==  Flit::READ_REPLY ) {
-    vcBegin = gReadReplyBeginVC;
-    vcEnd = gReadReplyEndVC;
-  } else if ( f->type ==  Flit::WRITE_REPLY ) {
-    vcBegin = gWriteReplyBeginVC;
-    vcEnd = gWriteReplyEndVC;
-  }
   assert((f->vc >= vcBegin) && (f->vc <= vcEnd));
->>>>>>> daea6027
 
   int dest  = flatfly_transformation(f->dest);
   int targetr= (int)(dest/gC);
@@ -625,27 +549,9 @@
 			  OutputSet *outputs )
 {
   // ( Traffic Class , Routing Order ) -> Virtual Channel Range
-<<<<<<< HEAD
   int vcBegin = gBeginVCs[f->cl];
   int vcEnd = gEndVCs[f->cl];
-  assert(((f->vc >= vcBegin) && (f->vc <= vcEnd)) || (inject && (f->vc < 0)));
-=======
-  int vcBegin = 0, vcEnd = gNumVCs-1;
-  if ( f->type == Flit::READ_REQUEST ) {
-    vcBegin = gReadReqBeginVC;
-    vcEnd = gReadReqEndVC;
-  } else if ( f->type == Flit::WRITE_REQUEST ) {
-    vcBegin = gWriteReqBeginVC;
-    vcEnd = gWriteReqEndVC;
-  } else if ( f->type ==  Flit::READ_REPLY ) {
-    vcBegin = gReadReplyBeginVC;
-    vcEnd = gReadReplyEndVC;
-  } else if ( f->type ==  Flit::WRITE_REPLY ) {
-    vcBegin = gWriteReplyBeginVC;
-    vcEnd = gWriteReplyEndVC;
-  }
   assert((f->vc >= vcBegin) && (f->vc <= vcEnd));
->>>>>>> daea6027
 
   int dest  = flatfly_transformation(f->dest);
 
@@ -821,33 +727,9 @@
 			  OutputSet *outputs )
 {
   // ( Traffic Class , Routing Order ) -> Virtual Channel Range
-<<<<<<< HEAD
   int vcBegin = gBeginVCs[f->cl];
   int vcEnd = gEndVCs[f->cl];
-  assert(((f->vc >= vcBegin) && (f->vc <= vcEnd)) || (inject && (f->vc < 0)));
-
-  int out_port;
-
-  if(inject) {
-
-    out_port = -1;
-=======
-  int vcBegin = 0, vcEnd = gNumVCs-1;
-  if ( f->type == Flit::READ_REQUEST ) {
-    vcBegin = gReadReqBeginVC;
-    vcEnd = gReadReqEndVC;
-  } else if ( f->type == Flit::WRITE_REQUEST ) {
-    vcBegin = gWriteReqBeginVC;
-    vcEnd = gWriteReqEndVC;
-  } else if ( f->type ==  Flit::READ_REPLY ) {
-    vcBegin = gReadReplyBeginVC;
-    vcEnd = gReadReplyEndVC;
-  } else if ( f->type ==  Flit::WRITE_REPLY ) {
-    vcBegin = gWriteReplyBeginVC;
-    vcEnd = gWriteReplyEndVC;
-  }
   assert((f->vc >= vcBegin) && (f->vc <= vcEnd));
->>>>>>> daea6027
 
   int dest  = flatfly_transformation(f->dest);
 
