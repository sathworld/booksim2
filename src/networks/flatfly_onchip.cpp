--- conflicted
+++ resolved
@@ -927,27 +927,9 @@
 			      OutputSet *outputs, bool inject )
 {
   // ( Traffic Class , Routing Order ) -> Virtual Channel Range
-<<<<<<< HEAD
   int vcBegin = gBeginVCs[f->cl];
   int vcEnd = gEndVCs[f->cl];
-  assert((f->vc >= vcBegin) && (f->vc <= vcEnd));
-=======
-  int vcBegin = 0, vcEnd = gNumVCs-1;
-  if ( f->type == Flit::READ_REQUEST ) {
-    vcBegin = gReadReqBeginVC;
-    vcEnd = gReadReqEndVC;
-  } else if ( f->type == Flit::WRITE_REQUEST ) {
-    vcBegin = gWriteReqBeginVC;
-    vcEnd = gWriteReqEndVC;
-  } else if ( f->type ==  Flit::READ_REPLY ) {
-    vcBegin = gReadReplyBeginVC;
-    vcEnd = gReadReplyEndVC;
-  } else if ( f->type ==  Flit::WRITE_REPLY ) {
-    vcBegin = gWriteReplyBeginVC;
-    vcEnd = gWriteReplyEndVC;
-  }
   assert(((f->vc >= vcBegin) && (f->vc <= vcEnd)) || (inject && (f->vc < 0)));
->>>>>>> fdd28b3b
 
   int out_port;
 
