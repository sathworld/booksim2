// $Id$

/*
Copyright (c) 2007-2011, Trustees of The Leland Stanford Junior University
All rights reserved.

Redistribution and use in source and binary forms, with or without modification,
are permitted provided that the following conditions are met:

Redistributions of source code must retain the above copyright notice, this list
of conditions and the following disclaimer.
Redistributions in binary form must reproduce the above copyright notice, this 
list of conditions and the following disclaimer in the documentation and/or 
other materials provided with the distribution.
Neither the name of the Stanford University nor the names of its contributors 
may be used to endorse or promote products derived from this software without 
specific prior written permission.

THIS SOFTWARE IS PROVIDED BY THE COPYRIGHT HOLDERS AND CONTRIBUTORS "AS IS" AND 
ANY EXPRESS OR IMPLIED WARRANTIES, INCLUDING, BUT NOT LIMITED TO, THE IMPLIED 
WARRANTIES OF MERCHANTABILITY AND FITNESS FOR A PARTICULAR PURPOSE ARE 
DISCLAIMED. IN NO EVENT SHALL THE COPYRIGHT OWNER OR CONTRIBUTORS BE LIABLE FOR 
ANY DIRECT, INDIRECT, INCIDENTAL, SPECIAL, EXEMPLARY, OR CONSEQUENTIAL DAMAGES 
(INCLUDING, BUT NOT LIMITED TO, PROCUREMENT OF SUBSTITUTE GOODS OR SERVICES; 
LOSS OF USE, DATA, OR PROFITS; OR BUSINESS INTERRUPTION) HOWEVER CAUSED AND ON 
ANY THEORY OF LIABILITY, WHETHER IN CONTRACT, STRICT LIABILITY, OR TORT 
(INCLUDING NEGLIGENCE OR OTHERWISE) ARISING IN ANY WAY OUT OF THE USE OF THIS 
SOFTWARE, EVEN IF ADVISED OF THE POSSIBILITY OF SUCH DAMAGE.
*/

// ----------------------------------------------------------------------
//
// CMesh: Network with <Int> Terminal Nodes arranged in a concentrated
//        mesh topology
//
// ----------------------------------------------------------------------

// ----------------------------------------------------------------------
//  $Author: jbalfour $
//  $Date: 2007/06/28 17:24:35 $
//  $Id$
//  Modified 11/6/2007 by Ted Jiang
//  Now handeling n = most power of 2: 16, 64, 256, 1024
// ----------------------------------------------------------------------
#include "booksim.hpp"
#include <vector>
#include <sstream>
#include <cassert>
#include "random_utils.hpp"
#include "misc_utils.hpp"
#include "cmesh.hpp"

int CMesh::_cX = 0 ;
int CMesh::_cY = 0 ;
int CMesh::_memo_NodeShiftX = 0 ;
int CMesh::_memo_NodeShiftY = 0 ;
int CMesh::_memo_PortShiftY = 0 ;

CMesh::CMesh( const Configuration& config, const string & name ) 
  : Network(config, name) 
{
  _ComputeSize( config );
  _Alloc();
  _BuildNet(config);
}

void CMesh::RegisterRoutingFunctions() {
  gRoutingFunctionMap["dor_cmesh"] = &dor_cmesh;
  gRoutingFunctionMap["dor_no_express_cmesh"] = &dor_no_express_cmesh;
  gRoutingFunctionMap["xy_yx_cmesh"] = &xy_yx_cmesh;
  gRoutingFunctionMap["xy_yx_no_express_cmesh"]  = &xy_yx_no_express_cmesh;
}

void CMesh::_ComputeSize( const Configuration &config ) {

  int k = config.GetInt( "k" );
  int n = config.GetInt( "n" );
  assert(n <= 2); // broken for n > 2
  int c = config.GetInt( "c" );
  assert(c == 4); // broken for c != 4

  ostringstream router_name;
  //how many routers in the x or y direction
  _xcount = config.GetInt("x");
  _ycount = config.GetInt("y");
  assert(_xcount == _ycount); // broken for asymmetric topologies
  //configuration of hohw many clients in X and Y per router
  _xrouter = config.GetInt("xr");
  _yrouter = config.GetInt("yr");
  assert(_xrouter == _yrouter); // broken for asymmetric concentration

  gK = _k = k ;
  gN = _n = n ;
  gC = _c = c ;

  assert(c == _xrouter*_yrouter);
  
  _nodes    = _c * powi( _k, _n); // Number of nodes in network
  _size     = powi( _k, _n);      // Number of routers in network
  _channels = 2 * _n * _size;     // Number of channels in network

  _cX = _c / _n ;   // Concentration in X Dimension 
  _cY = _c / _cX ;  // Concentration in Y Dimension

  //
  _memo_NodeShiftX = _cX >> 1 ;
  _memo_NodeShiftY = log_two(gK * _cX) + ( _cY >> 1 ) ;
  _memo_PortShiftY = log_two(gK * _cX)  ;

}

void CMesh::_BuildNet( const Configuration& config ) {

  int x_index ;
  int y_index ;

  //standard trace configuration 
  if(gTrace){
    cout<<"Setup Finished Router"<<endl;
  }

  //latency type, noc or conventional network
  bool use_noc_latency;
  use_noc_latency = (config.GetInt("use_noc_latency")==1);
  
  ostringstream name;
  // The following vector is used to check that every
  //  processor in the system is connected to the network
  vector<bool> channel_vector(_nodes, false) ;
  
  //
  // Routers and Channel
  //
  for (int node = 0; node < _size; ++node) {

    // Router index derived from mesh index
    y_index = node / _k ;
    x_index = node % _k ;

    const int degree_in  = 2 *_n + _c ;
    const int degree_out = 2 *_n + _c ;

    name << "router_" << y_index << x_index;
    _routers[node] = Router::NewRouter( config, 
					this, 
					name.str(), 
					node,
					degree_in,
					degree_out);
    _timed_modules.push_back(_routers[node]);
    name.str("");

    //
    // Port Numbering: as best as I can determine, the order in
    //  which the input and output channels are added to the
    //  router determines the associated port number that must be
    //  used by the router. Output port number increases with 
    //  each new channel
    //

    //
    // Processing node channels
    //
    for (int y = 0; y < _cY ; y++) {
      for (int x = 0; x < _cX ; x++) {
	int link = (_k * _cX) * (_cY * y_index + y) + (_cX * x_index + x) ;
	assert( link >= 0 ) ;
	assert( link < _nodes ) ;
	assert( channel_vector[ link ] == false ) ;
	channel_vector[link] = true ;
	// Ingress Ports
	_routers[node]->AddInputChannel(_inject[link], _inject_cred[link]);
	// Egress Ports
	_routers[node]->AddOutputChannel(_eject[link], _eject_cred[link]);
	//injeciton ejection latency is 1
	_inject[link]->SetLatency( 1 );
	_eject[link]->SetLatency( 1 );
      }
    }

    //
    // router to router channels
    //
    const int x = node % _k ;
    const int y = node / _k ;
    const int offset = powi( _k, _n ) ;

    //the channel number of the input output channels.
    int px_out = _k * y + x + 0 * offset ;
    int nx_out = _k * y + x + 1 * offset ;
    int py_out = _k * y + x + 2 * offset ;
    int ny_out = _k * y + x + 3 * offset ;
    int px_in  = _k * y + ((x+1)) + 1 * offset ;
    int nx_in  = _k * y + ((x-1)) + 0 * offset ;
    int py_in  = _k * ((y+1)) + x + 3 * offset ;
    int ny_in  = _k * ((y-1)) + x + 2 * offset ;

    // Express Channels
    if (x == 0){
      // Router on left edge of mesh. Connect to -x output of
      //  another router on the left edge of the mesh.
      if (y < _k / 2 )
	nx_in = _k * (y + _k/2) + x + offset ;
      else
	nx_in = _k * (y - _k/2) + x + offset ;
    }
    
    if (x == (_k-1)){
      // Router on right edge of mesh. Connect to +x output of 
      //  another router on the right edge of the mesh.
      if (y < _k / 2)
   	px_in = _k * (y + _k/2) + x ;
      else
   	px_in = _k * (y - _k/2) + x ;
    }
    
    if (y == 0) {
      // Router on bottom edge of mesh. Connect to -y output of
      //  another router on the bottom edge of the mesh.
      if (x < _k / 2) 
	ny_in = _k * y + (x + _k/2) + 3 * offset ;
      else
	ny_in = _k * y + (x - _k/2) + 3 * offset ;
    }
    
    if (y == (_k-1)) {
      // Router on top edge of mesh. Connect to +y output of
      //  another router on the top edge of the mesh
      if (x < _k / 2)
	py_in = _k * y + (x + _k/2) + 2 * offset ;
      else
	py_in = _k * y + (x - _k/2) + 2 * offset ;
    }

    /*set latency and add the channels*/

    // Port 0: +x channel
    if(use_noc_latency) {
      int const px_latency = (x == _k-1) ? (_cY*_k/2) : _cX;
      _chan[px_out]->SetLatency( px_latency );
      _chan_cred[px_out]->SetLatency( px_latency );
    } else {
      _chan[px_out]->SetLatency( 1 );
      _chan_cred[px_out]->SetLatency( 1 );
    }
    _routers[node]->AddOutputChannel( _chan[px_out], _chan_cred[px_out] );
    _routers[node]->AddInputChannel( _chan[px_in], _chan_cred[px_in] );
    
    if(gTrace) {
      cout<<"Link "<<" "<<px_out<<" "<<px_in<<" "<<node<<" "<<_chan[px_out]->GetLatency()<<endl;
    }

    // Port 1: -x channel
    if(use_noc_latency) {
      int const nx_latency = (x == 0) ? (_cY*_k/2) : _cX;
      _chan[nx_out]->SetLatency( nx_latency );
      _chan_cred[nx_out]->SetLatency( nx_latency );
    } else {
      _chan[nx_out]->SetLatency( 1 );
      _chan_cred[nx_out]->SetLatency( 1 );
    }
    _routers[node]->AddOutputChannel( _chan[nx_out], _chan_cred[nx_out] );
    _routers[node]->AddInputChannel( _chan[nx_in], _chan_cred[nx_in] );

    if(gTrace){
      cout<<"Link "<<" "<<nx_out<<" "<<nx_in<<" "<<node<<" "<<_chan[nx_out]->GetLatency()<<endl;
    }

    // Port 2: +y channel
    if(use_noc_latency) {
      int const py_latency = (y == _k-1) ? (_cX*_k/2) : _cY;
      _chan[py_out]->SetLatency( py_latency );
      _chan_cred[py_out]->SetLatency( py_latency );
    } else {
      _chan[py_out]->SetLatency( 1 );
      _chan_cred[py_out]->SetLatency( 1 );
    }
    _routers[node]->AddOutputChannel( _chan[py_out], _chan_cred[py_out] );
    _routers[node]->AddInputChannel( _chan[py_in], _chan_cred[py_in] );
    
    if(gTrace){
      cout<<"Link "<<" "<<py_out<<" "<<py_in<<" "<<node<<" "<<_chan[py_out]->GetLatency()<<endl;
    }

    // Port 3: -y channel
    if(use_noc_latency){
      int const ny_latency = (y == 0) ? (_cX*_k/2) : _cY;
      _chan[ny_out]->SetLatency( ny_latency );
      _chan_cred[ny_out]->SetLatency( ny_latency );
    } else {
      _chan[ny_out]->SetLatency( 1 );
      _chan_cred[ny_out]->SetLatency( 1 );
    }
    _routers[node]->AddOutputChannel( _chan[ny_out], _chan_cred[ny_out] );
    _routers[node]->AddInputChannel( _chan[ny_in], _chan_cred[ny_in] );    

    if(gTrace){
      cout<<"Link "<<" "<<ny_out<<" "<<ny_in<<" "<<node<<" "<<_chan[ny_out]->GetLatency()<<endl;
    }
    
  }    

  // Check that all processors were connected to the network
  for ( int i = 0 ; i < _nodes ; i++ ) 
    assert( channel_vector[i] == true ) ;
  
  if(gTrace){
    cout<<"Setup Finished Link"<<endl;
  }
}


// ----------------------------------------------------------------------
//
//  Routing Helper Functions
//
// ----------------------------------------------------------------------

int CMesh::NodeToRouter( int address ) {

  int y  = (address /  (_cX*gK))/_cY ;
  int x  = (address %  (_cX*gK))/_cY ;
  int router = y*gK + x ;
  
  return router ;
}

int CMesh::NodeToPort( int address ) {
  
  const int maskX  = _cX - 1 ;
  const int maskY  = _cY - 1 ;

  int x = address & maskX ;
  int y = (int)(address/(2*gK)) & maskY ;

  return (gC / 2) * y + x;
}

// ----------------------------------------------------------------------
//
//  Routing Functions
//
// ----------------------------------------------------------------------

// Concentrated Mesh: X-Y
int cmesh_xy( int cur, int dest ) {

  const int POSITIVE_X = 0 ;
  const int NEGATIVE_X = 1 ;
  const int POSITIVE_Y = 2 ;
  const int NEGATIVE_Y = 3 ;

  int cur_y  = cur / gK;
  int cur_x  = cur % gK;
  int dest_y = dest / gK;
  int dest_x = dest % gK;

  // Dimension-order Routing: x , y
  if (cur_x < dest_x) {
    // Express?
    if ((dest_x - cur_x) > 1){
      if (cur_y == 0)
    	return gC + NEGATIVE_Y ;
      if (cur_y == (gK-1))
    	return gC + POSITIVE_Y ;
    }
    return gC + POSITIVE_X ;
  }
  if (cur_x > dest_x) {
    // Express ? 
    if ((cur_x - dest_x) > 1){
      if (cur_y == 0)
    	return gC + NEGATIVE_Y ;
      if (cur_y == (gK-1))
    	return gC + POSITIVE_Y ;
    }
    return gC + NEGATIVE_X ;
  }
  if (cur_y < dest_y) {
    // Express?
    if ((dest_y - cur_y) > 1) {
      if (cur_x == 0)
    	return gC + NEGATIVE_X ;
      if (cur_x == (gK-1))
    	return gC + POSITIVE_X ;
    }
    return gC + POSITIVE_Y ;
  }
  if (cur_y > dest_y) {
    // Express ?
    if ((cur_y - dest_y) > 1 ){
      if (cur_x == 0)
    	return gC + NEGATIVE_X ;
      if (cur_x == (gK-1))
    	return gC + POSITIVE_X ;
    }
    return gC + NEGATIVE_Y ;
  }
  return 0;
}

// Concentrated Mesh: Y-X
int cmesh_yx( int cur, int dest ) {
  const int POSITIVE_X = 0 ;
  const int NEGATIVE_X = 1 ;
  const int POSITIVE_Y = 2 ;
  const int NEGATIVE_Y = 3 ;

  int cur_y  = cur / gK ;
  int cur_x  = cur % gK ;
  int dest_y = dest / gK ;
  int dest_x = dest % gK ;

  // Dimension-order Routing: y, x
  if (cur_y < dest_y) {
    // Express?
    if ((dest_y - cur_y) > 1) {
      if (cur_x == 0)
    	return gC + NEGATIVE_X ;
      if (cur_x == (gK-1))
    	return gC + POSITIVE_X ;
    }
    return gC + POSITIVE_Y ;
  }
  if (cur_y > dest_y) {
    // Express ?
    if ((cur_y - dest_y) > 1 ){
      if (cur_x == 0)
    	return gC + NEGATIVE_X ;
      if (cur_x == (gK-1))
    	return gC + POSITIVE_X ;
    }
    return gC + NEGATIVE_Y ;
  }
  if (cur_x < dest_x) {
    // Express?
    if ((dest_x - cur_x) > 1){
      if (cur_y == 0)
    	return gC + NEGATIVE_Y ;
      if (cur_y == (gK-1))
    	return gC + POSITIVE_Y ;
    }
    return gC + POSITIVE_X ;
  }
  if (cur_x > dest_x) {
    // Express ? 
    if ((cur_x - dest_x) > 1){
      if (cur_y == 0)
    	return gC + NEGATIVE_Y ;
      if (cur_y == (gK-1))
    	return gC + POSITIVE_Y ;
    }
    return gC + NEGATIVE_X ;
  }
  return 0;
}

void xy_yx_cmesh( const Router *r, const Flit *f, int in_channel, 
		  OutputSet *outputs )
{

  // ( Traffic Class , Routing Order ) -> Virtual Channel Range
<<<<<<< HEAD
  int vcBegin = gBeginVCs[f->cl];
  int vcEnd = gEndVCs[f->cl];
  assert(((f->vc >= vcBegin) && (f->vc <= vcEnd)) || (inject && (f->vc < 0)));
=======
  int vcBegin = 0, vcEnd = gNumVCs-1;
  if ( f->type == Flit::READ_REQUEST ) {
    vcBegin = gReadReqBeginVC;
    vcEnd = gReadReqEndVC;
  } else if ( f->type == Flit::WRITE_REQUEST ) {
    vcBegin = gWriteReqBeginVC;
    vcEnd = gWriteReqEndVC;
  } else if ( f->type ==  Flit::READ_REPLY ) {
    vcBegin = gReadReplyBeginVC;
    vcEnd = gReadReplyEndVC;
  } else if ( f->type ==  Flit::WRITE_REPLY ) {
    vcBegin = gWriteReplyBeginVC;
    vcEnd = gWriteReplyEndVC;
  }
  assert((f->vc >= vcBegin) && (f->vc <= vcEnd));

  // Current Router
  int cur_router = r->GetID();

  // Destination Router
  int dest_router = CMesh::NodeToRouter( f->dest ) ;  
>>>>>>> daea6027

  int out_port;

  if (dest_router == cur_router) {

    // Forward to processing element
    out_port = CMesh::NodeToPort( f->dest );      

  } else {

    // Forward to neighbouring router

    //each class must have at least 2 vcs assigned or else xy_yx will deadlock
    int const available_vcs = (vcEnd - vcBegin + 1) / 2;
    assert(available_vcs > 0);

    // randomly select dimension order at first hop
    bool x_then_y = ((in_channel < gC) ?
		     (RandomInt(1) > 0) :
		     (f->vc < (vcBegin + available_vcs)));

    if(x_then_y) {
      out_port = cmesh_xy( cur_router, dest_router );
      vcEnd -= available_vcs;
    } else {
      out_port = cmesh_yx( cur_router, dest_router );
      vcBegin += available_vcs;
    }
  }

  outputs->Clear();

  outputs->AddRange( out_port , vcBegin, vcEnd );
}

// ----------------------------------------------------------------------
//
//  Concentrated Mesh: Random XY-YX w/o Express Links
//
//   <int> cur:  current router address 
///  <int> dest: destination router address 
//
// ----------------------------------------------------------------------

int cmesh_xy_no_express( int cur, int dest ) {
  
  const int POSITIVE_X = 0 ;
  const int NEGATIVE_X = 1 ;
  const int POSITIVE_Y = 2 ;
  const int NEGATIVE_Y = 3 ;

  const int cur_y  = cur  / gK ;
  const int cur_x  = cur  % gK ;
  const int dest_y = dest / gK ;
  const int dest_x = dest % gK ;


  //  Note: channel numbers bellow gC (degree of concentration) are
  //        injection and ejection links

  // Dimension-order Routing: X , Y
  if (cur_x < dest_x) {
    return gC + POSITIVE_X ;
  }
  if (cur_x > dest_x) {
    return gC + NEGATIVE_X ;
  }
  if (cur_y < dest_y) {
    return gC + POSITIVE_Y ;
  }
  if (cur_y > dest_y) {
    return gC + NEGATIVE_Y ;
  }
  return 0;
}

int cmesh_yx_no_express( int cur, int dest ) {

  const int POSITIVE_X = 0 ;
  const int NEGATIVE_X = 1 ;
  const int POSITIVE_Y = 2 ;
  const int NEGATIVE_Y = 3 ;
  
  const int cur_y  = cur / gK ;
  const int cur_x  = cur % gK ;
  const int dest_y = dest / gK ;
  const int dest_x = dest % gK ;

  //  Note: channel numbers bellow gC (degree of concentration) are
  //        injection and ejection links

  // Dimension-order Routing: X , Y
  if (cur_y < dest_y) {
    return gC + POSITIVE_Y ;
  }
  if (cur_y > dest_y) {
    return gC + NEGATIVE_Y ;
  }
  if (cur_x < dest_x) {
    return gC + POSITIVE_X ;
  }
  if (cur_x > dest_x) {
    return gC + NEGATIVE_X ;
  }
  return 0;
}

void xy_yx_no_express_cmesh( const Router *r, const Flit *f, int in_channel, 
			     OutputSet *outputs )
{
  // ( Traffic Class , Routing Order ) -> Virtual Channel Range
<<<<<<< HEAD
  int vcBegin = gBeginVCs[f->cl];
  int vcEnd = gEndVCs[f->cl];
  assert(((f->vc >= vcBegin) && (f->vc <= vcEnd)) || (inject && (f->vc < 0)));
=======
  int vcBegin = 0, vcEnd = gNumVCs-1;
  if ( f->type == Flit::READ_REQUEST ) {
    vcBegin = gReadReqBeginVC;
    vcEnd = gReadReqEndVC;
  } else if ( f->type == Flit::WRITE_REQUEST ) {
    vcBegin = gWriteReqBeginVC;
    vcEnd = gWriteReqEndVC;
  } else if ( f->type ==  Flit::READ_REPLY ) {
    vcBegin = gReadReplyBeginVC;
    vcEnd = gReadReplyEndVC;
  } else if ( f->type ==  Flit::WRITE_REPLY ) {
    vcBegin = gWriteReplyBeginVC;
    vcEnd = gWriteReplyEndVC;
  }
  assert((f->vc >= vcBegin) && (f->vc <= vcEnd));
>>>>>>> daea6027

  // Current Router
  int cur_router = r->GetID();

  // Destination Router
  int dest_router = CMesh::NodeToRouter( f->dest );  

  int out_port;

  if (dest_router == cur_router) {

    // Forward to processing element
    out_port = CMesh::NodeToPort( f->dest );

  } else {

    // Forward to neighbouring router
    
    //each class must have at least 2 vcs assigned or else xy_yx will deadlock
    int const available_vcs = (vcEnd - vcBegin + 1) / 2;
    assert(available_vcs > 0);

    // randomly select dimension order at first hop
    bool x_then_y = ((in_channel < gC) ?
		     (RandomInt(1) > 0) :
		     (f->vc < (vcBegin + available_vcs)));

    if(x_then_y) {
      out_port = cmesh_xy_no_express( cur_router, dest_router );
      vcEnd -= available_vcs;
    } else {
      out_port = cmesh_yx_no_express( cur_router, dest_router );
      vcBegin += available_vcs;
    }
  }

  outputs->Clear();

  outputs->AddRange( out_port , vcBegin, vcEnd );
}
//============================================================
//
//=====
int cmesh_next( int cur, int dest ) {

  const int POSITIVE_X = 0 ;
  const int NEGATIVE_X = 1 ;
  const int POSITIVE_Y = 2 ;
  const int NEGATIVE_Y = 3 ;
  
  int cur_y  = cur / gK ;
  int cur_x  = cur % gK ;
  int dest_y = dest / gK ;
  int dest_x = dest % gK ;

  // Dimension-order Routing: x , y
  if (cur_x < dest_x) {
    // Express?
    if ((dest_x - cur_x) > gK/2-1){
      if (cur_y == 0)
	return gC + NEGATIVE_Y ;
      if (cur_y == (gK-1))
	return gC + POSITIVE_Y ;
    }
    return gC + POSITIVE_X ;
  }
  if (cur_x > dest_x) {
    // Express ? 
    if ((cur_x - dest_x) > gK/2-1){
      if (cur_y == 0)
	return gC + NEGATIVE_Y ;
      if (cur_y == (gK-1)) 
	return gC + POSITIVE_Y ;
    }
    return gC + NEGATIVE_X ;
  }
  if (cur_y < dest_y) {
    // Express?
    if ((dest_y - cur_y) > gK/2-1) {
      if (cur_x == 0)
	return gC + NEGATIVE_X ;
      if (cur_x == (gK-1))
	return gC + POSITIVE_X ;
    }
    return gC + POSITIVE_Y ;
  }
  if (cur_y > dest_y) {
    // Express ?
    if ((cur_y - dest_y) > gK/2-1){
      if (cur_x == 0)
	return gC + NEGATIVE_X ;
      if (cur_x == (gK-1))
	return gC + POSITIVE_X ;
    }
    return gC + NEGATIVE_Y ;
  }

  assert(false);
  return -1;
}

void dor_cmesh( const Router *r, const Flit *f, int in_channel, 
		OutputSet *outputs )
{
  // ( Traffic Class , Routing Order ) -> Virtual Channel Range
<<<<<<< HEAD
  int vcBegin = gBeginVCs[f->cl];
  int vcEnd = gEndVCs[f->cl];
  assert(((f->vc >= vcBegin) && (f->vc <= vcEnd)) || (inject && (f->vc < 0)));
=======
  int vcBegin = 0, vcEnd = gNumVCs-1;
  if ( f->type == Flit::READ_REQUEST ) {
    vcBegin = gReadReqBeginVC;
    vcEnd = gReadReqEndVC;
  } else if ( f->type == Flit::WRITE_REQUEST ) {
    vcBegin = gWriteReqBeginVC;
    vcEnd = gWriteReqEndVC;
  } else if ( f->type ==  Flit::READ_REPLY ) {
    vcBegin = gReadReplyBeginVC;
    vcEnd = gReadReplyEndVC;
  } else if ( f->type ==  Flit::WRITE_REPLY ) {
    vcBegin = gWriteReplyBeginVC;
    vcEnd = gWriteReplyEndVC;
  }
  assert((f->vc >= vcBegin) && (f->vc <= vcEnd));
>>>>>>> daea6027

  // Current Router
  int cur_router = r->GetID();

  // Destination Router
  int dest_router = CMesh::NodeToRouter( f->dest ) ;  
  
  int out_port;

  if (dest_router == cur_router) {

    // Forward to processing element
    out_port = CMesh::NodeToPort( f->dest ) ;

  } else {

    // Forward to neighbouring router
    out_port = cmesh_next( cur_router, dest_router );
  }

  outputs->Clear();

  outputs->AddRange( out_port, vcBegin, vcEnd);
}

//============================================================
//
//=====
int cmesh_next_no_express( int cur, int dest ) {

  const int POSITIVE_X = 0 ;
  const int NEGATIVE_X = 1 ;
  const int POSITIVE_Y = 2 ;
  const int NEGATIVE_Y = 3 ;
  
  //magic constant 2, which is supose to be _cX and _cY
  int cur_y  = cur/gK ;
  int cur_x  = cur%gK ;
  int dest_y = dest/gK;
  int dest_x = dest%gK ;

  // Dimension-order Routing: x , y
  if (cur_x < dest_x) {
    return gC + POSITIVE_X ;
  }
  if (cur_x > dest_x) {
    return gC + NEGATIVE_X ;
  }
  if (cur_y < dest_y) {
    return gC + POSITIVE_Y ;
  }
  if (cur_y > dest_y) {
    return gC + NEGATIVE_Y ;
  }
  assert(false);
  return -1;
}

void dor_no_express_cmesh( const Router *r, const Flit *f, int in_channel, 
			   OutputSet *outputs )
{
  // ( Traffic Class , Routing Order ) -> Virtual Channel Range
<<<<<<< HEAD
  int vcBegin = gBeginVCs[f->cl];
  int vcEnd = gEndVCs[f->cl];
  assert(((f->vc >= vcBegin) && (f->vc <= vcEnd)) || (inject && (f->vc < 0)));
=======
  int vcBegin = 0, vcEnd = gNumVCs-1;
  if ( f->type == Flit::READ_REQUEST ) {
    vcBegin = gReadReqBeginVC;
    vcEnd = gReadReqEndVC;
  } else if ( f->type == Flit::WRITE_REQUEST ) {
    vcBegin = gWriteReqBeginVC;
    vcEnd = gWriteReqEndVC;
  } else if ( f->type ==  Flit::READ_REPLY ) {
    vcBegin = gReadReplyBeginVC;
    vcEnd = gReadReplyEndVC;
  } else if ( f->type ==  Flit::WRITE_REPLY ) {
    vcBegin = gWriteReplyBeginVC;
    vcEnd = gWriteReplyEndVC;
  }
  assert((f->vc >= vcBegin) && (f->vc <= vcEnd));
>>>>>>> daea6027

  // Current Router
  int cur_router = r->GetID();

  // Destination Router
  int dest_router = CMesh::NodeToRouter( f->dest ) ;  
  
  int out_port;

  if (dest_router == cur_router) {

    // Forward to processing element
    out_port = CMesh::NodeToPort( f->dest );

  } else {

    // Forward to neighbouring router
    out_port = cmesh_next_no_express( cur_router, dest_router );
  }

  outputs->Clear();

  outputs->AddRange( out_port, vcBegin, vcEnd );
}<|MERGE_RESOLUTION|>--- conflicted
+++ resolved
@@ -460,25 +460,8 @@
 {
 
   // ( Traffic Class , Routing Order ) -> Virtual Channel Range
-<<<<<<< HEAD
   int vcBegin = gBeginVCs[f->cl];
   int vcEnd = gEndVCs[f->cl];
-  assert(((f->vc >= vcBegin) && (f->vc <= vcEnd)) || (inject && (f->vc < 0)));
-=======
-  int vcBegin = 0, vcEnd = gNumVCs-1;
-  if ( f->type == Flit::READ_REQUEST ) {
-    vcBegin = gReadReqBeginVC;
-    vcEnd = gReadReqEndVC;
-  } else if ( f->type == Flit::WRITE_REQUEST ) {
-    vcBegin = gWriteReqBeginVC;
-    vcEnd = gWriteReqEndVC;
-  } else if ( f->type ==  Flit::READ_REPLY ) {
-    vcBegin = gReadReplyBeginVC;
-    vcEnd = gReadReplyEndVC;
-  } else if ( f->type ==  Flit::WRITE_REPLY ) {
-    vcBegin = gWriteReplyBeginVC;
-    vcEnd = gWriteReplyEndVC;
-  }
   assert((f->vc >= vcBegin) && (f->vc <= vcEnd));
 
   // Current Router
@@ -486,7 +469,6 @@
 
   // Destination Router
   int dest_router = CMesh::NodeToRouter( f->dest ) ;  
->>>>>>> daea6027
 
   int out_port;
 
@@ -598,27 +580,9 @@
 			     OutputSet *outputs )
 {
   // ( Traffic Class , Routing Order ) -> Virtual Channel Range
-<<<<<<< HEAD
   int vcBegin = gBeginVCs[f->cl];
   int vcEnd = gEndVCs[f->cl];
-  assert(((f->vc >= vcBegin) && (f->vc <= vcEnd)) || (inject && (f->vc < 0)));
-=======
-  int vcBegin = 0, vcEnd = gNumVCs-1;
-  if ( f->type == Flit::READ_REQUEST ) {
-    vcBegin = gReadReqBeginVC;
-    vcEnd = gReadReqEndVC;
-  } else if ( f->type == Flit::WRITE_REQUEST ) {
-    vcBegin = gWriteReqBeginVC;
-    vcEnd = gWriteReqEndVC;
-  } else if ( f->type ==  Flit::READ_REPLY ) {
-    vcBegin = gReadReplyBeginVC;
-    vcEnd = gReadReplyEndVC;
-  } else if ( f->type ==  Flit::WRITE_REPLY ) {
-    vcBegin = gWriteReplyBeginVC;
-    vcEnd = gWriteReplyEndVC;
-  }
   assert((f->vc >= vcBegin) && (f->vc <= vcEnd));
->>>>>>> daea6027
 
   // Current Router
   int cur_router = r->GetID();
@@ -724,27 +688,9 @@
 		OutputSet *outputs )
 {
   // ( Traffic Class , Routing Order ) -> Virtual Channel Range
-<<<<<<< HEAD
   int vcBegin = gBeginVCs[f->cl];
   int vcEnd = gEndVCs[f->cl];
-  assert(((f->vc >= vcBegin) && (f->vc <= vcEnd)) || (inject && (f->vc < 0)));
-=======
-  int vcBegin = 0, vcEnd = gNumVCs-1;
-  if ( f->type == Flit::READ_REQUEST ) {
-    vcBegin = gReadReqBeginVC;
-    vcEnd = gReadReqEndVC;
-  } else if ( f->type == Flit::WRITE_REQUEST ) {
-    vcBegin = gWriteReqBeginVC;
-    vcEnd = gWriteReqEndVC;
-  } else if ( f->type ==  Flit::READ_REPLY ) {
-    vcBegin = gReadReplyBeginVC;
-    vcEnd = gReadReplyEndVC;
-  } else if ( f->type ==  Flit::WRITE_REPLY ) {
-    vcBegin = gWriteReplyBeginVC;
-    vcEnd = gWriteReplyEndVC;
-  }
   assert((f->vc >= vcBegin) && (f->vc <= vcEnd));
->>>>>>> daea6027
 
   // Current Router
   int cur_router = r->GetID();
@@ -807,27 +753,9 @@
 			   OutputSet *outputs )
 {
   // ( Traffic Class , Routing Order ) -> Virtual Channel Range
-<<<<<<< HEAD
   int vcBegin = gBeginVCs[f->cl];
   int vcEnd = gEndVCs[f->cl];
-  assert(((f->vc >= vcBegin) && (f->vc <= vcEnd)) || (inject && (f->vc < 0)));
-=======
-  int vcBegin = 0, vcEnd = gNumVCs-1;
-  if ( f->type == Flit::READ_REQUEST ) {
-    vcBegin = gReadReqBeginVC;
-    vcEnd = gReadReqEndVC;
-  } else if ( f->type == Flit::WRITE_REQUEST ) {
-    vcBegin = gWriteReqBeginVC;
-    vcEnd = gWriteReqEndVC;
-  } else if ( f->type ==  Flit::READ_REPLY ) {
-    vcBegin = gReadReplyBeginVC;
-    vcEnd = gReadReplyEndVC;
-  } else if ( f->type ==  Flit::WRITE_REPLY ) {
-    vcBegin = gWriteReplyBeginVC;
-    vcEnd = gWriteReplyEndVC;
-  }
   assert((f->vc >= vcBegin) && (f->vc <= vcEnd));
->>>>>>> daea6027
 
   // Current Router
   int cur_router = r->GetID();
