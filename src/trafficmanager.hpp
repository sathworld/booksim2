// $Id$

/*
Copyright (c) 2007-2011, Trustees of The Leland Stanford Junior University
All rights reserved.

Redistribution and use in source and binary forms, with or without modification,
are permitted provided that the following conditions are met:

Redistributions of source code must retain the above copyright notice, this list
of conditions and the following disclaimer.
Redistributions in binary form must reproduce the above copyright notice, this 
list of conditions and the following disclaimer in the documentation and/or 
other materials provided with the distribution.
Neither the name of the Stanford University nor the names of its contributors 
may be used to endorse or promote products derived from this software without 
specific prior written permission.

THIS SOFTWARE IS PROVIDED BY THE COPYRIGHT HOLDERS AND CONTRIBUTORS "AS IS" AND 
ANY EXPRESS OR IMPLIED WARRANTIES, INCLUDING, BUT NOT LIMITED TO, THE IMPLIED 
WARRANTIES OF MERCHANTABILITY AND FITNESS FOR A PARTICULAR PURPOSE ARE 
DISCLAIMED. IN NO EVENT SHALL THE COPYRIGHT OWNER OR CONTRIBUTORS BE LIABLE FOR 
ANY DIRECT, INDIRECT, INCIDENTAL, SPECIAL, EXEMPLARY, OR CONSEQUENTIAL DAMAGES 
(INCLUDING, BUT NOT LIMITED TO, PROCUREMENT OF SUBSTITUTE GOODS OR SERVICES; 
LOSS OF USE, DATA, OR PROFITS; OR BUSINESS INTERRUPTION) HOWEVER CAUSED AND ON 
ANY THEORY OF LIABILITY, WHETHER IN CONTRACT, STRICT LIABILITY, OR TORT 
(INCLUDING NEGLIGENCE OR OTHERWISE) ARISING IN ANY WAY OUT OF THE USE OF THIS 
SOFTWARE, EVEN IF ADVISED OF THE POSSIBILITY OF SUCH DAMAGE.
*/

#ifndef _TRAFFICMANAGER_HPP_
#define _TRAFFICMANAGER_HPP_

#include <list>
#include <map>
#include <set>

#include "module.hpp"
#include "config_utils.hpp"
#include "network.hpp"
#include "flit.hpp"
#include "buffer_state.hpp"
#include "stats.hpp"
#include "routefunc.hpp"
#include "outputset.hpp"

class TrafficManager : public Module {

protected:

  int _nodes;
  int _routers;

  vector<Network *> _net;
  vector<vector<Router *> > _router;

  // ============ Traffic ============ 

  int _classes;

  int _subnets;
  vector<int> _subnet;

  vector<int> _class_priority;

  vector<int> _last_class;

  // ============ Message priorities ============ 

  enum ePriority { class_based, age_based, trans_age_based, network_age_based, local_age_based, queue_length_based, hop_count_based, sequence_based, none };

  ePriority _pri_type;

  // ============ Injection VC states  ============ 

  vector<vector<BufferState *> > _buf_states;
  vector<vector<vector<int> > > _last_vc;

  // ============ Routing ============ 

  tRoutingFunction _rf;

  // ============ Injection queues ============ 

  vector<vector<list<Flit *> > > _partial_packets;

  vector<map<int, Flit *> > _total_in_flight_flits;
  vector<map<int, Flit *> > _measured_in_flight_flits;
  vector<map<int, Flit *> > _retired_packets;

  bool _empty_network;

  // ============ deadlock ==========

  int _deadlock_timer;
  int _deadlock_warn_timeout;

  // ============ request & replies ==========================

  vector<vector<int> > _sent_packets;
  vector<vector<int> > _requests_outstanding;

  // ============ Statistics ============

  vector<Stats *> _plat_stats;     
  vector<double> _overall_min_plat;  
  vector<double> _overall_avg_plat;  
  vector<double> _overall_max_plat;  

  vector<Stats *> _frag_stats;
  vector<double> _overall_min_frag;
  vector<double> _overall_avg_frag;
  vector<double> _overall_max_frag;

  vector<vector<Stats *> > _pair_plat;

  vector<Stats *> _hop_stats;
  vector<double> _overall_hop_stats;

  vector<vector<int> > _offered_flits;
  vector<double> _overall_min_offered;
  vector<double> _overall_avg_offered;
  vector<double> _overall_max_offered;
  vector<vector<int> > _sent_flits;
  vector<double> _overall_min_sent;
  vector<double> _overall_avg_sent;
  vector<double> _overall_max_sent;
  vector<vector<int> > _accepted_flits;
  vector<double> _overall_min_accepted;
  vector<double> _overall_avg_accepted;
  vector<double> _overall_max_accepted;
  
#ifdef TRACK_STALLS
  vector<int> _overall_buffer_busy_stalls;
  vector<int> _overall_buffer_conflict_stalls;
  vector<int> _overall_buffer_full_stalls;
  vector<int> _overall_buffer_reserved_stalls;
  vector<int> _overall_crossbar_conflict_stalls;
#endif

  vector<int> _slowest_flit;

  map<string, Stats *> _stats;

  // ============ Simulation parameters ============ 

  enum eSimState { warming_up, running, draining, done };
  eSimState _sim_state;

  int   _reset_time;
  int   _drain_time;

  int   _total_sims;

  int   _include_queuing;

  vector<int> _measure_stats;

  int _cur_id;
  int _cur_pid;
  int _cur_tid;
  int _time;

  set<int> _flits_to_watch;
  set<int> _packets_to_watch;
  set<int> _transactions_to_watch;

  bool _print_csv_results;
  bool _drain_measured_only;

  //flits to watch
  ostream * _stats_out;

#ifdef TRACK_FLOWS
  ostream * _active_packets_out;
  ostream * _received_flits_out;
  ostream * _sent_flits_out;
  ostream * _stored_flits_out;
#endif


  // ============ Internal methods ============ 

  virtual void _RetireFlit( Flit *f, int dest );
  virtual void _RetirePacket( Flit * head, Flit * tail, int dest );

  virtual void _Inject() = 0;
  
  void _Step( );

  virtual bool _PacketsOutstanding( ) const;
  
  virtual bool _IssuePacket( int source, int cl ) = 0;

  void _GeneratePacket( int source, int dest, int size, int cl, int time, int tid = -1, int ttime = -1 );

  virtual void _ResetSim( );

  virtual void _ClearStats( );

  void _ComputeStats( const vector<int> & stats, int *sum, int *min = NULL, int *max = NULL, int *min_pos = NULL, int *max_pos = NULL ) const;

  virtual bool _SingleSim( ) = 0;

  void _DisplayRemaining( ostream & os = cout ) const;
  
  void _LoadWatchList(const string & filename);

  virtual void _UpdateOverallStats();

  virtual string _OverallStatsHeaderCSV() const;
  virtual string _OverallClassStatsCSV(int c) const;

  virtual void _DisplayClassStats( int c, ostream & os ) const ;
  virtual void _WriteClassStats( int c, ostream & os ) const ;
  virtual void _DisplayOverallClassStats( int c, ostream & os ) const ;

  TrafficManager( const Configuration &config, const vector<Network *> & net );

public:

<<<<<<< HEAD
  virtual ~TrafficManager( );

  static TrafficManager * NewTrafficManager(Configuration const & config, 
					    vector<Network *> const & net);
=======
  static TrafficManager * New(Configuration const & config, 
			      vector<Network *> const & net);
>>>>>>> dc797c5c

  bool Run( );

  void DisplayStats(ostream & os = cout) const;
  void WriteStats(ostream & os = cout) const;
  void DisplayOverallStats(ostream & os = cout) const;
  void DisplayOverallStatsCSV(ostream & os = cout) const;

  inline int getTime() { return _time;}
  Stats * getStats(const string & name) { return _stats[name]; }

};

template<class T>
ostream & operator<<(ostream & os, const vector<T> & v) {
  for(size_t i = 0; i < v.size() - 1; ++i) {
    os << v[i] << ",";
  }
  os << v[v.size()-1];
  return os;
}

#endif<|MERGE_RESOLUTION|>--- conflicted
+++ resolved
@@ -219,15 +219,10 @@
 
 public:
 
-<<<<<<< HEAD
   virtual ~TrafficManager( );
 
-  static TrafficManager * NewTrafficManager(Configuration const & config, 
-					    vector<Network *> const & net);
-=======
   static TrafficManager * New(Configuration const & config, 
 			      vector<Network *> const & net);
->>>>>>> dc797c5c
 
   bool Run( );
 
