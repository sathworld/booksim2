--- conflicted
+++ resolved
@@ -87,18 +87,10 @@
   vector<map<int, Flit *> > _total_in_flight_flits;
   vector<map<int, Flit *> > _measured_in_flight_flits;
   vector<map<int, Flit *> > _retired_packets;
-<<<<<<< HEAD
-=======
+
   bool _empty_network;
 
   bool _hold_switch_for_packet;
-
-  // ============ physical sub-networks ==========
-
-  int _subnets;
->>>>>>> fe6da513
-
-  bool _empty_network;
 
   // ============ deadlock ==========
 
