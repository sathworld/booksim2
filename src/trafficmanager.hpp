--- conflicted
+++ resolved
@@ -97,14 +97,8 @@
 
   // ============ request & replies ==========================
 
-<<<<<<< HEAD
   vector<vector<int> > _packet_seq_no;
   vector<vector<int> > _requests_outstanding;
-=======
-  vector<int> _packet_seq_no;
-  vector<list<PacketReplyInfo*> > _repliesPending;
-  vector<int> _requestsOutstanding;
->>>>>>> 6cb217be
 
   // ============ Statistics ============
 
@@ -113,8 +107,6 @@
   vector<double> _overall_avg_plat;  
   vector<double> _overall_max_plat;  
 
-<<<<<<< HEAD
-=======
   vector<Stats *> _nlat_stats;     
   vector<double> _overall_min_nlat;  
   vector<double> _overall_avg_nlat;  
@@ -125,7 +117,6 @@
   vector<double> _overall_avg_flat;  
   vector<double> _overall_max_flat;  
 
->>>>>>> 6cb217be
   vector<Stats *> _frag_stats;
   vector<double> _overall_min_frag;
   vector<double> _overall_avg_frag;
@@ -215,7 +206,7 @@
   
   virtual bool _IssuePacket( int source, int cl ) = 0;
 
-  void _GeneratePacket( int source, int dest, int size, int cl, int time, int tid = -1, int ttime = -1 );
+  void _GeneratePacket( int source, int dest, int size, int cl, int time );
 
   virtual void _ResetSim( );
 
