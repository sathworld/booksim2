--- conflicted
+++ resolved
@@ -208,14 +208,11 @@
   ostream * _active_packets_out;
 #endif
 
-<<<<<<< HEAD
-=======
 #ifdef TRACK_CREDITS
   ostream * _used_credits_out;
   ostream * _free_credits_out;
   ostream * _max_credits_out;
 #endif
->>>>>>> 2c20e072
 
   // ============ Internal methods ============ 
 
