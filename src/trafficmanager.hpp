--- conflicted
+++ resolved
@@ -108,15 +108,7 @@
   vector<map<int, Flit *> > _measured_in_flight_flits;
   vector<map<int, Flit *> > _retired_packets;
 
-<<<<<<< HEAD
   bool _empty_network;
-=======
-  // ============ physical sub-networks ==========
-
-  int _subnets;
-
-  vector<int> _subnet;
->>>>>>> 0e546c3e
 
   // ============ deadlock ==========
 
