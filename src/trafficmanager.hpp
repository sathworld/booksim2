--- conflicted
+++ resolved
@@ -102,17 +102,8 @@
 
   // ============ request & replies ==========================
 
-<<<<<<< HEAD
   vector<vector<int> > _sent_packets;
   vector<vector<int> > _requests_outstanding;
-  vector<int> _max_outstanding;
-=======
-  vector<int> _sent_packets;
-  vector<list<int> > _repliesPending;
-  map<int, PacketReplyInfo*> _repliesDetails;
-  vector<int> _requestsOutstanding;
-  bool _replies_inherit_priority;
->>>>>>> cddb9482
 
   // ============ Statistics ============
 
