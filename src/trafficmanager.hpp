--- conflicted
+++ resolved
@@ -244,18 +244,11 @@
 
   bool Run( );
 
-<<<<<<< HEAD
+  void UpdateStats();
   void DisplayStats(ostream & os = cout) const;
   void WriteStats(ostream & os = cout) const;
   void DisplayOverallStats(ostream & os = cout) const;
   void DisplayOverallStatsCSV(ostream & os = cout) const;
-=======
-  virtual void WriteStats( ostream & os = cout ) const ;
-  virtual void UpdateStats( ) ;
-  virtual void DisplayStats( ostream & os = cout ) const ;
-  virtual void DisplayOverallStats( ostream & os = cout ) const ;
-  virtual void DisplayOverallStatsCSV( ostream & os = cout ) const ;
->>>>>>> 66989ca4
 
   inline int getTime() { return _time;}
   Stats * getStats(const string & name) { return _stats[name]; }
