--- conflicted
+++ resolved
@@ -51,12 +51,8 @@
 
   virtual void _RetireFlit( Flit *f, int dest );
 
-<<<<<<< HEAD
   virtual bool _IssuePacket( int source, int cl );
-=======
-  virtual int _IssuePacket( int source, int cl );
   virtual void _ClearStats( );
->>>>>>> 04055a38
   virtual bool _SingleSim( );
 
   virtual void _UpdateOverallStats( );
