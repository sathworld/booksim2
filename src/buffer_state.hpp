--- conflicted
+++ resolved
@@ -115,12 +115,9 @@
   
   class FeedbackSharedBufferPolicy : public SharedBufferPolicy {
   protected:
-<<<<<<< HEAD
     int _ComputeRTT(int vc, int last_rtt) const;
     int _ComputeLimit(int rtt) const;
-=======
     int _vcs;
->>>>>>> a065a194
     vector<int> _occupancy_limit;
     vector<int> _round_trip_time;
     vector<queue<int> > _flit_sent_time;
