// $Id$

/*
Copyright (c) 2007-2011, Trustees of The Leland Stanford Junior University
All rights reserved.

Redistribution and use in source and binary forms, with or without modification,
are permitted provided that the following conditions are met:

Redistributions of source code must retain the above copyright notice, this list
of conditions and the following disclaimer.
Redistributions in binary form must reproduce the above copyright notice, this 
list of conditions and the following disclaimer in the documentation and/or 
other materials provided with the distribution.
Neither the name of the Stanford University nor the names of its contributors 
may be used to endorse or promote products derived from this software without 
specific prior written permission.

THIS SOFTWARE IS PROVIDED BY THE COPYRIGHT HOLDERS AND CONTRIBUTORS "AS IS" AND 
ANY EXPRESS OR IMPLIED WARRANTIES, INCLUDING, BUT NOT LIMITED TO, THE IMPLIED 
WARRANTIES OF MERCHANTABILITY AND FITNESS FOR A PARTICULAR PURPOSE ARE 
DISCLAIMED. IN NO EVENT SHALL THE COPYRIGHT OWNER OR CONTRIBUTORS BE LIABLE FOR 
ANY DIRECT, INDIRECT, INCIDENTAL, SPECIAL, EXEMPLARY, OR CONSEQUENTIAL DAMAGES 
(INCLUDING, BUT NOT LIMITED TO, PROCUREMENT OF SUBSTITUTE GOODS OR SERVICES; 
LOSS OF USE, DATA, OR PROFITS; OR BUSINESS INTERRUPTION) HOWEVER CAUSED AND ON 
ANY THEORY OF LIABILITY, WHETHER IN CONTRACT, STRICT LIABILITY, OR TORT 
(INCLUDING NEGLIGENCE OR OTHERWISE) ARISING IN ANY WAY OUT OF THE USE OF THIS 
SOFTWARE, EVEN IF ADVISED OF THE POSSIBILITY OF SUCH DAMAGE.
*/

#include <sstream>
#include <fstream>
#include <limits>

#include "booksim.hpp"
#include "booksim_config.hpp"
#include "trafficmanager.hpp"
#include "steadystatetrafficmanager.hpp"
#include "batchtrafficmanager.hpp"
#include "workloadtrafficmanager.hpp"
#include "random_utils.hpp" 
#include "vc.hpp"

TrafficManager * TrafficManager::NewTrafficManager(Configuration const & config,
						   vector<Network *> const & net)
{
  TrafficManager * result = NULL;
  string sim_type = config.GetStr("sim_type");
  if((sim_type == "latency") || (sim_type == "throughput")) {
    result = new SteadyStateTrafficManager(config, net);
  } else if(sim_type == "batch") {
    result = new BatchTrafficManager(config, net);
  } else if(sim_type == "workload") {
    result = new WorkloadTrafficManager(config, net);
  } else {
    cerr << "Unknown simulation type: " << sim_type << endl;
  } 
  return result;
}

TrafficManager::TrafficManager( const Configuration &config, const vector<Network *> & net )
: Module( 0, "traffic_manager" ), _net(net), _empty_network(false), _deadlock_timer(0), _drain_time(-1), _cur_id(0), _cur_pid(0), _cur_tid(0), _time(0)
{

  _nodes = _net[0]->NumNodes( );
  _routers = _net[0]->NumRouters( );

  _subnets = config.GetInt("subnets");
 
  // ============ Message priorities ============ 

  string priority = config.GetStr( "priority" );

  if ( priority == "class" ) {
    _pri_type = class_based;
  } else if ( priority == "age" ) {
    _pri_type = age_based;
  } else if ( priority == "trans_age" ) {
    _pri_type = trans_age_based;
  } else if ( priority == "network_age" ) {
    _pri_type = network_age_based;
  } else if ( priority == "local_age" ) {
    _pri_type = local_age_based;
  } else if ( priority == "queue_length" ) {
    _pri_type = queue_length_based;
  } else if ( priority == "hop_count" ) {
    _pri_type = hop_count_based;
  } else if ( priority == "sequence" ) {
    _pri_type = sequence_based;
  } else if ( priority == "none" ) {
    _pri_type = none;
  } else {
    Error( "Unkown priority value: " + priority );
  }

  // ============ Routing ============ 

  string rf = config.GetStr("routing_function") + "_" + config.GetStr("topology");
  map<string, tRoutingFunction>::const_iterator rf_iter = gRoutingFunctionMap.find(rf);
  if(rf_iter == gRoutingFunctionMap.end()) {
    Error("Invalid routing function: " + rf);
  }
  _rf = rf_iter->second;

  // ============ Traffic ============ 

  _classes = config.GetInt("classes");

  _subnet = config.GetIntArray("subnet"); 
  if(_subnet.empty()) {
    _subnet.push_back(config.GetInt("subnet"));
  }
  _subnet.resize(_classes, _subnet.back());

  _class_priority = config.GetIntArray("class_priority"); 
  if(_class_priority.empty()) {
    _class_priority.push_back(config.GetInt("class_priority"));
  }
  _class_priority.resize(_classes, _class_priority.back());

  _last_class.resize(_nodes, -1);

  // ============ Injection VC states  ============ 

  _buf_states.resize(_nodes);
  _last_vc.resize(_nodes);

  for ( int source = 0; source < _nodes; ++source ) {
    _buf_states[source].resize(_subnets);
    _last_vc[source].resize(_subnets);
    for ( int subnet = 0; subnet < _subnets; ++subnet ) {
      ostringstream tmp_name;
      tmp_name << "terminal_buf_state_" << source << "_" << subnet;
      _buf_states[source][subnet] = new BufferState( config, this, tmp_name.str( ) );
      _last_vc[source][subnet] = gEndVCs;
    }
  }

  // ============ Injection queues ============ 

  _partial_packets.resize(_classes);
  _sent_packets.resize(_classes);
  _requests_outstanding.resize(_classes);

  for ( int c = 0; c < _classes; ++c ) {
    _partial_packets[c].resize(_nodes);
    _sent_packets[c].resize(_nodes);
    _requests_outstanding[c].resize(_nodes);
  }

  _total_in_flight_flits.resize(_classes);
  _measured_in_flight_flits.resize(_classes);
  _retired_packets.resize(_classes);

  // ============ Statistics ============ 

  _generated_flit_count.resize(_classes*_subnets*_nodes);
  _injected_flit_count.resize(_classes*_subnets*_nodes);
  _ejected_flit_count.resize(_classes*_subnets*_nodes);

  _plat_stats.resize(_classes);
  _overall_min_plat.resize(_classes);
  _overall_avg_plat.resize(_classes);
  _overall_max_plat.resize(_classes);

  _frag_stats.resize(_classes);
  _overall_min_frag.resize(_classes);
  _overall_avg_frag.resize(_classes);
  _overall_max_frag.resize(_classes);

  _pair_plat.resize(_classes);
  
  _hop_stats.resize(_classes);
  _overall_hop_stats.resize(_classes);

  _offered_flits.resize(_classes);
  _overall_min_offered.resize(_classes);
  _overall_avg_offered.resize(_classes);
  _overall_max_offered.resize(_classes);

  _sent_flits.resize(_classes);
  _overall_min_sent.resize(_classes);
  _overall_avg_sent.resize(_classes);
  _overall_max_sent.resize(_classes);

  _accepted_flits.resize(_classes);
  _overall_min_accepted.resize(_classes);
  _overall_avg_accepted.resize(_classes);
  _overall_max_accepted.resize(_classes);

  for ( int c = 0; c < _classes; ++c ) {
    ostringstream tmp_name;
    tmp_name << "plat_stat_" << c;
    _plat_stats[c] = new Stats( this, tmp_name.str( ), 1.0, 1000 );
    _stats[tmp_name.str()] = _plat_stats[c];
    tmp_name.str("");

    tmp_name << "overall_min_plat_stat_" << c;
    _overall_min_plat[c] = new Stats( this, tmp_name.str( ), 1.0, 1000 );
    _stats[tmp_name.str()] = _overall_min_plat[c];
    tmp_name.str("");  
    tmp_name << "overall_avg_plat_stat_" << c;
    _overall_avg_plat[c] = new Stats( this, tmp_name.str( ), 1.0, 1000 );
    _stats[tmp_name.str()] = _overall_avg_plat[c];
    tmp_name.str("");  
    tmp_name << "overall_max_plat_stat_" << c;
    _overall_max_plat[c] = new Stats( this, tmp_name.str( ), 1.0, 1000 );
    _stats[tmp_name.str()] = _overall_max_plat[c];
    tmp_name.str("");  

    tmp_name << "frag_stat_" << c;
    _frag_stats[c] = new Stats( this, tmp_name.str( ), 1.0, 100 );
    _stats[tmp_name.str()] = _frag_stats[c];
    tmp_name.str("");
    tmp_name << "overall_min_frag_stat_" << c;
    _overall_min_frag[c] = new Stats( this, tmp_name.str( ), 1.0, 100 );
    _stats[tmp_name.str()] = _overall_min_frag[c];
    tmp_name.str("");
    tmp_name << "overall_avg_frag_stat_" << c;
    _overall_avg_frag[c] = new Stats( this, tmp_name.str( ), 1.0, 100 );
    _stats[tmp_name.str()] = _overall_avg_frag[c];
    tmp_name.str("");
    tmp_name << "overall_max_frag_stat_" << c;
    _overall_max_frag[c] = new Stats( this, tmp_name.str( ), 1.0, 100 );
    _stats[tmp_name.str()] = _overall_max_frag[c];
    tmp_name.str("");

    tmp_name << "hop_stat_" << c;
    _hop_stats[c] = new Stats( this, tmp_name.str( ), 1.0, 20 );
    _stats[tmp_name.str()] = _hop_stats[c];
    tmp_name.str("");
    tmp_name << "overall_hop_stat_" << c;
    _overall_hop_stats[c] = new Stats( this, tmp_name.str( ), 1.0, 20 );
    _stats[tmp_name.str()] = _overall_hop_stats[c];
    tmp_name.str("");

    _pair_plat[c].resize(_nodes*_nodes);

    _offered_flits[c].resize(_nodes);
    _sent_flits[c].resize(_nodes);
    _accepted_flits[c].resize(_nodes);
    
    for ( int i = 0; i < _nodes; ++i ) {
      tmp_name << "offered_stat_" << c << "_" << i;
      _offered_flits[c][i] = new Stats( this, tmp_name.str( ) );
      _stats[tmp_name.str()] = _offered_flits[c][i];
      tmp_name.str("");    
      
      tmp_name << "sent_stat_" << c << "_" << i;
      _sent_flits[c][i] = new Stats( this, tmp_name.str( ) );
      _stats[tmp_name.str()] = _sent_flits[c][i];
      tmp_name.str("");    
      
      tmp_name << "accepted_stat_" << c << "_" << i;
      _accepted_flits[c][i] = new Stats( this, tmp_name.str( ) );
      _stats[tmp_name.str()] = _accepted_flits[c][i];
      tmp_name.str("");    

      for ( int j = 0; j < _nodes; ++j ) {
	tmp_name << "pair_plat_stat_" << c << "_" << i << "_" << j;
	_pair_plat[c][i*_nodes+j] = new Stats( this, tmp_name.str( ), 1.0, 250 );
	_stats[tmp_name.str()] = _pair_plat[c][i*_nodes+j];
	tmp_name.str("");
      }
    }
    
    tmp_name << "overall_min_generation_" << c;
    _overall_min_offered[c] = new Stats( this, tmp_name.str( ) );
    _stats[tmp_name.str()] = _overall_min_offered[c];
    tmp_name.str("");

    tmp_name << "overall_avg_generation_" << c;
    _overall_avg_offered[c] = new Stats( this, tmp_name.str( ) );
    _stats[tmp_name.str()] = _overall_avg_offered[c];
    tmp_name.str("");

    tmp_name << "overall_max_generation_" << c;
    _overall_max_offered[c] = new Stats( this, tmp_name.str( ) );
    _stats[tmp_name.str()] = _overall_max_offered[c];
    tmp_name.str("");
    
    tmp_name << "overall_min_injection_" << c;
    _overall_min_sent[c] = new Stats( this, tmp_name.str( ) );
    _stats[tmp_name.str()] = _overall_min_sent[c];
    tmp_name.str("");

    tmp_name << "overall_avg_injection_" << c;
    _overall_avg_sent[c] = new Stats( this, tmp_name.str( ) );
    _stats[tmp_name.str()] = _overall_avg_sent[c];
    tmp_name.str("");

    tmp_name << "overall_max_injection_" << c;
    _overall_max_sent[c] = new Stats( this, tmp_name.str( ) );
    _stats[tmp_name.str()] = _overall_max_sent[c];
    tmp_name.str("");
    
    tmp_name << "overall_min_acceptance_" << c;
    _overall_min_accepted[c] = new Stats( this, tmp_name.str( ) );
    _stats[tmp_name.str()] = _overall_min_accepted[c];
    tmp_name.str("");

    tmp_name << "overall_avg_acceptance_" << c;
    _overall_avg_accepted[c] = new Stats( this, tmp_name.str( ) );
    _stats[tmp_name.str()] = _overall_avg_accepted[c];
    tmp_name.str("");

    tmp_name << "overall_max_acceptance_" << c;
    _overall_max_accepted[c] = new Stats( this, tmp_name.str( ) );
    _stats[tmp_name.str()] = _overall_max_accepted[c];
    tmp_name.str("");
    
  }

  _slowest_flit.resize(_classes, -1);

  // ============ Simulation parameters ============ 

  _total_sims = config.GetInt( "sim_count" );

  _router.resize(_subnets);
  for (int i=0; i < _subnets; ++i) {
    _router[i] = _net[i]->GetRouters();
  }

  //seed the network
  RandomSeed(config.GetInt("seed"));

  _measure_stats = config.GetIntArray( "measure_stats" );
  if(_measure_stats.empty()) {
    _measure_stats.push_back(config.GetInt("measure_stats"));
  }
  _measure_stats.resize(_classes, _measure_stats.back());

  _include_queuing = config.GetInt( "include_queuing" );

  _print_csv_results = config.GetInt( "print_csv_results" );
  _deadlock_warn_timeout = config.GetInt( "deadlock_warn_timeout" );
  _drain_measured_only = config.GetInt( "drain_measured_only" );

  string watch_file = config.GetStr( "watch_file" );
  if((watch_file != "") && (watch_file != "-")) {
    _LoadWatchList(watch_file);
  }

  vector<int> watch_flits = config.GetIntArray("watch_flits");
  for(size_t i = 0; i < watch_flits.size(); ++i) {
    _flits_to_watch.insert(watch_flits[i]);
  }
  
  vector<int> watch_packets = config.GetIntArray("watch_packets");
  for(size_t i = 0; i < watch_packets.size(); ++i) {
    _packets_to_watch.insert(watch_packets[i]);
  }

  vector<int> watch_transactions = config.GetIntArray("watch_transactions");
  for(size_t i = 0; i < watch_transactions.size(); ++i) {
    _transactions_to_watch.insert(watch_transactions[i]);
  }

  string stats_out_file = config.GetStr( "stats_out" );
  if(stats_out_file == "") {
    _stats_out = NULL;
  } else if(stats_out_file == "-") {
    _stats_out = &cout;
  } else {
    _stats_out = new ofstream(stats_out_file.c_str());
    config.WriteMatlabFile(_stats_out);
  }
  
  _flow_out = config.GetInt("flow_out");
  if(_flow_out) {
    string active_packets_out_file = config.GetStr( "active_packets_out" );
    if(active_packets_out_file == "") {
      _active_packets_out = NULL;
    } else {
      _active_packets_out = new ofstream(active_packets_out_file.c_str());
    }
    string injected_flits_out_file = config.GetStr( "injected_flits_out" );
    if(injected_flits_out_file == "") {
      _injected_flits_out = NULL;
    } else {
      _injected_flits_out = new ofstream(injected_flits_out_file.c_str());
    }
    string ejected_flits_out_file = config.GetStr( "ejected_flits_out" );
    if(ejected_flits_out_file == "") {
      _ejected_flits_out = NULL;
    } else {
      _ejected_flits_out = new ofstream(ejected_flits_out_file.c_str());
    }
    string received_flits_out_file = config.GetStr( "received_flits_out" );
    if(received_flits_out_file == "") {
      _received_flits_out = NULL;
    } else {
      _received_flits_out = new ofstream(received_flits_out_file.c_str());
    }
    string sent_flits_out_file = config.GetStr( "sent_flits_out" );
    if(sent_flits_out_file == "") {
      _sent_flits_out = NULL;
    } else {
      _sent_flits_out = new ofstream(sent_flits_out_file.c_str());
    }
    string stored_flits_out_file = config.GetStr( "stored_flits_out" );
    if(stored_flits_out_file == "") {
      _stored_flits_out = NULL;
    } else {
      _stored_flits_out = new ofstream(stored_flits_out_file.c_str());
    }
  }

}

TrafficManager::~TrafficManager( )
{

  for ( int source = 0; source < _nodes; ++source ) {
    for ( int subnet = 0; subnet < _subnets; ++subnet ) {
      delete _buf_states[source][subnet];
    }
  }
  
  for ( int c = 0; c < _classes; ++c ) {
    delete _plat_stats[c];
    delete _overall_min_plat[c];
    delete _overall_avg_plat[c];
    delete _overall_max_plat[c];

    delete _frag_stats[c];
    delete _overall_min_frag[c];
    delete _overall_avg_frag[c];
    delete _overall_max_frag[c];
    
    delete _hop_stats[c];
    delete _overall_hop_stats[c];

    delete _overall_min_offered[c];
    delete _overall_avg_offered[c];
    delete _overall_max_offered[c];

    delete _overall_min_sent[c];
    delete _overall_avg_sent[c];
    delete _overall_max_sent[c];

    delete _overall_min_accepted[c];
    delete _overall_avg_accepted[c];
    delete _overall_max_accepted[c];
    
    for ( int i = 0; i < _nodes; ++i ) {
      delete _offered_flits[c][i];
      delete _sent_flits[c][i];
      delete _accepted_flits[c][i];
      
      for ( int j = 0; j < _nodes; ++j ) {
	delete _pair_plat[c][i*_nodes+j];
      }
    }
  }
  
  if(gWatchOut && (gWatchOut != &cout)) delete gWatchOut;
  if(_stats_out && (_stats_out != &cout)) delete _stats_out;

  if(_flow_out) {
    if(_active_packets_out) delete _active_packets_out;
    if(_injected_flits_out) delete _injected_flits_out;
    if(_ejected_flits_out) delete _ejected_flits_out;
    if(_received_flits_out) delete _received_flits_out;
    if(_sent_flits_out) delete _sent_flits_out;
    if(_stored_flits_out) delete _stored_flits_out;
  }

  Flit::FreeAll();
  Credit::FreeAll();
}


void TrafficManager::_RetireFlit( Flit *f, int dest )
{
  _deadlock_timer = 0;

  assert(_total_in_flight_flits[f->cl].count(f->id) > 0);
  _total_in_flight_flits[f->cl].erase(f->id);
  
  if(f->record) {
    assert(_measured_in_flight_flits[f->cl].count(f->id) > 0);
    _measured_in_flight_flits[f->cl].erase(f->id);
  }

  if ( f->watch ) { 
    *gWatchOut << GetSimTime() << " | "
	       << "node" << dest << " | "
	       << "Retiring flit " << f->id 
	       << " (packet " << f->pid
	       << ", src = " << f->src 
	       << ", dest = " << f->dest
	       << ", hops = " << f->hops
	       << ", lat = " << f->atime - f->time
	       << ")." << endl;
  }

  if ( f->head && ( f->dest != dest ) ) {
    ostringstream err;
    err << "Flit " << f->id << " arrived at incorrect output " << dest;
    Error( err.str( ) );
  }

  if ( f->tail ) {
    Flit * head;
    if(f->head) {
      head = f;
    } else {
      map<int, Flit *>::iterator iter = _retired_packets[f->cl].find(f->pid);
      assert(iter != _retired_packets[f->cl].end());
      head = iter->second;
      _retired_packets[f->cl].erase(iter);
      assert(head->head);
      assert(f->pid == head->pid);
    }
    if ( f->watch ) { 
      *gWatchOut << GetSimTime() << " | "
		 << "node" << dest << " | "
		 << "Retiring packet " << head->pid 
		 << " (lat = " << f->atime - head->time
		 << ", frag = " << (f->atime - head->atime) - (f->id - head->id)
		 << ", src = " << head->src 
		 << ", dest = " << head->dest
		 << ")." << endl;
    }

    _RetirePacket(head, f, dest);
    
    // Only record statistics once per packet (at tail)
    // and based on the simulation state
    if ( ( _sim_state == warming_up ) || f->record ) {
      
      _hop_stats[f->cl]->AddSample( f->hops );
      
      if((_slowest_flit[f->cl] < 0) ||
	 (_plat_stats[f->cl]->Max() < (f->atime - f->time))) {
	_slowest_flit[f->cl] = f->id;
      }
      _plat_stats[f->cl]->AddSample( f->atime - f->time);
      _frag_stats[f->cl]->AddSample( (f->atime - head->atime) - (f->id - head->id) );
      _pair_plat[f->cl][f->src*_nodes+dest]->AddSample( f->atime - f->time );
    }
    
    if(f != head) {
      head->Free();
    }
    
  }
  
  if(f->head && !f->tail) {
    _retired_packets[f->cl].insert(make_pair(f->pid, f));
  } else {
    f->Free();
  }
}

void TrafficManager::_RetirePacket(Flit * head, Flit * tail, int dest)
{
  if ( tail->watch ) { 
    *gWatchOut << GetSimTime() << " | "
	       << "node" << dest << " | "
	       << "Completing transation " << tail->tid
	       << " (lat = " << tail->atime - head->ttime
	       << ", src = " << head->src 
	       << ", dest = " << head->dest
	       << ")." << endl;
  }
  _requests_outstanding[tail->cl][tail->src]--;
}

void TrafficManager::_GeneratePacket( int source, int dest, int size, 
				      int cl, int time, int tid, int ttime )
{
  assert(size > 0);
  assert((source >= 0) && (source < _nodes));
  assert((dest >= 0) && (dest < _nodes));

  bool begin_trans = false;

  if(tid < 0) {
    tid = _cur_tid++;
    assert(_cur_tid);
    begin_trans = true;
  }
  if(ttime < 0) {
    ttime = time;
  }

  int pid = _cur_pid++;
  assert(_cur_pid);

  bool watch = gWatchOut && ((_packets_to_watch.count(pid) > 0) ||
			     (_transactions_to_watch.count(tid) > 0));

  if(watch) {
    if(begin_trans) {
      *gWatchOut << GetSimTime() << " | "
		 << "node" << source << " | "
		 << "Beginning transaction " << tid
		 << " at time " << time
		 << "." << endl;
    }
    *gWatchOut << GetSimTime() << " | "
	       << "node" << source << " | "
	       << "Enqueuing packet " << pid
	       << " at time " << time
	       << "." << endl;
  }
  
  int subnet = _subnet[cl];
  
  _generated_flit_count[(cl*_subnets+subnet)*_nodes+source] += size;

  bool record = (((_sim_state == running) ||
		  ((_sim_state == draining) && (time < _drain_time))) &&
		 _measure_stats[cl]);

  for ( int i = 0; i < size; ++i ) {

    int id = _cur_id++;
    assert(_cur_id);

    Flit * f = Flit::New();

    f->id = id;
    f->pid = pid;
    f->tid = tid;
    f->watch = watch | (gWatchOut && (_flits_to_watch.count(f->id) > 0));
    f->subnetwork = subnet;
    f->src = source;
    f->dest = dest;
    f->time = time;
    f->ttime = ttime;
    f->record = record;
    f->cl = cl;
    f->head = (i == 0);
    f->tail = (i == (size-1));
    f->vc  = -1;

    switch(_pri_type) {
    case class_based:
      f->pri = _class_priority[cl];
      break;
    case age_based:
      f->pri = numeric_limits<int>::max() - time;
      break;
    case trans_age_based:
      f->pri = numeric_limits<int>::max() - ttime;
      break;
    case sequence_based:
      f->pri = numeric_limits<int>::max() - _sent_packets[cl][source];
      break;
    default:
      f->pri = 0;
    }
    assert(f->pri >= 0);

    _total_in_flight_flits[f->cl].insert(make_pair(f->id, f));
    if(record) {
      _measured_in_flight_flits[f->cl].insert(make_pair(f->id, f));
    }
    
    if(gTrace) {
      cout<<"New Flit "<<f->src<<endl;
    }

    if(f->watch) { 
      *gWatchOut << GetSimTime() << " | "
		  << "node" << source << " | "
		  << "Enqueuing flit " << f->id
		  << " (packet " << f->pid
		  << ") at time " << time
		  << "." << endl;
    }

    _partial_packets[cl][source].push_back(f);
  }
}

void TrafficManager::_Step( )
{
  bool flits_in_flight = false;
  for(int c = 0; c < _classes; ++c) {
    flits_in_flight |= !_total_in_flight_flits[c].empty();
  }
  if(flits_in_flight && (_deadlock_timer++ >= _deadlock_warn_timeout)) {
    _deadlock_timer = 0;
    cout << "WARNING: Possible network deadlock." << endl;
  }

  for ( int source = 0; source < _nodes; ++source ) {
    for ( int subnet = 0; subnet < _subnets; ++subnet ) {
      Credit * const c = _net[subnet]->ReadCredit( source );
      if ( c ) {
	_buf_states[source][subnet]->ProcessCredit(c);
	c->Free();
      }
    }
  }

  _generated_flit_count.assign(_classes*_subnets*_nodes, 0);
  _injected_flit_count.assign(_classes*_subnets*_nodes, 0);
  _ejected_flit_count.assign(_classes*_subnets*_nodes, 0);

  vector<map<int, Flit *> > flits(_subnets);

  for ( int subnet = 0; subnet < _subnets; ++subnet ) {
    for ( int dest = 0; dest < _nodes; ++dest ) {
      Flit * const f = _net[subnet]->ReadFlit( dest );
      if ( f ) {
	if(f->watch) {
	  *gWatchOut << GetSimTime() << " | "
		     << "node" << dest << " | "
		     << "Ejecting flit " << f->id
		     << " (packet " << f->pid << ")"
		     << " from VC " << f->vc
		     << "." << endl;
	}
	++_ejected_flit_count[(f->cl*_subnets+subnet)*_nodes+dest];
	flits[subnet].insert(make_pair(dest, f));
      }
    }
    _net[subnet]->ReadInputs( );
  }
  
  if ( !_empty_network ) {
    _Inject();
  }

  for(int source = 0; source < _nodes; ++source) {
    
    vector<Flit *> flits_sent_by_subnet(_subnets);
    
    int const last_class = _last_class[source];

    for(int i = 1; i <= _classes; ++i) {

      int const c = (last_class + i) % _classes;

      if(!_partial_packets[c][source].empty()) {

	Flit * cf = _partial_packets[c][source].front();
	assert(cf);
	assert(cf->cl == c);

	int const subnet = cf->subnetwork;
	
	Flit * & f = flits_sent_by_subnet[subnet];

	if(f && (f->pri >= cf->pri)) {
	  continue;
	}

	BufferState * const dest_buf = _buf_states[source][subnet];

	if(cf->head && cf->vc == -1) { // Find first available VC

	  OutputSet route_set;
	  _rf(NULL, cf, 0, &route_set, true);
	  set<OutputSet::sSetElement> const & os = route_set.GetSet();
	  assert(os.size() == 1);
	  OutputSet::sSetElement const & se = *os.begin();
	  assert(se.output_port == 0);
	  int const & vc_start = se.vc_start;
	  int const & vc_end = se.vc_end;
	  int const vc_count = vc_end - vc_start + 1;
	  for(int i = 1; i <= vc_count; ++i) {
	    int const vc = vc_start + (_last_vc[source][subnet][c] - vc_start + i) % vc_count;
	    assert((vc >= vc_start) && (vc <= vc_end));
	    if(dest_buf->IsAvailableFor(vc) && !dest_buf->IsFullFor(vc)) {
	      cf->vc = vc;
	      break;
	    }
	  }
	}
	  
	if((cf->vc != -1) && (!dest_buf->IsFullFor(cf->vc))) {
	  f = cf;
	  _last_class[source] = cf->cl;
	}
      }
    }

    for(int subnet = 0; subnet < _subnets; ++subnet) {
      
      Flit * & f = flits_sent_by_subnet[subnet];
      
      if(f) {
	
	int const & subnet = f->subnetwork;
	int const & c = f->cl;
	
	if(f->head) {
	  _buf_states[source][subnet]->TakeBuffer(f->vc);
	  _last_vc[source][subnet][c] = f->vc;
	}
	
	_last_class[source] = c;
	
	_partial_packets[c][source].pop_front();
	_buf_states[source][subnet]->SendingFlit(f);
	
	if(_pri_type == network_age_based) {
	  f->pri = numeric_limits<int>::max() - _time;
	  assert(f->pri >= 0);
	}
	
	if(f->watch) {
	  *gWatchOut << GetSimTime() << " | "
		     << "node" << source << " | "
		     << "Injecting flit " << f->id
		     << " into subnet " << subnet
		     << " at time " << _time
		     << " with priority " << f->pri
		     << " (packet " << f->pid
		     << ", class = " << c
		     << ", src = " << f->src 
		     << ", dest = " << f->dest
		     << ")." << endl;
	  *gWatchOut << *f;
	}
	
	// Pass VC "back"
	if(!_partial_packets[c][source].empty() && !f->tail) {
	  Flit * nf = _partial_packets[c][source].front();
	  nf->vc = f->vc;
	}
	
	++_injected_flit_count[(c*_subnets+subnet)*_nodes+source];
	
	_net[f->subnetwork]->WriteFlit(f, source);

      }	
    }
  }

  for(int subnet = 0; subnet < _subnets; ++subnet) {
    for(int dest = 0; dest < _nodes; ++dest) {
      map<int, Flit *>::const_iterator iter = flits[subnet].find(dest);
      if(iter != flits[subnet].end()) {
	Flit * const & f = iter->second;
	f->atime = _time;
	if(f->watch) {
	  *gWatchOut << GetSimTime() << " | "
		     << "node" << dest << " | "
		     << "Injecting credit for VC " << f->vc 
		     << " into subnet " << subnet 
		     << "." << endl;
	}
	Credit * const c = Credit::New();
	c->vc.insert(f->vc);
	_net[subnet]->WriteCredit(c, dest);
	_RetireFlit(f, dest);
      }
    }
    flits[subnet].clear();
    _net[subnet]->Evaluate( );
    _net[subnet]->WriteOutputs( );
  }
  
  if( ( _sim_state == warming_up ) || ( _sim_state == running ) ) {
    for(int c = 0; c < _classes; ++c) {
      for(int n = 0; n < _nodes; ++n) {
	int generated = 0;
	int injected = 0;
	int ejected = 0;
	for(int s = 0; s < _subnets; ++s) {
	  generated += _generated_flit_count[(c*_subnets+s)*_nodes+n];
	  injected += _injected_flit_count[(c*_subnets+s)*_nodes+n];
	  ejected += _ejected_flit_count[(c*_subnets+s)*_nodes+n];
	}
	_offered_flits[c][n]->AddSample(generated);
	_sent_flits[c][n]->AddSample(injected);
	_accepted_flits[c][n]->AddSample(ejected);
      }
    }
  }

  if(_flow_out) {

    vector<vector<int> > received_flits(_classes*_subnets*_routers);
    vector<vector<int> > sent_flits(_classes*_subnets*_routers);
    vector<vector<int> > stored_flits(_classes*_subnets*_routers);
    vector<vector<int> > active_packets(_classes*_subnets*_routers);

    for (int subnet = 0; subnet < _subnets; ++subnet) {
      for(int router = 0; router < _routers; ++router) {
	Router * r = _router[subnet][router];
	for(int c = 0; c < _classes; ++c) {
	  received_flits[(c*_subnets+subnet)*_routers+router] = r->GetReceivedFlits(c);
	  sent_flits[(c*_subnets+subnet)*_routers+router] = r->GetSentFlits(c);
	  stored_flits[(c*_subnets+subnet)*_routers+router] = r->GetStoredFlits(c);
	  active_packets[(c*_subnets+subnet)*_routers+router] = r->GetActivePackets(c);
	  r->ResetStats(c);
	}
      }
    }
    if(_generated_flits_out) *_generated_flits_out << _generated_flit_count << endl;
    if(_injected_flits_out) *_injected_flits_out << _injected_flit_count << endl;
    if(_received_flits_out) *_received_flits_out << received_flits << endl;
    if(_stored_flits_out) *_stored_flits_out << stored_flits << endl;
    if(_sent_flits_out) *_sent_flits_out << sent_flits << endl;
    if(_ejected_flits_out) *_ejected_flits_out << _ejected_flit_count << endl;
    if(_active_packets_out) *_active_packets_out << active_packets << endl;
  }

  ++_time;
  assert(_time);
  if(gTrace){
    cout<<"TIME "<<_time<<endl;
  }

}
  
bool TrafficManager::_PacketsOutstanding( ) const
{
  for ( int c = 0; c < _classes; ++c ) {
    if ( !_measured_in_flight_flits[c].empty() ) {
      return true;
    }
  }
  return false;
}

void TrafficManager::_ResetSim( )
{
  _time = 0;
  
  //remove any pending request from the previous simulations
  for ( int c = 0; c < _classes; ++c ) {
    _requests_outstanding[c].assign(_nodes, 0);
  }
}

void TrafficManager::_ClearStats( )
{
  _slowest_flit.assign(_classes, -1);

  for ( int c = 0; c < _classes; ++c ) {

    _plat_stats[c]->Clear( );
    _frag_stats[c]->Clear( );
  
    for ( int i = 0; i < _nodes; ++i ) {
      _offered_flits[c][i]->Clear( );
      _sent_flits[c][i]->Clear( );
      _accepted_flits[c][i]->Clear( );
      
      for ( int j = 0; j < _nodes; ++j ) {
	_pair_plat[c][i*_nodes+j]->Clear( );
      }
    }

    _hop_stats[c]->Clear();

  }

}

bool TrafficManager::_ComputeStats( const vector<Stats *> & stats, double *avg, double *min, double *max, int *min_pos, int *max_pos ) const 
{
  if(min_pos) {
    *min_pos = -1;
  }
  if(max_pos) {
    *max_pos = -1;
  }

  if(min) {
    *min = numeric_limits<double>::max();
  }
  if(max) {
    *max = numeric_limits<double>::min();
  }

  *avg = 0.0;

  int const count = stats.size();

  if((count == 0) || (stats[0]->NumSamples() == 0)) {
    return false;
  }

  for ( int i = 0; i < count; ++i ) {
    assert(stats[i]->NumSamples() > 0);
    double curr = stats[i]->Average( );
    if ( min  && ( curr < *min ) ) {
      *min = curr;
      if ( min_pos ) {
	*min_pos = i;
      }
    }
    if ( max && ( curr > *max ) ) {
      *max = curr;
      if ( max_pos ) {
	*max_pos = i;
      }
    }
    *avg += curr;
  }
  
  *avg /= (double)count;

  return true;
}

void TrafficManager::_DisplayRemaining( ostream & os ) const 
{
  for(int c = 0; c < _classes; ++c) {

    map<int, Flit *>::const_iterator iter;
    int i;

    os << "Class " << c << ":" << endl;

    os << "Remaining flits: ";
    for ( iter = _total_in_flight_flits[c].begin( ), i = 0;
	  ( iter != _total_in_flight_flits[c].end( ) ) && ( i < 10 );
	  iter++, i++ ) {
      os << iter->first << " ";
    }
    if(_total_in_flight_flits[c].size() > 10)
      os << "[...] ";
    
    os << "(" << _total_in_flight_flits[c].size() << " flits)" << endl;
    
    os << "Measured flits: ";
    for ( iter = _measured_in_flight_flits[c].begin( ), i = 0;
	  ( iter != _measured_in_flight_flits[c].end( ) ) && ( i < 10 );
	  iter++, i++ ) {
      os << iter->first << " ";
    }
    if(_measured_in_flight_flits[c].size() > 10)
      os << "[...] ";
    
    os << "(" << _measured_in_flight_flits[c].size() << " flits)" << endl;
    
  }
}

bool TrafficManager::Run( )
{
  for ( int sim = 0; sim < _total_sims; ++sim ) {

    _ClearStats( );

    _ResetSim( );

    if ( !_SingleSim( ) ) {
      cout << "Simulation unstable, ending ..." << endl;
      return false;
    }

    // Empty any remaining packets
    cout << "Draining remaining packets ..." << endl;
    _empty_network = true;
    int empty_steps = 0;

    bool packets_left = false;
    for(int c = 0; c < _classes; ++c) {
      if(_drain_measured_only) {
	packets_left |= !_measured_in_flight_flits[c].empty();
      } else {
	packets_left |= !_total_in_flight_flits[c].empty();
      }
    }

    while( packets_left ) { 
      _Step( ); 

      ++empty_steps;

      if ( empty_steps % 1000 == 0 ) {
	_DisplayRemaining( ); 
      }
      
      packets_left = false;
      for(int c = 0; c < _classes; ++c) {
	if(_drain_measured_only) {
	  packets_left |= !_measured_in_flight_flits[c].empty();
	} else {
	  packets_left |= !_total_in_flight_flits[c].empty();
	}
      }
    }
    //wait until all the credits are drained as well
    while(Credit::OutStanding()!=0){
      _Step();
    }
    _empty_network = false;

    //for the love of god don't ever say "Time taken" anywhere else
    //the power script depend on it
    cout << "Time taken is " << _time << " cycles" <<endl; 

    if(_stats_out) {
      WriteStats(*_stats_out);
    }
    _UpdateOverallStats();
  }
  
  DisplayOverallStats();
  if(_print_csv_results) {
    DisplayOverallStatsCSV();
  }
  
  return true;
}

void TrafficManager::DisplayOverallStats(ostream & os) const
{
  for ( int c = 0; c < _classes; ++c ) {
    if(_measure_stats[c]) {
      cout << "====== Traffic class " << c << " ======" << endl;
      _DisplayOverallClassStats(c, os);
    }
  }
}

void TrafficManager::DisplayOverallStatsCSV(ostream & os) const
{
  os << "header:class," << _OverallStatsHeaderCSV() << endl;
  for(int c = 0; c < _classes; ++c) {
    if(_measure_stats[c]) {
      os << "results:" << c << ',' << _OverallClassStatsCSV(c) << endl;
    }
  }
}

void TrafficManager::_UpdateOverallStats() {

  for ( int c = 0; c < _classes; ++c ) {
    
    if(_measure_stats[c] == 0) {
      continue;
    }
    
    if(_plat_stats[c]->NumSamples() > 0) {
      _overall_min_plat[c]->AddSample( _plat_stats[c]->Min( ) );
      _overall_avg_plat[c]->AddSample( _plat_stats[c]->Average( ) );
      _overall_max_plat[c]->AddSample( _plat_stats[c]->Max( ) );
    }
    if(_frag_stats[c]->NumSamples() > 0) {
      _overall_min_frag[c]->AddSample( _frag_stats[c]->Min( ) );
      _overall_avg_frag[c]->AddSample( _frag_stats[c]->Average( ) );
      _overall_max_frag[c]->AddSample( _frag_stats[c]->Max( ) );
    }
    
    if(_hop_stats[c]->NumSamples() > 0) {
      _overall_hop_stats[c]->AddSample( _hop_stats[c]->Average( ) );
    }

    double min, avg, max;
    if ( _ComputeStats( _offered_flits[c], &avg, &min, &max ) ) {
      _overall_min_offered[c]->AddSample( min );
      _overall_avg_offered[c]->AddSample( avg );
      _overall_max_offered[c]->AddSample( max );
    }
    if ( _ComputeStats( _sent_flits[c], &avg, &min, &max ) ) {
      _overall_min_sent[c]->AddSample( min );
      _overall_avg_sent[c]->AddSample( avg );
      _overall_max_sent[c]->AddSample( max );
    }
    if ( _ComputeStats( _accepted_flits[c], &avg, &min, &max ) ) {
      _overall_min_accepted[c]->AddSample( min );
      _overall_avg_accepted[c]->AddSample( avg );
      _overall_max_accepted[c]->AddSample( max );
    }

  }
}

<<<<<<< HEAD
void TrafficManager::DisplayStats(ostream & os) const {
  os << "===== Time: " << _time << " =====" << endl;
=======
void TrafficManager::WriteStats(ostream & os) const {
  
  os << "%=================================" << endl;

  os << "sent_packets = " << _sent_packets << ";" << endl;

>>>>>>> 86fd1f59
  for(int c = 0; c < _classes; ++c) {
    if(_measure_stats[c]) {
      os << "Class " << c << ":" << endl;
      _DisplayClassStats(c, os);
    }
  }
}

void TrafficManager::_DisplayClassStats(int c, ostream & os) const {
  
  os << "Minimum latency = " << _plat_stats[c]->Min() << endl;
  os << "Average latency = " << _plat_stats[c]->Average() << endl;
  os << "Maximum latency = " << _plat_stats[c]->Max() << endl;
  os << "Average fragmentation = " << _frag_stats[c]->Average() << endl;
  
  double min, avg, max;
  int min_pos, max_pos;
  _ComputeStats(_offered_flits[c], &avg, &min, &max, &min_pos, &max_pos);
  cout << "Minimum offered packets = " << min 
       << " (at node " << min_pos << ")" << endl
       << "Average offered packets = " << avg << endl
       << "Maximum offered packets = " << max
       << " (at node " << max_pos << ")" << endl;
  _ComputeStats(_sent_flits[c], &avg, &min, &max, &min_pos, &max_pos);
  cout << "Minimum sent packets = " << min 
       << " (at node " << min_pos << ")" << endl
       << "Average sent packets = " << avg << endl
       << "Maximum sent packets = " << max
       << " (at node " << max_pos << ")" << endl;
  _ComputeStats(_accepted_flits[c], &avg, &min, &max, &min_pos, &max_pos);
  cout << "Minimum accepted packets = " << min 
       << " (at node " << min_pos << ")" << endl
       << "Average accepted packets = " << avg << endl
       << "Maximum accepted packets = " << max
       << " (at node " << max_pos << ")" << endl;
  
  os << "Total in-flight flits = " << _total_in_flight_flits[c].size()
       << " (" << _measured_in_flight_flits[c].size() << " measured)"
       << endl;
}

void TrafficManager::WriteStats(ostream & os) const {
  os << "%=================================" << endl;
  for(int c = 0; c < _classes; ++c) {
    if(_measure_stats[c]) {
      _WriteClassStats(c, os);
    }
  }
}

void TrafficManager::_WriteClassStats(int c, ostream & os) const {
  
  os << "lat(" << c+1 << ") = " << _plat_stats[c]->Average() << ";" << endl
     << "lat_hist(" << c+1 << ",:) = " << *_plat_stats[c] << ";" << endl
     << "frag_hist(" << c+1 << ",:) = " << *_frag_stats[c] << ";" << endl
     << "pair_sent(" << c+1 << ",:) = [ ";
  for(int i = 0; i < _nodes; ++i) {
    for(int j = 0; j < _nodes; ++j) {
      os << _pair_plat[c][i*_nodes+j]->NumSamples() << " ";
    }
  }
  os << "];" << endl
     << "pair_plat(" << c+1 << ",:) = [ ";
  for(int i = 0; i < _nodes; ++i) {
    for(int j = 0; j < _nodes; ++j) {
      os << _pair_plat[c][i*_nodes+j]->Average( ) << " ";
    }
  }
  os << "];" << endl
     << "offered(" << c+1 << ",:) = [ ";
  for ( int d = 0; d < _nodes; ++d ) {
    os << _offered_flits[c][d]->Average( ) << " ";
  }
  os << "];" << endl
     << "sent(" << c+1 << ",:) = [ ";
  for ( int d = 0; d < _nodes; ++d ) {
    os << _sent_flits[c][d]->Average( ) << " ";
  }
  os << "];" << endl
     << "accepted(" << c+1 << ",:) = [ ";
  for ( int d = 0; d < _nodes; ++d ) {
    os << _accepted_flits[c][d]->Average( ) << " ";
  }
  os << "];" << endl;
}

void TrafficManager::_DisplayOverallClassStats( int c, ostream & os ) const {
  
  if(_overall_min_plat[c]->NumSamples() > 0) {
    os << "Overall minimum latency = " << _overall_min_plat[c]->Average( )
       << " (" << _overall_min_plat[c]->NumSamples( ) << " samples)" << endl;
    assert(_overall_avg_plat[c]->NumSamples() > 0);
    os << "Overall average latency = " << _overall_avg_plat[c]->Average( )
       << " (" << _overall_avg_plat[c]->NumSamples( ) << " samples)" << endl;
    assert(_overall_max_plat[c]->NumSamples() > 0);
    os << "Overall maximum latency = " << _overall_max_plat[c]->Average( )
       << " (" << _overall_max_plat[c]->NumSamples( ) << " samples)" << endl;
  }
  if(_overall_min_frag[c]->NumSamples() > 0) {
    os << "Overall minimum fragmentation = " << _overall_min_frag[c]->Average( )
       << " (" << _overall_min_frag[c]->NumSamples( ) << " samples)" << endl;
    assert(_overall_avg_frag[c]->NumSamples() > 0);
    os << "Overall average fragmentation = " << _overall_avg_frag[c]->Average( )
       << " (" << _overall_avg_frag[c]->NumSamples( ) << " samples)" << endl;
    assert(_overall_max_frag[c]->NumSamples() > 0);
    os << "Overall maximum fragmentation = " << _overall_max_frag[c]->Average( )
       << " (" << _overall_max_frag[c]->NumSamples( ) << " samples)" << endl;
  }
  if(_overall_min_offered[c]->NumSamples() > 0) {
    os << "Overall minimum offered rate = " << _overall_min_offered[c]->Average( )
       << " (" << _overall_min_offered[c]->NumSamples( ) << " samples)" << endl;
    assert(_overall_avg_offered[c]->NumSamples() > 0);
    os << "Overall average offered rate = " << _overall_avg_offered[c]->Average( )
       << " (" << _overall_avg_offered[c]->NumSamples( ) << " samples)" << endl;
    assert(_overall_max_offered[c]->NumSamples() > 0);
    os << "Overall maximum offered rate = " << _overall_max_offered[c]->Average( )
       << " (" << _overall_max_offered[c]->NumSamples( ) << " samples)" << endl;
  }
  if(_overall_min_sent[c]->NumSamples() > 0) {
    os << "Overall minimum sent rate = " << _overall_min_sent[c]->Average( )
       << " (" << _overall_min_sent[c]->NumSamples( ) << " samples)" << endl;
    assert(_overall_avg_sent[c]->NumSamples() > 0);
    os << "Overall average sent rate = " << _overall_avg_sent[c]->Average( )
       << " (" << _overall_avg_sent[c]->NumSamples( ) << " samples)" << endl;
    assert(_overall_max_sent[c]->NumSamples() > 0);
    os << "Overall maximum sent rate = " << _overall_max_sent[c]->Average( )
       << " (" << _overall_max_sent[c]->NumSamples( ) << " samples)" << endl;
  }
  if(_overall_min_accepted[c]->NumSamples() > 0) {
    os << "Overall minimum accepted rate = " << _overall_min_accepted[c]->Average( )
       << " (" << _overall_min_accepted[c]->NumSamples( ) << " samples)" << endl;
    assert(_overall_avg_accepted[c]->NumSamples() > 0);
    os << "Overall average accepted rate = " << _overall_avg_accepted[c]->Average( )
       << " (" << _overall_avg_accepted[c]->NumSamples( ) << " samples)" << endl;
    assert(_overall_max_accepted[c]->NumSamples() > 0);
    os << "Overall maximum accepted rate = " << _overall_max_accepted[c]->Average( )
       << " (" << _overall_max_accepted[c]->NumSamples( ) << " samples)" << endl;
  }
  if(_overall_hop_stats[c]->NumSamples() > 0) {
    os << "Average hops = " << _overall_hop_stats[c]->Average( )
       << " (" << _overall_hop_stats[c]->NumSamples( ) << " samples)" << endl;
  }
  
  if(_slowest_flit[c] >= 0) {
    os << "Slowest flit = " << _slowest_flit[c] << endl;
  }
}

string TrafficManager::_OverallStatsHeaderCSV() const
{
  ostringstream os;
  os << "min_plat"
     << ',' << "avg_plat"
     << ',' << "max_plat"
     << ',' << "min_frag"
     << ',' << "avg_frag"
     << ',' << "max_frag"
     << ',' << "min_offered"
     << ',' << "avg_offered"
     << ',' << "max_offered"
     << ',' << "min_sent"
     << ',' << "avg_sent"
     << ',' << "max_sent"
     << ',' << "min_accepted"
     << ',' << "avg_accepted"
     << ',' << "max_accepted"
     << ',' << "hops";
  return os.str();
}

string TrafficManager::_OverallClassStatsCSV(int c) const
{
  ostringstream os;
  os << _overall_min_plat[c]->Average( )
     << ',' << _overall_avg_plat[c]->Average( )
     << ',' << _overall_max_plat[c]->Average( )
     << ',' << _overall_min_frag[c]->Average( )
     << ',' << _overall_avg_frag[c]->Average( )
     << ',' << _overall_max_frag[c]->Average( )
     << ',' << _overall_min_offered[c]->Average( )
     << ',' << _overall_avg_offered[c]->Average( )
     << ',' << _overall_max_offered[c]->Average( )
     << ',' << _overall_min_sent[c]->Average( )
     << ',' << _overall_avg_sent[c]->Average( )
     << ',' << _overall_max_sent[c]->Average( )
     << ',' << _overall_min_accepted[c]->Average( )
     << ',' << _overall_avg_accepted[c]->Average( )
     << ',' << _overall_max_accepted[c]->Average( )
     << ',' << _overall_hop_stats[c]->Average( );
  return os.str();
}

//read the watchlist
void TrafficManager::_LoadWatchList(const string & filename){
  ifstream watch_list;
  watch_list.open(filename.c_str());
  
  string line;
  if(watch_list.is_open()) {
    while(!watch_list.eof()) {
      getline(watch_list, line);
      if(line != "") {
	if(line[0] == 'p') {
	  _packets_to_watch.insert(atoi(line.c_str()+1));
	} else if(line[0] == 't') {
	  _transactions_to_watch.insert(atoi(line.c_str()+1));
	} else {
	  _flits_to_watch.insert(atoi(line.c_str()));
	}
      }
    }
    
  } else {
    Error("Unable to open flit watch file: " + filename);
  }
}<|MERGE_RESOLUTION|>--- conflicted
+++ resolved
@@ -1171,17 +1171,10 @@
   }
 }
 
-<<<<<<< HEAD
 void TrafficManager::DisplayStats(ostream & os) const {
-  os << "===== Time: " << _time << " =====" << endl;
-=======
-void TrafficManager::WriteStats(ostream & os) const {
-  
-  os << "%=================================" << endl;
-
-  os << "sent_packets = " << _sent_packets << ";" << endl;
-
->>>>>>> 86fd1f59
+  os << "===== Time: " << _time << " =====" << endl
+     << "sent_packets = " << _sent_packets << ";" << endl;
+
   for(int c = 0; c < _classes; ++c) {
     if(_measure_stats[c]) {
       os << "Class " << c << ":" << endl;
