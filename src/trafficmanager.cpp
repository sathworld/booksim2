// $Id$

/*
Copyright (c) 2007-2011, Trustees of The Leland Stanford Junior University
All rights reserved.

Redistribution and use in source and binary forms, with or without modification,
are permitted provided that the following conditions are met:

Redistributions of source code must retain the above copyright notice, this list
of conditions and the following disclaimer.
Redistributions in binary form must reproduce the above copyright notice, this 
list of conditions and the following disclaimer in the documentation and/or 
other materials provided with the distribution.
Neither the name of the Stanford University nor the names of its contributors 
may be used to endorse or promote products derived from this software without 
specific prior written permission.

THIS SOFTWARE IS PROVIDED BY THE COPYRIGHT HOLDERS AND CONTRIBUTORS "AS IS" AND 
ANY EXPRESS OR IMPLIED WARRANTIES, INCLUDING, BUT NOT LIMITED TO, THE IMPLIED 
WARRANTIES OF MERCHANTABILITY AND FITNESS FOR A PARTICULAR PURPOSE ARE 
DISCLAIMED. IN NO EVENT SHALL THE COPYRIGHT OWNER OR CONTRIBUTORS BE LIABLE FOR 
ANY DIRECT, INDIRECT, INCIDENTAL, SPECIAL, EXEMPLARY, OR CONSEQUENTIAL DAMAGES 
(INCLUDING, BUT NOT LIMITED TO, PROCUREMENT OF SUBSTITUTE GOODS OR SERVICES; 
LOSS OF USE, DATA, OR PROFITS; OR BUSINESS INTERRUPTION) HOWEVER CAUSED AND ON 
ANY THEORY OF LIABILITY, WHETHER IN CONTRACT, STRICT LIABILITY, OR TORT 
(INCLUDING NEGLIGENCE OR OTHERWISE) ARISING IN ANY WAY OUT OF THE USE OF THIS 
SOFTWARE, EVEN IF ADVISED OF THE POSSIBILITY OF SUCH DAMAGE.
*/

#include <sstream>
#include <cmath>
#include <fstream>
#include <limits>
#include <cstdlib>

#include "booksim.hpp"
#include "booksim_config.hpp"
#include "trafficmanager.hpp"
#include "random_utils.hpp" 
#include "vc.hpp"


TrafficManager::TrafficManager( const Configuration &config, const vector<Network *> & net )
: Module( 0, "traffic_manager" ), _net(net), _empty_network(false), _deadlock_timer(0), _last_id(-1), _last_pid(-1), _timed_mode(false), _warmup_time(-1), _drain_time(-1), _cur_id(0), _cur_pid(0), _cur_tid(0), _time(0)
{

  _nodes = _net[0]->NumNodes( );
  _routers = _net[0]->NumRouters( );

  _subnets = config.GetInt("subnets");
 
  // ============ Message priorities ============ 

  string priority = config.GetStr( "priority" );

  if ( priority == "class" ) {
    _pri_type = class_based;
  } else if ( priority == "age" ) {
    _pri_type = age_based;
  } else if ( priority == "trans_age" ) {
    _pri_type = trans_age_based;
  } else if ( priority == "network_age" ) {
    _pri_type = network_age_based;
  } else if ( priority == "local_age" ) {
    _pri_type = local_age_based;
  } else if ( priority == "queue_length" ) {
    _pri_type = queue_length_based;
  } else if ( priority == "hop_count" ) {
    _pri_type = hop_count_based;
  } else if ( priority == "sequence" ) {
    _pri_type = sequence_based;
  } else if ( priority == "none" ) {
    _pri_type = none;
  } else {
    Error( "Unkown priority value: " + priority );
  }

  // ============ Routing ============ 

  string rf = config.GetStr("routing_function") + "_" + config.GetStr("topology");
  map<string, tRoutingFunction>::const_iterator rf_iter = gRoutingFunctionMap.find(rf);
  if(rf_iter == gRoutingFunctionMap.end()) {
    Error("Invalid routing function: " + rf);
  }
  _rf = rf_iter->second;

  // ============ Traffic ============ 

  _classes = config.GetInt("classes");

  _packet_size = config.GetIntArray( "packet_size" );
  if(_packet_size.empty()) {
    _packet_size.push_back(config.GetInt("packet_size"));
  }
  _packet_size.resize(_classes, _packet_size.back());
  
  _load = config.GetFloatArray("injection_rate"); 
  if(_load.empty()) {
    _load.push_back(config.GetFloat("injection_rate"));
  }
  _load.resize(_classes, _load.back());

  if(config.GetInt("injection_rate_uses_flits")) {
    for(int c = 0; c < _classes; ++c)
      _load[c] /= (double)_packet_size[c];
  }

  _subnet = config.GetIntArray("subnet"); 
  if(_subnet.empty()) {
    _subnet.push_back(config.GetInt("subnet"));
  }
  _subnet.resize(_classes, _subnet.back());

  _reply_class = config.GetIntArray("reply_class"); 
  if(_reply_class.empty()) {
    _reply_class.push_back(config.GetInt("reply_class"));
  }
  _reply_class.resize(_classes, _reply_class.back());

  _is_reply_class.resize(_classes, false);
  for(int c = 0; c < _classes; ++c) {
    int const & reply_class = _reply_class[c];
    if(reply_class >= 0) {
      _is_reply_class[reply_class] = true;
    }
  }

  _traffic = config.GetStrArray("traffic");
  _traffic.resize(_classes, _traffic.back());

  _traffic_pattern.resize(_classes);
  for(int c = 0; c < _classes; ++c) {
    _traffic_pattern[c] = TrafficPattern::New(_traffic[c], _nodes, config);
  }

  _class_priority = config.GetIntArray("class_priority"); 
  if(_class_priority.empty()) {
    _class_priority.push_back(config.GetInt("class_priority"));
  }
  _class_priority.resize(_classes, _class_priority.back());

  _last_class.resize(_nodes, -1);

  // ============ Injection VC states  ============ 

  vector<string> injection_process = config.GetStrArray("injection_process");
  injection_process.resize(_classes, injection_process.back());

  _injection_process.resize(_nodes);
  _buf_states.resize(_nodes);
  _last_vc.resize(_nodes);

  for ( int source = 0; source < _nodes; ++source ) {
    _injection_process[source].resize(_classes);
    for(int c = 0; c < _classes; ++c) {
      _injection_process[source][c] = InjectionProcess::New(injection_process[c], _load[c]);
    }
    _buf_states[source].resize(_subnets);
    _last_vc[source].resize(_subnets);
    for ( int subnet = 0; subnet < _subnets; ++subnet ) {
      ostringstream tmp_name;
      tmp_name << "terminal_buf_state_" << source << "_" << subnet;
      _buf_states[source][subnet] = new BufferState( config, this, tmp_name.str( ) );
      _last_vc[source][subnet] = gEndVCs;
    }
  }

  // ============ Injection queues ============ 

  _qtime.resize(_nodes);
  _qdrained.resize(_nodes);
  _partial_packets.resize(_nodes);
  _sent_packets.resize(_nodes);
  _requests_outstanding.resize(_nodes);

  for ( int source = 0; source < _nodes; ++source ) {
    _qtime[source].resize(_classes);
    _qdrained[source].resize(_classes);
    _partial_packets[source].resize(_classes);
    _sent_packets[source].resize(_classes);
    _requests_outstanding[source].resize(_classes);
  }

  _total_in_flight_flits.resize(_classes);
  _measured_in_flight_flits.resize(_classes);
  _retired_packets.resize(_classes);

  _max_outstanding = config.GetIntArray("max_outstanding_requests");
  if(_max_outstanding.empty()) {
    _max_outstanding.push_back(config.GetInt("max_outstanding_requests"));
  }
  _max_outstanding.resize(_classes, _max_outstanding.back());

  _batch_size = config.GetIntArray("batch_size");
  if(_batch_size.empty()) {
    _batch_size.push_back(config.GetInt("batch_size"));
  }
  _batch_size.resize(_classes, _batch_size.back());

  _batch_count = config.GetInt( "batch_count" );

  // ============ Statistics ============ 

  _plat_stats.resize(_classes);
  _overall_min_plat.resize(_classes);
  _overall_avg_plat.resize(_classes);
  _overall_max_plat.resize(_classes);

  _tlat_stats.resize(_classes);
  _overall_min_tlat.resize(_classes);
  _overall_avg_tlat.resize(_classes);
  _overall_max_tlat.resize(_classes);

  _frag_stats.resize(_classes);
  _overall_min_frag.resize(_classes);
  _overall_avg_frag.resize(_classes);
  _overall_max_frag.resize(_classes);

  _pair_plat.resize(_classes);
  _pair_tlat.resize(_classes);
  
  _hop_stats.resize(_classes);
  
  _sent_flits.resize(_classes);
  _accepted_flits.resize(_classes);
  
  _overall_accepted.resize(_classes);
  _overall_accepted_min.resize(_classes);

  for ( int c = 0; c < _classes; ++c ) {
    ostringstream tmp_name;
    tmp_name << "plat_stat_" << c;
    _plat_stats[c] = new Stats( this, tmp_name.str( ), 1.0, 1000 );
    _stats[tmp_name.str()] = _plat_stats[c];
    tmp_name.str("");

    tmp_name << "overall_min_plat_stat_" << c;
    _overall_min_plat[c] = new Stats( this, tmp_name.str( ), 1.0, 1000 );
    _stats[tmp_name.str()] = _overall_min_plat[c];
    tmp_name.str("");  
    tmp_name << "overall_avg_plat_stat_" << c;
    _overall_avg_plat[c] = new Stats( this, tmp_name.str( ), 1.0, 1000 );
    _stats[tmp_name.str()] = _overall_avg_plat[c];
    tmp_name.str("");  
    tmp_name << "overall_max_plat_stat_" << c;
    _overall_max_plat[c] = new Stats( this, tmp_name.str( ), 1.0, 1000 );
    _stats[tmp_name.str()] = _overall_max_plat[c];
    tmp_name.str("");  

    tmp_name << "tlat_stat_" << c;
    _tlat_stats[c] = new Stats( this, tmp_name.str( ), 1.0, 1000 );
    _stats[tmp_name.str()] = _tlat_stats[c];
    tmp_name.str("");

    tmp_name << "overall_min_tlat_stat_" << c;
    _overall_min_tlat[c] = new Stats( this, tmp_name.str( ), 1.0, 1000 );
    _stats[tmp_name.str()] = _overall_min_tlat[c];
    tmp_name.str("");  
    tmp_name << "overall_avg_tlat_stat_" << c;
    _overall_avg_tlat[c] = new Stats( this, tmp_name.str( ), 1.0, 1000 );
    _stats[tmp_name.str()] = _overall_avg_tlat[c];
    tmp_name.str("");  
    tmp_name << "overall_max_tlat_stat_" << c;
    _overall_max_tlat[c] = new Stats( this, tmp_name.str( ), 1.0, 1000 );
    _stats[tmp_name.str()] = _overall_max_tlat[c];
    tmp_name.str("");  

    tmp_name << "frag_stat_" << c;
    _frag_stats[c] = new Stats( this, tmp_name.str( ), 1.0, 100 );
    _stats[tmp_name.str()] = _frag_stats[c];
    tmp_name.str("");
    tmp_name << "overall_min_frag_stat_" << c;
    _overall_min_frag[c] = new Stats( this, tmp_name.str( ), 1.0, 100 );
    _stats[tmp_name.str()] = _overall_min_frag[c];
    tmp_name.str("");
    tmp_name << "overall_avg_frag_stat_" << c;
    _overall_avg_frag[c] = new Stats( this, tmp_name.str( ), 1.0, 100 );
    _stats[tmp_name.str()] = _overall_avg_frag[c];
    tmp_name.str("");
    tmp_name << "overall_max_frag_stat_" << c;
    _overall_max_frag[c] = new Stats( this, tmp_name.str( ), 1.0, 100 );
    _stats[tmp_name.str()] = _overall_max_frag[c];
    tmp_name.str("");

    tmp_name << "hop_stat_" << c;
    _hop_stats[c] = new Stats( this, tmp_name.str( ), 1.0, 20 );
    _stats[tmp_name.str()] = _hop_stats[c];
    tmp_name.str("");

    _pair_plat[c].resize(_nodes*_nodes);
    _pair_tlat[c].resize(_nodes*_nodes);

    _sent_flits[c].resize(_nodes);
    _accepted_flits[c].resize(_nodes);
    
    for ( int i = 0; i < _nodes; ++i ) {
      tmp_name << "sent_stat_" << c << "_" << i;
      _sent_flits[c][i] = new Stats( this, tmp_name.str( ) );
      _stats[tmp_name.str()] = _sent_flits[c][i];
      tmp_name.str("");    
      
      for ( int j = 0; j < _nodes; ++j ) {
	tmp_name << "pair_plat_stat_" << c << "_" << i << "_" << j;
	_pair_plat[c][i*_nodes+j] = new Stats( this, tmp_name.str( ), 1.0, 250 );
	_stats[tmp_name.str()] = _pair_plat[c][i*_nodes+j];
	tmp_name.str("");
	
	tmp_name << "pair_tlat_stat_" << c << "_" << i << "_" << j;
	_pair_tlat[c][i*_nodes+j] = new Stats( this, tmp_name.str( ), 1.0, 250 );
	_stats[tmp_name.str()] = _pair_tlat[c][i*_nodes+j];
	tmp_name.str("");
      }
    }
    
    for ( int i = 0; i < _nodes; ++i ) {
      tmp_name << "accepted_stat_" << c << "_" << i;
      _accepted_flits[c][i] = new Stats( this, tmp_name.str( ) );
      _stats[tmp_name.str()] = _accepted_flits[c][i];
      tmp_name.str("");    
    }
    
    tmp_name << "overall_acceptance_" << c;
    _overall_accepted[c] = new Stats( this, tmp_name.str( ) );
    _stats[tmp_name.str()] = _overall_accepted[c];
    tmp_name.str("");

    tmp_name << "overall_min_acceptance_" << c;
    _overall_accepted_min[c] = new Stats( this, tmp_name.str( ) );
    _stats[tmp_name.str()] = _overall_accepted_min[c];
    tmp_name.str("");
    
  }

  _batch_time = new Stats( this, "batch_time" );
  _stats["batch_time"] = _batch_time;
  
  _overall_batch_time = new Stats( this, "overall_batch_time" );
  _stats["overall_batch_time"] = _overall_batch_time;
  
  _slowest_flit.resize(_classes, -1);

  // ============ Simulation parameters ============ 

  _total_sims = config.GetInt( "sim_count" );

  _router.resize(_subnets);
  for (int i=0; i < _subnets; ++i) {
    _router[i] = _net[i]->GetRouters();
  }

  //seed the network
  RandomSeed(config.GetInt("seed"));

  string sim_type = config.GetStr( "sim_type" );

  if ( sim_type == "latency" ) {
    _sim_mode = latency;
  } else if ( sim_type == "throughput" ) {
    _sim_mode = throughput;
  }  else if ( sim_type == "batch" ) {
    _sim_mode = batch;
  }  else if (sim_type == "timed_batch"){
    _sim_mode = batch;
    _timed_mode = true;
  }
  else {
    Error( "Unknown sim_type value : " + sim_type );
  }

  _sample_period = config.GetInt( "sample_period" );
  _max_samples    = config.GetInt( "max_samples" );
  _warmup_periods = config.GetInt( "warmup_periods" );

  _measure_stats = config.GetIntArray( "measure_stats" );
  if(_measure_stats.empty()) {
    _measure_stats.push_back(config.GetInt("measure_stats"));
  }
  _measure_stats.resize(_classes, _measure_stats.back());

  _latency_thres = config.GetFloatArray( "latency_thres" );
  if(_latency_thres.empty()) {
    _latency_thres.push_back(config.GetFloat("latency_thres"));
  }
  _latency_thres.resize(_classes, _latency_thres.back());

  _warmup_threshold = config.GetFloatArray( "warmup_thres" );
  if(_warmup_threshold.empty()) {
    _warmup_threshold.push_back(config.GetFloat("warmup_thres"));
  }
  _warmup_threshold.resize(_classes, _warmup_threshold.back());

  _acc_warmup_threshold = config.GetFloatArray( "acc_warmup_thres" );
  if(_acc_warmup_threshold.empty()) {
    _acc_warmup_threshold.push_back(config.GetFloat("acc_warmup_thres"));
  }
  _acc_warmup_threshold.resize(_classes, _acc_warmup_threshold.back());

  _stopping_threshold = config.GetFloatArray( "stopping_thres" );
  if(_stopping_threshold.empty()) {
    _stopping_threshold.push_back(config.GetFloat("stopping_thres"));
  }
  _stopping_threshold.resize(_classes, _stopping_threshold.back());

  _acc_stopping_threshold = config.GetFloatArray( "acc_stopping_thres" );
  if(_acc_stopping_threshold.empty()) {
    _acc_stopping_threshold.push_back(config.GetFloat("acc_stopping_thres"));
  }
  _acc_stopping_threshold.resize(_classes, _acc_stopping_threshold.back());

  _include_queuing = config.GetInt( "include_queuing" );

  _print_csv_results = config.GetInt( "print_csv_results" );
  _deadlock_warn_timeout = config.GetInt( "deadlock_warn_timeout" );
  _drain_measured_only = config.GetInt( "drain_measured_only" );

  string watch_file = config.GetStr( "watch_file" );
  _LoadWatchList(watch_file);

  vector<int> watch_flits = config.GetIntArray("watch_flits");
  for(size_t i = 0; i < watch_flits.size(); ++i) {
    _flits_to_watch.insert(watch_flits[i]);
  }
  
  vector<int> watch_packets = config.GetIntArray("watch_packets");
  for(size_t i = 0; i < watch_packets.size(); ++i) {
    _packets_to_watch.insert(watch_packets[i]);
  }

  vector<int> watch_transactions = config.GetIntArray("watch_transactions");
  for(size_t i = 0; i < watch_transactions.size(); ++i) {
    _transactions_to_watch.insert(watch_transactions[i]);
  }

  string stats_out_file = config.GetStr( "stats_out" );
  if(stats_out_file == "") {
    _stats_out = NULL;
  } else if(stats_out_file == "-") {
    _stats_out = &cout;
  } else {
    _stats_out = new ofstream(stats_out_file.c_str());
    config.WriteMatlabFile(_stats_out);
  }
  
  _flow_out = config.GetInt("flow_out");
  if(_flow_out) {
    string sent_packets_out_file = config.GetStr( "sent_packets_out" );
    if(sent_packets_out_file == "") {
      _sent_packets_out = NULL;
    } else {
      _sent_packets_out = new ofstream(sent_packets_out_file.c_str());
    }
    string active_packets_out_file = config.GetStr( "active_packets_out" );
    if(active_packets_out_file == "") {
      _active_packets_out = NULL;
    } else {
      _active_packets_out = new ofstream(active_packets_out_file.c_str());
    }
    string injected_flits_out_file = config.GetStr( "injected_flits_out" );
    if(injected_flits_out_file == "") {
      _injected_flits_out = NULL;
    } else {
      _injected_flits_out = new ofstream(injected_flits_out_file.c_str());
    }
    string ejected_flits_out_file = config.GetStr( "ejected_flits_out" );
    if(ejected_flits_out_file == "") {
      _ejected_flits_out = NULL;
    } else {
      _ejected_flits_out = new ofstream(ejected_flits_out_file.c_str());
    }
    string received_flits_out_file = config.GetStr( "received_flits_out" );
    if(received_flits_out_file == "") {
      _received_flits_out = NULL;
    } else {
      _received_flits_out = new ofstream(received_flits_out_file.c_str());
    }
    string sent_flits_out_file = config.GetStr( "sent_flits_out" );
    if(sent_flits_out_file == "") {
      _sent_flits_out = NULL;
    } else {
      _sent_flits_out = new ofstream(sent_flits_out_file.c_str());
    }
    string stored_flits_out_file = config.GetStr( "stored_flits_out" );
    if(stored_flits_out_file == "") {
      _stored_flits_out = NULL;
    } else {
      _stored_flits_out = new ofstream(stored_flits_out_file.c_str());
    }
  }

}

TrafficManager::~TrafficManager( )
{

  for ( int source = 0; source < _nodes; ++source ) {
    for ( int subnet = 0; subnet < _subnets; ++subnet ) {
      delete _buf_states[source][subnet];
    }
  }
  
  for ( int c = 0; c < _classes; ++c ) {
    delete _plat_stats[c];
    delete _overall_min_plat[c];
    delete _overall_avg_plat[c];
    delete _overall_max_plat[c];

    delete _tlat_stats[c];
    delete _overall_min_tlat[c];
    delete _overall_avg_tlat[c];
    delete _overall_max_tlat[c];

    delete _frag_stats[c];
    delete _overall_min_frag[c];
    delete _overall_avg_frag[c];
    delete _overall_max_frag[c];
    
    delete _hop_stats[c];
    delete _overall_accepted[c];
    delete _overall_accepted_min[c];
    
    for ( int source = 0; source < _nodes; ++source ) {
      delete _sent_flits[c][source];
      
      for ( int dest = 0; dest < _nodes; ++dest ) {
	delete _pair_plat[c][source*_nodes+dest];
	delete _pair_tlat[c][source*_nodes+dest];
      }

      delete _injection_process[source][c];
    }
    
    for ( int dest = 0; dest < _nodes; ++dest ) {
      delete _accepted_flits[c][dest];
    }
  }
  
  delete _batch_time;
  delete _overall_batch_time;
  
  if(gWatchOut && (gWatchOut != &cout)) delete gWatchOut;
  if(_stats_out && (_stats_out != &cout)) delete _stats_out;

  if(_flow_out) {
    if(_sent_packets_out) delete _sent_packets_out;
    if(_active_packets_out) delete _active_packets_out;
    if(_injected_flits_out) delete _injected_flits_out;
    if(_ejected_flits_out) delete _ejected_flits_out;
    if(_received_flits_out) delete _received_flits_out;
    if(_sent_flits_out) delete _sent_flits_out;
    if(_stored_flits_out) delete _stored_flits_out;
  }

  Flit::FreeAll();
  Credit::FreeAll();
}


void TrafficManager::_RetireFlit( Flit *f, int dest )
{
  _deadlock_timer = 0;

  assert(_total_in_flight_flits[f->cl].count(f->id) > 0);
  _total_in_flight_flits[f->cl].erase(f->id);
  
  if(f->record) {
    assert(_measured_in_flight_flits[f->cl].count(f->id) > 0);
    _measured_in_flight_flits[f->cl].erase(f->id);
  }

  if ( f->watch ) { 
    *gWatchOut << GetSimTime() << " | "
	       << "node" << dest << " | "
	       << "Retiring flit " << f->id 
	       << " (packet " << f->pid
	       << ", src = " << f->src 
	       << ", dest = " << f->dest
	       << ", hops = " << f->hops
	       << ", lat = " << f->atime - f->time
	       << ")." << endl;
  }

  _last_id = f->id;
  _last_pid = f->pid;

  if ( f->head && ( f->dest != dest ) ) {
    ostringstream err;
    err << "Flit " << f->id << " arrived at incorrect output " << dest;
    Error( err.str( ) );
  }

  if ( f->tail ) {
    Flit * head;
    if(f->head) {
      head = f;
    } else {
      map<int, Flit *>::iterator iter = _retired_packets[f->cl].find(f->pid);
      assert(iter != _retired_packets[f->cl].end());
      head = iter->second;
      _retired_packets[f->cl].erase(iter);
      assert(head->head);
      assert(f->pid == head->pid);
    }
    if ( f->watch ) { 
      *gWatchOut << GetSimTime() << " | "
		 << "node" << dest << " | "
		 << "Retiring packet " << f->pid 
		 << " (lat = " << f->atime - head->time
		 << ", frag = " << (f->atime - head->atime) - (f->id - head->id)
		 << ", src = " << head->src 
		 << ", dest = " << head->dest
		 << ")." << endl;
    }

    int const reply_class = _reply_class[f->cl];

    if (reply_class < 0) {
      if ( f->watch ) { 
	*gWatchOut << GetSimTime() << " | "
		   << "node" << dest << " | "
		   << "Completing transation " << f->tid
		   << " (lat = " << f->atime - head->ttime
		   << ", src = " << head->src 
		   << ", dest = " << head->dest
		   << ")." << endl;
      }
      _requests_outstanding[dest][f->cl]--;
    } else {
      _sent_packets[dest][f->cl]++;
      _GeneratePacket( f->dest, f->src, _packet_size[reply_class], 
		       reply_class, f->atime + 1, f->tid, f->ttime );
    }

    // Only record statistics once per packet (at tail)
    // and based on the simulation state
    if ( ( _sim_state == warming_up ) || f->record ) {
      
      _hop_stats[f->cl]->AddSample( f->hops );

      if((_slowest_flit[f->cl] < 0) ||
	 (_plat_stats[f->cl]->Max() < (f->atime - f->time)))
	_slowest_flit[f->cl] = f->id;
      _plat_stats[f->cl]->AddSample( f->atime - f->time);
      _frag_stats[f->cl]->AddSample( (f->atime - head->atime) - (f->id - head->id) );
      if(reply_class < 0) {
	_tlat_stats[f->cl]->AddSample( f->atime - f->ttime );
	_pair_tlat[f->cl][dest*_nodes+f->src]->AddSample( f->atime - f->ttime );
      }
      _pair_plat[f->cl][f->src*_nodes+dest]->AddSample( f->atime - f->time );
    }
    
    if(f != head) {
      head->Free();
    }
    
  }
  
  if(f->head && !f->tail) {
    _retired_packets[f->cl].insert(make_pair(f->pid, f));
  } else {
    f->Free();
  }
}

bool TrafficManager::_IssuePacket( int source, int cl )
{
  if((_max_outstanding[cl] > 0) && 
     (_requests_outstanding[source][cl] >= _max_outstanding[cl])) {
      return false;
  }
  if((_sim_mode == batch) &&
     !_timed_mode && 
     (_sent_packets[source][cl] >= _batch_size[cl])) {
    return false;
  }
  if(_injection_process[source][cl]->test()) {
    _requests_outstanding[source][cl]++;
    _sent_packets[source][cl]++;
    return true;
  }
  return false;
}

void TrafficManager::_GeneratePacket( int source, int dest, int size, 
				      int cl, int time, int tid, int ttime )
{
  assert(size > 0);
  assert((source >= 0) && (source < _nodes));
  assert((dest >= 0) && (dest < _nodes));

  bool begin_trans = false;

  if(tid < 0) {
    tid = _cur_tid++;
    assert(_cur_tid);
    ttime = time;
    begin_trans = true;
  }

  int pid = _cur_pid++;
  assert(_cur_pid);

  bool watch = gWatchOut && ((_packets_to_watch.count(pid) > 0) ||
			     (_transactions_to_watch.count(tid) > 0));

  if(watch) {
    if(begin_trans) {
      *gWatchOut << GetSimTime() << " | "
		 << "node" << source << " | "
		 << "Beginning transaction " << tid
		 << " at time " << time
		 << "." << endl;
    }
    *gWatchOut << GetSimTime() << " | "
	       << "node" << source << " | "
	       << "Enqueuing packet " << pid
	       << " at time " << time
	       << "." << endl;
  }
  
  int subnet = _subnet[cl];
  
  bool record = (((_sim_state == running) ||
		  ((_sim_state == draining) && (time < _drain_time))) &&
		 _measure_stats[cl]);

  for ( int i = 0; i < size; ++i ) {

    int id = _cur_id++;
    assert(_cur_id);

    Flit * f = Flit::New();

    f->id = id;
    f->pid = pid;
    f->tid = tid;
    f->watch = watch | (gWatchOut && (_flits_to_watch.count(f->id) > 0));
    f->subnetwork = subnet;
    f->src = source;
    f->dest = dest;
    f->time = time;
    f->ttime = ttime;
    f->record = record;
    f->cl = cl;
    f->head = (i == 0);
    f->tail = (i == (size-1));
    f->vc  = -1;

    switch(_pri_type) {
    case class_based:
      f->pri = _class_priority[cl];
      break;
    case age_based:
      f->pri = numeric_limits<int>::max() - time;
      break;
    case trans_age_based:
      f->pri = numeric_limits<int>::max() - ttime;
      break;
    case sequence_based:
      f->pri = numeric_limits<int>::max() - _sent_packets[source][cl];
      break;
    default:
      f->pri = 0;
    }
    assert(f->pri >= 0);

    _total_in_flight_flits[f->cl].insert(make_pair(f->id, f));
    if(record) {
      _measured_in_flight_flits[f->cl].insert(make_pair(f->id, f));
    }
    
    if(gTrace) {
      cout<<"New Flit "<<f->src<<endl;
    }

    if(f->watch) { 
      *gWatchOut << GetSimTime() << " | "
		  << "node" << source << " | "
		  << "Enqueuing flit " << f->id
		  << " (packet " << f->pid
		  << ") at time " << time
		  << "." << endl;
    }

    _partial_packets[source][cl].push_back(f);
  }
}

void TrafficManager::_Inject(){

  for ( int source = 0; source < _nodes; ++source ) {
    for ( int c = 0; c < _classes; ++c ) {
      // Potentially generate packets for any (source,class)
      // that is currently empty
      if ( _partial_packets[source][c].empty() ) {
	if ( !_empty_network ) {
	  if(_is_reply_class[c]) {
	    _qtime[source][c] = _time;
	  } else {
	    bool generated = false;
	    while( !generated && ( _qtime[source][c] <= _time ) ) {
	      if(_IssuePacket(source, c)) { //generate a packet
		int dest = _traffic_pattern[c]->dest(source);
		int size = _packet_size[c];
		int time = ((_include_queuing == 1) ? _qtime[source][c] : _time);
		_GeneratePacket(source, dest, size, c, time, -1, time);
		generated = true;
	      }
	      ++_qtime[source][c];
	    }
	  }
	  if((_sim_state == draining) && (_qtime[source][c] > _drain_time)) {
	    _qdrained[source][c] = true;
	  }
	}
      }
    }
  }
}

void TrafficManager::_Step( )
{
  bool flits_in_flight = false;
  for(int c = 0; c < _classes; ++c) {
    flits_in_flight |= !_total_in_flight_flits[c].empty();
  }
  if(flits_in_flight && (_deadlock_timer++ >= _deadlock_warn_timeout)) {
    _deadlock_timer = 0;
    cout << "WARNING: Possible network deadlock." << endl;
  }

  for ( int source = 0; source < _nodes; ++source ) {
    for ( int subnet = 0; subnet < _subnets; ++subnet ) {
      Credit * const c = _net[subnet]->ReadCredit( source );
      if ( c ) {
	_buf_states[source][subnet]->ProcessCredit(c);
	c->Free();
      }
    }
  }

  vector<map<int, Flit *> > flits(_subnets);
  
  for ( int subnet = 0; subnet < _subnets; ++subnet ) {
    for ( int dest = 0; dest < _nodes; ++dest ) {
      Flit * const f = _net[subnet]->ReadFlit( dest );
      if ( f ) {
	if(f->watch) {
	  *gWatchOut << GetSimTime() << " | "
		     << "node" << dest << " | "
		     << "Ejecting flit " << f->id
		     << " (packet " << f->pid << ")"
		     << " from VC " << f->vc
		     << "." << endl;
	}
	flits[subnet].insert(make_pair(dest, f));
      }
      if( ( _sim_state == warming_up ) || ( _sim_state == running ) ) {
	for(int c = 0; c < _classes; ++c) {
	  _accepted_flits[c][dest]->AddSample( (f && (f->cl == c)) ? 1 : 0 );
	}
      }
    }
    _net[subnet]->ReadInputs( );
  }
  
  _Inject();

  vector<int> injected_flits(_classes*_subnets*_nodes);

  for(int source = 0; source < _nodes; ++source) {
    
    vector<Flit *> flits_sent_by_subnet(_subnets);
    vector<int> flits_sent_by_class(_classes);
    
    int const last_class = _last_class[source];

    for(int i = 1; i <= _classes; ++i) {

      int const c = (last_class + i) % _classes;

      if(!_partial_packets[source][c].empty()) {

	Flit * cf = _partial_packets[source][c].front();
	assert(cf);
	assert(cf->cl == c);

	int const subnet = cf->subnetwork;
	
	Flit * & f = flits_sent_by_subnet[subnet];

	if(f && (f->pri >= cf->pri)) {
	  continue;
	}

	BufferState * const dest_buf = _buf_states[source][subnet];

	if(cf->head && cf->vc == -1) { // Find first available VC

	  OutputSet route_set;
	  _rf(NULL, cf, 0, &route_set, true);
	  set<OutputSet::sSetElement> const & os = route_set.GetSet();
	  assert(os.size() == 1);
	  OutputSet::sSetElement const & se = *os.begin();
	  assert(se.output_port == 0);
	  int const & vc_start = se.vc_start;
	  int const & vc_end = se.vc_end;
	  int const vc_count = vc_end - vc_start + 1;
	  for(int i = 1; i <= vc_count; ++i) {
	    int const vc = vc_start + (_last_vc[source][subnet][c] - vc_start + i) % vc_count;
	    assert((vc >= vc_start) && (vc <= vc_end));
	    if(dest_buf->IsAvailableFor(vc) && !dest_buf->IsFullFor(vc)) {
	      cf->vc = vc;
	      break;
	    }
	  }
	}
	  
	if((cf->vc != -1) && (!dest_buf->IsFullFor(cf->vc))) {
	  f = cf;
	  _last_class[source] = cf->cl;
	}
      }
    }

    for(int subnet = 0; subnet < _subnets; ++subnet) {
      
      Flit * & f = flits_sent_by_subnet[subnet];
      
      if(f) {
	
	int const & subnet = f->subnetwork;
	int const & c = f->cl;
	
	if(f->head) {
	  _buf_states[source][subnet]->TakeBuffer(f->vc);
	  _last_vc[source][subnet][c] = f->vc;
	}
	
	_last_class[source] = c;
	
	_partial_packets[source][c].pop_front();
	_buf_states[source][subnet]->SendingFlit(f);
	
	if(_pri_type == network_age_based) {
	  f->pri = numeric_limits<int>::max() - _time;
	  assert(f->pri >= 0);
	}
	
	if(f->watch) {
	  *gWatchOut << GetSimTime() << " | "
		     << "node" << source << " | "
		     << "Injecting flit " << f->id
		     << " into subnet " << subnet
		     << " at time " << _time
		     << " with priority " << f->pri
		     << " (packet " << f->pid
		     << ", class = " << c
		     << ", src = " << f->src 
		     << ", dest = " << f->dest
		     << ")." << endl;
	  *gWatchOut << *f;
	}
	
	// Pass VC "back"
	if(!_partial_packets[source][c].empty() && !f->tail) {
	  Flit * nf = _partial_packets[source][c].front();
	  nf->vc = f->vc;
	}
	
	++flits_sent_by_class[c];
	if(_flow_out) ++injected_flits[(c*_subnets+subnet)*_nodes+source];
	
	_net[f->subnetwork]->WriteFlit(f, source);

      }	
    }
    if(((_sim_mode != batch) && (_sim_state == warming_up)) || (_sim_state == running)) {
      for(int c = 0; c < _classes; ++c) {
	_sent_flits[c][source]->AddSample(flits_sent_by_class[c]);
      }
    }
  }

  vector<int> ejected_flits(_classes*_subnets*_nodes);

  for(int subnet = 0; subnet < _subnets; ++subnet) {
    for(int dest = 0; dest < _nodes; ++dest) {
      map<int, Flit *>::const_iterator iter = flits[subnet].find(dest);
      if(iter != flits[subnet].end()) {
	Flit * const & f = iter->second;
	if(_flow_out) ++ejected_flits[(f->cl*_subnets+subnet)*_nodes+dest];
	f->atime = _time;
	if(f->watch) {
	  *gWatchOut << GetSimTime() << " | "
		     << "node" << dest << " | "
		     << "Injecting credit for VC " << f->vc 
		     << " into subnet " << subnet 
		     << "." << endl;
	}
	Credit * const c = Credit::New();
	c->vc.insert(f->vc);
	_net[subnet]->WriteCredit(c, dest);
	_RetireFlit(f, dest);
      }
    }
    flits[subnet].clear();
    _net[subnet]->Evaluate( );
    _net[subnet]->WriteOutputs( );
  }
  
  if(_flow_out) {

    vector<vector<int> > received_flits(_classes*_subnets*_routers);
    vector<vector<int> > sent_flits(_classes*_subnets*_routers);
    vector<vector<int> > stored_flits(_classes*_subnets*_routers);
    vector<vector<int> > active_packets(_classes*_subnets*_routers);

    for (int subnet = 0; subnet < _subnets; ++subnet) {
      for(int router = 0; router < _routers; ++router) {
	Router * r = _router[subnet][router];
	for(int c = 0; c < _classes; ++c) {
	  received_flits[(c*_subnets+subnet)*_routers+router] = r->GetReceivedFlits(c);
	  sent_flits[(c*_subnets+subnet)*_routers+router] = r->GetSentFlits(c);
	  stored_flits[(c*_subnets+subnet)*_routers+router] = r->GetStoredFlits(c);
	  active_packets[(c*_subnets+subnet)*_routers+router] = r->GetActivePackets(c);
	  r->ResetStats(c);
	}
      }
    }
    if(_injected_flits_out) *_injected_flits_out << injected_flits << endl;
    if(_received_flits_out) *_received_flits_out << received_flits << endl;
    if(_stored_flits_out) *_stored_flits_out << stored_flits << endl;
    if(_sent_flits_out) *_sent_flits_out << sent_flits << endl;
    if(_ejected_flits_out) *_ejected_flits_out << ejected_flits << endl;
    if(_active_packets_out) *_active_packets_out << active_packets << endl;
  }

  ++_time;
  assert(_time);
  if(gTrace){
    cout<<"TIME "<<_time<<endl;
  }

}
  
bool TrafficManager::_PacketsOutstanding( ) const
{
  bool outstanding = false;

  for ( int c = 0; c < _classes; ++c ) {
    
    if ( _measured_in_flight_flits[c].empty() ) {

      for ( int s = 0; s < _nodes; ++s ) {
	if ( _measure_stats[c] && !_qdrained[s][c] ) {
#ifdef DEBUG_DRAIN
	  cout << "waiting on queue " << s << " class " << c;
	  cout << ", time = " << _time << " qtime = " << _qtime[s][c] << endl;
#endif
	  outstanding = true;
	  break;
	}
      }
    } else {
#ifdef DEBUG_DRAIN
      cout << "in flight = " << _measured_in_flight_flits[c].size() << endl;
#endif
      outstanding = true;
    }

    if ( outstanding ) { break; }
  }

  return outstanding;
}

void TrafficManager::_ClearStats( )
{
  _slowest_flit.assign(_classes, -1);

  for ( int c = 0; c < _classes; ++c ) {

    _plat_stats[c]->Clear( );
    _tlat_stats[c]->Clear( );
    _frag_stats[c]->Clear( );
  
    for ( int i = 0; i < _nodes; ++i ) {
      _sent_flits[c][i]->Clear( );
      
      for ( int j = 0; j < _nodes; ++j ) {
	_pair_plat[c][i*_nodes+j]->Clear( );
	_pair_tlat[c][i*_nodes+j]->Clear( );
      }
    }

    for ( int i = 0; i < _nodes; ++i ) {
      _accepted_flits[c][i]->Clear( );
    }
  
    _hop_stats[c]->Clear();

  }

}

int TrafficManager::_ComputeStats( const vector<Stats *> & stats, double *avg, double *min ) const 
{
  int dmin = -1;

  *min = numeric_limits<double>::max();
  *avg = 0.0;

  for ( int d = 0; d < _nodes; ++d ) {
    double curr = stats[d]->Average( );
    if ( curr < *min ) {
      *min = curr;
      dmin = d;
    }
    *avg += curr;
  }

  *avg /= (double)_nodes;

  return dmin;
}

void TrafficManager::_DisplayRemaining( ostream & os ) const 
{
  for(int c = 0; c < _classes; ++c) {

    map<int, Flit *>::const_iterator iter;
    int i;

    os << "Class " << c << ":" << endl;

    os << "Remaining flits: ";
    for ( iter = _total_in_flight_flits[c].begin( ), i = 0;
	  ( iter != _total_in_flight_flits[c].end( ) ) && ( i < 10 );
	  iter++, i++ ) {
      os << iter->first << " ";
    }
    if(_total_in_flight_flits[c].size() > 10)
      os << "[...] ";
    
    os << "(" << _total_in_flight_flits[c].size() << " flits)" << endl;
    
    os << "Measured flits: ";
    for ( iter = _measured_in_flight_flits[c].begin( ), i = 0;
	  ( iter != _measured_in_flight_flits[c].end( ) ) && ( i < 10 );
	  iter++, i++ ) {
      os << iter->first << " ";
    }
    if(_measured_in_flight_flits[c].size() > 10)
      os << "[...] ";
    
    os << "(" << _measured_in_flight_flits[c].size() << " flits)" << endl;
    
  }
}

bool TrafficManager::_SingleSim( )
{
<<<<<<< HEAD
  _time = 0;

  //remove any pending request from the previous simulations
  for (int i=0;i<_nodes;i++) {
    _requests_outstanding[i].assign(_classes, 0);
  }

  //reset queuetime for all sources
  for ( int s = 0; s < _nodes; ++s ) {
    _qtime[s].assign(_classes, 0);
    _qdrained[s].assign(_classes, false);
  }

  // warm-up ...
  // reset stats, all packets after warmup_time marked
  // converge
  // draing, wait until all packets finish
  _sim_state = warming_up;
  
  _ClearStats( );

  bool clear_last = false;
  int total_phases  = 0;
=======
>>>>>>> 88cd8d3f
  int converged = 0;

  if (_sim_mode == batch && _timed_mode) {
    _sim_state = running;
    while(_time<_sample_period) {
      _Step();
      if ( _time % 10000 == 0 ) {
	cout << _sim_state << endl;
	if(_stats_out)
	  *_stats_out << "%=================================" << endl;
	
	for(int c = 0; c < _classes; ++c) {

	  if(_measure_stats[c] == 0) {
	    continue;
	  }

	  double cur_latency = _plat_stats[c]->Average( );
	  double min, avg;
	  int dmin = _ComputeStats( _accepted_flits[c], &avg, &min );
	  
	  cout << "Class " << c << ":" << endl;

	  cout << "Minimum latency = " << _plat_stats[c]->Min( ) << endl;
	  cout << "Average latency = " << cur_latency << endl;
	  cout << "Maximum latency = " << _plat_stats[c]->Max( ) << endl;
	  cout << "Average fragmentation = " << _frag_stats[c]->Average( ) << endl;
	  cout << "Accepted packets = " << min << " at node " << dmin << " (avg = " << avg << ")" << endl;

	  cout << "Total in-flight flits = " << _total_in_flight_flits[c].size() << " (" << _measured_in_flight_flits[c].size() << " measured)" << endl;

	  //c+1 because of matlab arrays starts at 1
	  if(_stats_out)
	    *_stats_out << "lat(" << c+1 << ") = " << cur_latency << ";" << endl
			<< "lat_hist(" << c+1 << ",:) = " << *_plat_stats[c] << ";" << endl
			<< "frag_hist(" << c+1 << ",:) = " << *_frag_stats[c] << ";" << endl;
	} 
      }
    }
    converged = 1;

  } else if(_sim_mode == batch && !_timed_mode){//batch mode   
<<<<<<< HEAD
    while(total_phases < _batch_count) {
      for (int i = 0; i < _nodes; i++) {
	_sent_packets[i].assign(_classes, 0);
      }
=======
    int batch_index = 0;
    while(batch_index < _batch_count) {
      _sent_packets.assign(_nodes, 0);
>>>>>>> 88cd8d3f
      _last_id = -1;
      _last_pid = -1;
      _sim_state = running;
      int start_time = _time;
      bool batch_complete;
      do {
	_Step();
	batch_complete = true;
	for(int source = 0; (source < _nodes) && batch_complete; ++source) {
	  for(int c = 0; c < _classes; ++c) {
	    if(_sent_packets[source][c] < _batch_size[c]) {
	      batch_complete = false;
	      break;
	    }
	  }
	}
	if(_sent_packets_out) {
	  *_sent_packets_out << "sent_packets(" << _time << ",:) = " << _sent_packets << ";" << endl;
	}
      } while(!batch_complete);
      cout << "Batch " << batch_index + 1 << " ("<<_batch_size  <<  " packets) sent. Time used is " << _time - start_time << " cycles." << endl;
      cout << "Draining the Network...................\n";
      _sim_state = draining;
      _drain_time = _time;
      int empty_steps = 0;

      bool packets_left = false;
      for(int c = 0; c < _classes; ++c) {
	packets_left |= !_total_in_flight_flits[c].empty();
      }

      while( packets_left ) { 
	_Step( ); 

	++empty_steps;
	
	if ( empty_steps % 1000 == 0 ) {
	  _DisplayRemaining( ); 
	  cout << ".";
	}

	packets_left = false;
	for(int c = 0; c < _classes; ++c) {
	  packets_left |= !_total_in_flight_flits[c].empty();
	}
      }
      cout << endl;
      cout << "Batch " << batch_index + 1 << " ("<<_batch_size  <<  " packets) received. Time used is " << _time - _drain_time << " cycles. Last packet was " << _last_pid << ", last flit was " << _last_id << "." <<endl;
      _batch_time->AddSample(_time - start_time);
      cout << _sim_state << endl;
      if(_stats_out)
	*_stats_out << "%=================================" << endl;

      cout << "Batch duration = " << _time - start_time << endl;

      if(_stats_out) {
	*_stats_out << "batch_time(" << batch_index + 1 << ") = " << _time << ";" << endl;
      }

      double cur_latency = _plat_stats[0]->Average( );
      double min, avg;
      int dmin = _ComputeStats( _accepted_flits[0], &avg, &min );
	
      cout << "Minimum latency = " << _plat_stats[0]->Min( ) << endl;
      cout << "Average latency = " << cur_latency << endl;
      cout << "Maximum latency = " << _plat_stats[0]->Max( ) << endl;
      cout << "Average fragmentation = " << _frag_stats[0]->Average( ) << endl;
      cout << "Accepted packets = " << min << " at node " << dmin << " (avg = " << avg << ")" << endl;

      if(_stats_out) {
	*_stats_out << "lat(" << batch_index + 1 << ") = " << cur_latency << ";" << endl
		    << "lat_hist(" << batch_index + 1 << ",:) = "
		    << *_plat_stats[0] << ";" << endl
		    << "frag_hist(" << batch_index + 1 << ",:) = "
		    << *_frag_stats[0] << ";" << endl
		    << "pair_sent(" << batch_index + 1 << ",:) = [ ";
	for(int i = 0; i < _nodes; ++i) {
	  for(int j = 0; j < _nodes; ++j) {
	    *_stats_out << _pair_plat[0][i*_nodes+j]->NumSamples( ) << " ";
	  }
	}
	*_stats_out << "];" << endl
		    << "pair_lat(" << batch_index + 1 << ",:) = [ ";
	for(int i = 0; i < _nodes; ++i) {
	  for(int j = 0; j < _nodes; ++j) {
	    *_stats_out << _pair_plat[0][i*_nodes+j]->Average( ) << " ";
	  }
	}
	*_stats_out << "];" << endl
		    << "pair_tlat(" << batch_index + 1 << ",:) = [ ";
	for(int i = 0; i < _nodes; ++i) {
	  for(int j = 0; j < _nodes; ++j) {
	    *_stats_out << _pair_tlat[0][i*_nodes+j]->Average( ) << " ";
	  }
	}
	*_stats_out << "];" << endl
		    << "sent(" << batch_index + 1 << ",:) = [ ";
	for ( int d = 0; d < _nodes; ++d ) {
	  *_stats_out << _sent_flits[0][d]->Average( ) << " ";
	}
	*_stats_out << "];" << endl
		    << "accepted(" << batch_index + 1 << ",:) = [ ";
	for ( int d = 0; d < _nodes; ++d ) {
	  *_stats_out << _accepted_flits[0][d]->Average( ) << " ";
	}
	*_stats_out << "];" << endl;
      }
      ++batch_index;
    }
    converged = 1;
  } else { 
    //once warmed up, we require 3 converging runs
    //to end the simulation 
    vector<double> prev_latency(_classes, 0.0);
    vector<double> prev_accepted(_classes, 0.0);
    bool clear_last = false;
    int total_phases = 0;
    while( ( total_phases < _max_samples ) && 
	   ( ( _sim_state != running ) || 
	     ( converged < 3 ) ) ) {

      if ( clear_last || (( ( _sim_state == warming_up ) && ( ( total_phases % 2 ) == 0 ) )) ) {
	clear_last = false;
	_ClearStats( );
      }
      
      
      for ( int iter = 0; iter < _sample_period; ++iter )
	_Step( );
      
      cout << _sim_state << endl;
      if(_stats_out)
	*_stats_out << "%=================================" << endl;

      int lat_exc_class = -1;
      int lat_chg_exc_class = -1;
      int acc_chg_exc_class = -1;

      for(int c = 0; c < _classes; ++c) {

	if(_measure_stats[c] == 0) {
	  continue;
	}

	double cur_latency = _plat_stats[c]->Average( );
	int dmin;
	double min, avg;
	dmin = _ComputeStats( _accepted_flits[c], &avg, &min );
	double cur_accepted = avg;

	double latency_change = fabs((cur_latency - prev_latency[c]) / cur_latency);
	prev_latency[c] = cur_latency;
	double accepted_change = fabs((cur_accepted - prev_accepted[c]) / cur_accepted);
	prev_accepted[c] = cur_accepted;

	cout << "Class " << c << ":" << endl;

	cout << "Minimum latency = " << _plat_stats[c]->Min( ) << endl;
	cout << "Average latency = " << cur_latency << endl;
	cout << "Maximum latency = " << _plat_stats[c]->Max( ) << endl;
	cout << "Average fragmentation = " << _frag_stats[c]->Average( ) << endl;
	cout << "Accepted packets = " << min << " at node " << dmin << " (avg = " << avg << ")" << endl;
	cout << "Total in-flight flits = " << _total_in_flight_flits[c].size() << " (" << _measured_in_flight_flits[c].size() << " measured)" << endl;

	//c+1 due to matlab array starting at 1
	if(_stats_out) {
	  *_stats_out << "lat(" << c+1 << ") = " << cur_latency << ";" << endl
		    << "lat_hist(" << c+1 << ",:) = " << *_plat_stats[c] << ";" << endl
		    << "frag_hist(" << c+1 << ",:) = " << *_frag_stats[c] << ";" << endl
		    << "pair_sent(" << c+1 << ",:) = [ ";
	  for(int i = 0; i < _nodes; ++i) {
	    for(int j = 0; j < _nodes; ++j) {
	      *_stats_out << _pair_plat[c][i*_nodes+j]->NumSamples( ) << " ";
	    }
	  }
	  *_stats_out << "];" << endl
		      << "pair_lat(" << c+1 << ",:) = [ ";
	  for(int i = 0; i < _nodes; ++i) {
	    for(int j = 0; j < _nodes; ++j) {
	      *_stats_out << _pair_plat[c][i*_nodes+j]->Average( ) << " ";
	    }
	  }
	  *_stats_out << "];" << endl
		      << "pair_lat(" << c+1 << ",:) = [ ";
	  for(int i = 0; i < _nodes; ++i) {
	    for(int j = 0; j < _nodes; ++j) {
	      *_stats_out << _pair_tlat[c][i*_nodes+j]->Average( ) << " ";
	    }
	  }
	  *_stats_out << "];" << endl
		      << "sent(" << c+1 << ",:) = [ ";
	  for ( int d = 0; d < _nodes; ++d ) {
	    *_stats_out << _sent_flits[c][d]->Average( ) << " ";
	  }
	  *_stats_out << "];" << endl
		      << "accepted(" << c+1 << ",:) = [ ";
	  for ( int d = 0; d < _nodes; ++d ) {
	    *_stats_out << _accepted_flits[c][d]->Average( ) << " ";
	  }
	  *_stats_out << "];" << endl;
	  *_stats_out << "inflight(" << c+1 << ") = " << _total_in_flight_flits[c].size() << ";" << endl;
	}
	
	double latency = cur_latency;
	double count = (double)_plat_stats[c]->NumSamples();
	  
	map<int, Flit *>::const_iterator iter;
	for(iter = _total_in_flight_flits[c].begin(); 
	    iter != _total_in_flight_flits[c].end(); 
	    iter++) {
	  latency += (double)(_time - iter->second->time);
	  count++;
	}
	
	if((lat_exc_class < 0) &&
	   (_latency_thres[c] >= 0.0) &&
	   ((latency / count) > _latency_thres[c])) {
	  lat_exc_class = c;
	}
	
	cout << "latency change    = " << latency_change << endl;
	if(lat_chg_exc_class < 0) {
	  if((_sim_state == warming_up) &&
	     (_warmup_threshold[c] >= 0.0) &&
	     (latency_change > _warmup_threshold[c])) {
	    lat_chg_exc_class = c;
	  } else if((_sim_state == running) &&
		    (_stopping_threshold[c] >= 0.0) &&
		    (latency_change > _stopping_threshold[c])) {
	    lat_chg_exc_class = c;
	  }
	}
	
	cout << "throughput change = " << accepted_change << endl;
	if(acc_chg_exc_class < 0) {
	  if((_sim_state == warming_up) &&
	     (_acc_warmup_threshold[c] >= 0.0) &&
	     (accepted_change > _acc_warmup_threshold[c])) {
	    acc_chg_exc_class = c;
	  } else if((_sim_state == running) &&
		    (_acc_stopping_threshold[c] >= 0.0) &&
		    (accepted_change > _acc_stopping_threshold[c])) {
	    acc_chg_exc_class = c;
	  }
	}
	
      }

      // Fail safe for latency mode, throughput will ust continue
      if ( ( _sim_mode == latency ) && ( lat_exc_class >= 0 ) ) {

	cout << "Average latency for class " << lat_exc_class << " exceeded " << _latency_thres[lat_exc_class] << " cycles. Aborting simulation." << endl;
	converged = 0; 
	_sim_state = warming_up;
	break;

      }

      if ( _sim_state == warming_up ) {
	if ( ( _warmup_periods > 0 ) ? 
	     ( total_phases + 1 >= _warmup_periods ) :
	     ( ( ( _sim_mode != latency ) || ( lat_chg_exc_class < 0 ) ) &&
	       ( acc_chg_exc_class < 0 ) ) ) {
	  cout << "Warmed up ..." <<  "Time used is " << _time << " cycles" <<endl;
	  clear_last = true;
	  _sim_state = running;
	}
      } else if(_sim_state == running) {
	if ( ( ( _sim_mode != latency ) || ( lat_chg_exc_class < 0 ) ) &&
	     ( acc_chg_exc_class < 0 ) ) {
	  ++converged;
	} else {
	  converged = 0;
	}
      }
      ++total_phases;
    }
  
    if ( _sim_state == running ) {
      ++converged;

      if ( _sim_mode == latency ) {
	cout << "Draining all recorded packets ..." << endl;
	_sim_state  = draining;
	_drain_time = _time;
	int empty_steps = 0;
	while( _PacketsOutstanding( ) ) { 
	  _Step( ); 

	  ++empty_steps;
	  
	  if ( empty_steps % 1000 == 0 ) {
	    
	    int lat_exc_class = -1;
	    
	    for(int c = 0; c < _classes; c++) {

	      double threshold = _latency_thres[c];

	      if(threshold < 0.0) {
		continue;
	      }

	      double acc_latency = _plat_stats[c]->Sum();
	      double acc_count = (double)_plat_stats[c]->NumSamples();

	      map<int, Flit *>::const_iterator iter;
	      for(iter = _total_in_flight_flits[c].begin(); 
		  iter != _total_in_flight_flits[c].end(); 
		  iter++) {
		acc_latency += (double)(_time - iter->second->time);
		acc_count++;
	      }
	      
	      if((acc_latency / acc_count) > threshold) {
		lat_exc_class = c;
		break;
	      }
	    }
	    
	    if(lat_exc_class >= 0) {
	      cout << "Average latency for class " << lat_exc_class << " exceeded " << _latency_thres[lat_exc_class] << " cycles. Aborting simulation." << endl;
	      converged = 0; 
	      _sim_state = warming_up;
	      break;
	    }
	    
	    _DisplayRemaining( ); 
	    
	  }
	}
      }
    } else {
      cout << "Too many sample periods needed to converge" << endl;
    }

    // Empty any remaining packets
    cout << "Draining remaining packets ..." << endl;
    _empty_network = true;
    int empty_steps = 0;

    bool packets_left = false;
    for(int c = 0; c < _classes; ++c) {
      if(_drain_measured_only) {
	packets_left |= !_measured_in_flight_flits[c].empty();
      } else {
	packets_left |= !_total_in_flight_flits[c].empty();
      }
    }

    while( packets_left ) { 
      _Step( ); 

      ++empty_steps;

      if ( empty_steps % 1000 == 0 ) {
	_DisplayRemaining( ); 
      }
      
      packets_left = false;
      for(int c = 0; c < _classes; ++c) {
	if(_drain_measured_only) {
	  packets_left |= !_measured_in_flight_flits[c].empty();
	} else {
	  packets_left |= !_total_in_flight_flits[c].empty();
	}
      }
    }
    _empty_network = false;
  }
  
  return ( converged > 0 );
}

bool TrafficManager::Run( )
{
  for ( int sim = 0; sim < _total_sims; ++sim ) {

    _time = 0;

    //remove any pending request from the previous simulations
    _requestsOutstanding.assign(_nodes, 0);
    for (int i=0;i<_nodes;i++) {
      _repliesPending[i].clear();
    }

    //reset queuetime for all sources
    for ( int s = 0; s < _nodes; ++s ) {
      _qtime[s].assign(_classes, 0);
      _qdrained[s].assign(_classes, false);
    }

    // warm-up ...
    // reset stats, all packets after warmup_time marked
    // converge
    // draing, wait until all packets finish
    _sim_state    = warming_up;
  
    _ClearStats( );

    if ( !_SingleSim( ) ) {
      cout << "Simulation unstable, ending ..." << endl;
      return false;
    }

    //wait until all the credits are drained as well
    while(Credit::OutStanding()!=0){
      _Step();
    }

    //for the love of god don't ever say "Time taken" anywhere else
    //the power script depend on it
    cout << "Time taken is " << _time << " cycles" <<endl; 
    for ( int c = 0; c < _classes; ++c ) {

      if(_measure_stats[c] == 0) {
	continue;
      }

      if(_plat_stats[c]->NumSamples() > 0) {
	_overall_min_plat[c]->AddSample( _plat_stats[c]->Min( ) );
	_overall_avg_plat[c]->AddSample( _plat_stats[c]->Average( ) );
	_overall_max_plat[c]->AddSample( _plat_stats[c]->Max( ) );
      }
      if(_tlat_stats[c]->NumSamples() > 0) {
	_overall_min_tlat[c]->AddSample( _tlat_stats[c]->Min( ) );
	_overall_avg_tlat[c]->AddSample( _tlat_stats[c]->Average( ) );
	_overall_max_tlat[c]->AddSample( _tlat_stats[c]->Max( ) );
      }
      if(_frag_stats[c]->NumSamples() > 0) {
	_overall_min_frag[c]->AddSample( _frag_stats[c]->Min( ) );
	_overall_avg_frag[c]->AddSample( _frag_stats[c]->Average( ) );
	_overall_max_frag[c]->AddSample( _frag_stats[c]->Max( ) );
      }

      double min, avg;
      _ComputeStats( _accepted_flits[c], &avg, &min );
      _overall_accepted[c]->AddSample( avg );
      _overall_accepted_min[c]->AddSample( min );

      if(_sim_mode == batch)
	_overall_batch_time->AddSample(_batch_time->Sum( ));
    }
  }
  
  DisplayStats();
  return true;
}

void TrafficManager::DisplayStats( ostream & os ) {
  for ( int c = 0; c < _classes; ++c ) {

    if(_measure_stats[c] == 0) {
      continue;
    }

    if(_print_csv_results) {
      os << "results:"
	 << c
	 << "," << _traffic[c]
	 << "," << (_reply_class[c] >= 0)
	 << "," << _packet_size[c]
	 << "," << _load[c]
	 << "," << _overall_min_plat[c]->Average( )
	 << "," << _overall_avg_plat[c]->Average( )
	 << "," << _overall_max_plat[c]->Average( )
	 << "," << _overall_min_tlat[c]->Average( )
	 << "," << _overall_avg_tlat[c]->Average( )
	 << "," << _overall_max_tlat[c]->Average( )
	 << "," << _overall_min_frag[c]->Average( )
	 << "," << _overall_avg_frag[c]->Average( )
	 << "," << _overall_max_frag[c]->Average( )
	 << "," << _overall_accepted[c]->Average( )
	 << "," << _overall_accepted_min[c]->Average( )
	 << "," << _hop_stats[c]->Average( )
	 << endl;
    }

    os << "====== Traffic class " << c << " ======" << endl;
    
    if(_overall_min_plat[c]->NumSamples() > 0) {
      os << "Overall minimum latency = " << _overall_min_plat[c]->Average( )
	 << " (" << _overall_min_plat[c]->NumSamples( ) << " samples)" << endl;
      assert(_overall_avg_plat[c]->NumSamples() > 0);
      os << "Overall average latency = " << _overall_avg_plat[c]->Average( )
	 << " (" << _overall_avg_plat[c]->NumSamples( ) << " samples)" << endl;
      assert(_overall_max_plat[c]->NumSamples() > 0);
      os << "Overall maximum latency = " << _overall_max_plat[c]->Average( )
	 << " (" << _overall_max_plat[c]->NumSamples( ) << " samples)" << endl;
    }
    if(_overall_min_tlat[c]->NumSamples() > 0) {
      os << "Overall minimum transaction latency = " << _overall_min_tlat[c]->Average( )
	 << " (" << _overall_min_tlat[c]->NumSamples( ) << " samples)" << endl;
      assert(_overall_avg_tlat[c]->NumSamples() > 0);
      os << "Overall average transaction latency = " << _overall_avg_tlat[c]->Average( )
	 << " (" << _overall_avg_tlat[c]->NumSamples( ) << " samples)" << endl;
      assert(_overall_max_tlat[c]->NumSamples() > 0);
      os << "Overall maximum transaction latency = " << _overall_max_tlat[c]->Average( )
	 << " (" << _overall_max_tlat[c]->NumSamples( ) << " samples)" << endl;
    }
    if(_overall_min_frag[c]->NumSamples() > 0) {
      os << "Overall minimum fragmentation = " << _overall_min_frag[c]->Average( )
	 << " (" << _overall_min_frag[c]->NumSamples( ) << " samples)" << endl;
      assert(_overall_avg_frag[c]->NumSamples() > 0);
      os << "Overall average fragmentation = " << _overall_avg_frag[c]->Average( )
	 << " (" << _overall_avg_frag[c]->NumSamples( ) << " samples)" << endl;
      assert(_overall_max_frag[c]->NumSamples() > 0);
      os << "Overall maximum fragmentation = " << _overall_max_frag[c]->Average( )
	 << " (" << _overall_max_frag[c]->NumSamples( ) << " samples)" << endl;
    }
    if(_overall_accepted[c]->NumSamples() > 0) {
      os << "Overall average accepted rate = " << _overall_accepted[c]->Average( )
	 << " (" << _overall_accepted[c]->NumSamples( ) << " samples)" << endl;
      assert(_overall_accepted_min[c]->NumSamples() > 0);
      os << "Overall min accepted rate = " << _overall_accepted_min[c]->Average( )
	 << " (" << _overall_accepted_min[c]->NumSamples( ) << " samples)" << endl;
    }
    if(_hop_stats[c]->NumSamples() > 0) {
      os << "Average hops = " << _hop_stats[c]->Average( )
	 << " (" << _hop_stats[c]->NumSamples( ) << " samples)" << endl;
    }
    
    if(_slowest_flit[c] >= 0) {
      os << "Slowest flit = " << _slowest_flit[c] << endl;
    }
  
  }
  
  if(_sim_mode == batch)
    os << "Overall batch duration = " << _overall_batch_time->Average( )
       << " (" << _overall_batch_time->NumSamples( ) << " samples)" << endl;
  
}

//read the watchlist
void TrafficManager::_LoadWatchList(const string & filename){
  ifstream watch_list;
  watch_list.open(filename.c_str());
  
  string line;
  if(watch_list.is_open()) {
    while(!watch_list.eof()) {
      getline(watch_list, line);
      if(line != "") {
	if(line[0] == 'p') {
	  _packets_to_watch.insert(atoi(line.c_str()+1));
	} else if(line[0] == 't') {
	  _transactions_to_watch.insert(atoi(line.c_str()+1));
	} else {
	  _flits_to_watch.insert(atoi(line.c_str()));
	}
      }
    }
    
  } else {
    //cout<<"Unable to open flit watch file, continuing with simulation\n";
  }
}<|MERGE_RESOLUTION|>--- conflicted
+++ resolved
@@ -1161,32 +1161,6 @@
 
 bool TrafficManager::_SingleSim( )
 {
-<<<<<<< HEAD
-  _time = 0;
-
-  //remove any pending request from the previous simulations
-  for (int i=0;i<_nodes;i++) {
-    _requests_outstanding[i].assign(_classes, 0);
-  }
-
-  //reset queuetime for all sources
-  for ( int s = 0; s < _nodes; ++s ) {
-    _qtime[s].assign(_classes, 0);
-    _qdrained[s].assign(_classes, false);
-  }
-
-  // warm-up ...
-  // reset stats, all packets after warmup_time marked
-  // converge
-  // draing, wait until all packets finish
-  _sim_state = warming_up;
-  
-  _ClearStats( );
-
-  bool clear_last = false;
-  int total_phases  = 0;
-=======
->>>>>>> 88cd8d3f
   int converged = 0;
 
   if (_sim_mode == batch && _timed_mode) {
@@ -1229,16 +1203,11 @@
     converged = 1;
 
   } else if(_sim_mode == batch && !_timed_mode){//batch mode   
-<<<<<<< HEAD
-    while(total_phases < _batch_count) {
+    int batch_index = 0;
+    while(batch_index < _batch_count) {
       for (int i = 0; i < _nodes; i++) {
 	_sent_packets[i].assign(_classes, 0);
       }
-=======
-    int batch_index = 0;
-    while(batch_index < _batch_count) {
-      _sent_packets.assign(_nodes, 0);
->>>>>>> 88cd8d3f
       _last_id = -1;
       _last_pid = -1;
       _sim_state = running;
@@ -1620,9 +1589,8 @@
     _time = 0;
 
     //remove any pending request from the previous simulations
-    _requestsOutstanding.assign(_nodes, 0);
     for (int i=0;i<_nodes;i++) {
-      _repliesPending[i].clear();
+      _requests_outstanding[i].assign(_classes, 0);
     }
 
     //reset queuetime for all sources
