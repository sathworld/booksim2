--- conflicted
+++ resolved
@@ -624,20 +624,11 @@
 		   << ", dest = " << head->dest
 		   << ")." << endl;
       }
-<<<<<<< HEAD
       _requests_outstanding[dest][f->cl]--;
     } else {
       _sent_packets[dest][f->cl]++;
       _GeneratePacket( f->dest, f->src, _packet_size[reply_class], 
 		       reply_class, f->atime + 1, f->tid, f->ttime );
-=======
-      if(f->type == Flit::READ_REPLY || f->type == Flit::WRITE_REPLY  ){
-	_requestsOutstanding[dest]--;
-      } else if(f->type == Flit::ANY_TYPE) {
-	_requestsOutstanding[f->src]--;
-      }
-      
->>>>>>> 3cb78b1b
     }
 
     // Only record statistics once per packet (at tail)
