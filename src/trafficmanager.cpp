// $Id$

/*
Copyright (c) 2007-2010, Trustees of The Leland Stanford Junior University
All rights reserved.

Redistribution and use in source and binary forms, with or without modification,
are permitted provided that the following conditions are met:

Redistributions of source code must retain the above copyright notice, this list
of conditions and the following disclaimer.
Redistributions in binary form must reproduce the above copyright notice, this 
list of conditions and the following disclaimer in the documentation and/or 
other materials provided with the distribution.
Neither the name of the Stanford University nor the names of its contributors 
may be used to endorse or promote products derived from this software without 
specific prior written permission.

THIS SOFTWARE IS PROVIDED BY THE COPYRIGHT HOLDERS AND CONTRIBUTORS "AS IS" AND 
ANY EXPRESS OR IMPLIED WARRANTIES, INCLUDING, BUT NOT LIMITED TO, THE IMPLIED 
WARRANTIES OF MERCHANTABILITY AND FITNESS FOR A PARTICULAR PURPOSE ARE 
DISCLAIMED. IN NO EVENT SHALL THE COPYRIGHT OWNER OR CONTRIBUTORS BE LIABLE FOR 
ANY DIRECT, INDIRECT, INCIDENTAL, SPECIAL, EXEMPLARY, OR CONSEQUENTIAL DAMAGES 
(INCLUDING, BUT NOT LIMITED TO, PROCUREMENT OF SUBSTITUTE GOODS OR SERVICES; 
LOSS OF USE, DATA, OR PROFITS; OR BUSINESS INTERRUPTION) HOWEVER CAUSED AND ON 
ANY THEORY OF LIABILITY, WHETHER IN CONTRACT, STRICT LIABILITY, OR TORT 
(INCLUDING NEGLIGENCE OR OTHERWISE) ARISING IN ANY WAY OUT OF THE USE OF THIS 
SOFTWARE, EVEN IF ADVISED OF THE POSSIBILITY OF SUCH DAMAGE.
*/

#include <sstream>
#include <cmath>
#include <fstream>
#include <limits>
#include <cstdlib>

#include "booksim.hpp"
#include "booksim_config.hpp"
#include "trafficmanager.hpp"
#include "random_utils.hpp" 
#include "vc.hpp"

TrafficManager::TrafficManager( const Configuration &config, const vector<Network *> & net )
: Module( 0, "traffic_manager" ), _net(net), _empty_network(false), _deadlock_timer(0), _last_id(-1), _last_pid(-1), _timed_mode(false), _warmup_time(-1), _drain_time(-1), _cur_id(0), _cur_pid(0), _cur_tid(0), _time(0)
{

  _nodes = _net[0]->NumNodes( );
  _routers = _net[0]->NumRouters( );

  //nodes higher than limit do not produce or receive packets
  //for default limit = sources

  _limit = config.GetInt( "limit" );
  if(_limit == 0){
    _limit = _nodes;
  }
  assert(_limit<=_nodes);
 
  _subnets = config.GetInt("subnets");
 
  // ============ Message priorities ============ 

  string priority = config.GetStr( "priority" );

  if ( priority == "class" ) {
    _pri_type = class_based;
  } else if ( priority == "age" ) {
    _pri_type = age_based;
  } else if ( priority == "trans_age" ) {
    _pri_type = trans_age_based;
  } else if ( priority == "network_age" ) {
    _pri_type = network_age_based;
  } else if ( priority == "local_age" ) {
    _pri_type = local_age_based;
  } else if ( priority == "queue_length" ) {
    _pri_type = queue_length_based;
  } else if ( priority == "hop_count" ) {
    _pri_type = hop_count_based;
  } else if ( priority == "sequence" ) {
    _pri_type = sequence_based;
  } else if ( priority == "none" ) {
    _pri_type = none;
  } else {
    Error( "Unkown priority value: " + priority );
  }

  // ============ Routing ============ 

  string rf = config.GetStr("routing_function") + "_" + config.GetStr("topology");
  map<string, tRoutingFunction>::const_iterator rf_iter = gRoutingFunctionMap.find(rf);
  if(rf_iter == gRoutingFunctionMap.end()) {
    Error("Invalid routing function: " + rf);
  }
  _rf = rf_iter->second;

  // ============ Traffic ============ 

  _classes = config.GetInt("classes");

  _packet_size = config.GetIntArray( "packet_size" );
  if(_packet_size.empty()) {
    _packet_size.push_back(config.GetInt("packet_size"));
  }
  _packet_size.resize(_classes, _packet_size.back());
  
  _load = config.GetFloatArray("injection_rate"); 
  if(_load.empty()) {
    _load.push_back(config.GetFloat("injection_rate"));
  }
  _load.resize(_classes, _load.back());

  if(config.GetInt("injection_rate_uses_flits")) {
    for(int c = 0; c < _classes; ++c)
      _load[c] /= (double)_packet_size[c];
  }

  _subnet = config.GetIntArray("subnet"); 
  if(_subnet.empty()) {
    _subnet.push_back(config.GetInt("subnet"));
  }
  _subnet.resize(_classes, _subnet.back());

  _reply_class = config.GetIntArray("reply_class"); 
  if(_reply_class.empty()) {
    _reply_class.push_back(config.GetInt("reply_class"));
  }
  _reply_class.resize(_classes, _reply_class.back());

  _is_reply_class.resize(_classes, false);
  for(int c = 0; c < _classes; ++c) {
    int const & reply_class = _reply_class[c];
    if(reply_class >= 0) {
      _is_reply_class[reply_class] = true;
    }
  }

  _traffic = config.GetStrArray("traffic");
  _traffic.resize(_classes, _traffic.back());

  _traffic_function.clear();
  for(int c = 0; c < _classes; ++c) {
    map<string, tTrafficFunction>::const_iterator iter = gTrafficFunctionMap.find(_traffic[c]);
    if(iter == gTrafficFunctionMap.end()) {
      Error("Invalid traffic function: " + _traffic[c]);
    }
    _traffic_function.push_back(iter->second);
  }

  _class_priority = config.GetIntArray("class_priority"); 
  if(_class_priority.empty()) {
    _class_priority.push_back(config.GetInt("class_priority"));
  }
  _class_priority.resize(_classes, _class_priority.back());

  _last_class.resize(_nodes, -1);

  vector<string> inject = config.GetStrArray("injection_process");
  inject.resize(_classes, inject.back());

  _injection_process.clear();
  for(int c = 0; c < _classes; ++c) {
    map<string, tInjectionProcess>::iterator iter = gInjectionProcessMap.find(inject[c]);
    if(iter == gInjectionProcessMap.end()) {
      Error("Invalid injection process: " + inject[c]);
    }
    _injection_process.push_back(iter->second);
  }

  // ============ Injection VC states  ============ 

  _buf_states.resize(_nodes);
  _last_vc.resize(_nodes);

  for ( int source = 0; source < _nodes; ++source ) {
    _buf_states[source].resize(_subnets);
    _last_vc[source].resize(_subnets);
    for ( int subnet = 0; subnet < _subnets; ++subnet ) {
      ostringstream tmp_name;
      tmp_name << "terminal_buf_state_" << source << "_" << subnet;
      _buf_states[source][subnet] = new BufferState( config, this, tmp_name.str( ) );
      _last_vc[source][subnet].resize(_classes, -1);
    }
  }

  // ============ Injection queues ============ 

  _qtime.resize(_nodes);
  _qdrained.resize(_nodes);
  _partial_packets.resize(_nodes);
  _packets_sent.resize(_nodes);
  _requests_outstanding.resize(_nodes);

  for ( int source = 0; source < _nodes; ++source ) {
    _qtime[source].resize(_classes);
    _qdrained[source].resize(_classes);
    _partial_packets[source].resize(_classes);
    _packets_sent[source].resize(_classes);
    _requests_outstanding[source].resize(_classes);
  }

  _total_in_flight_flits.resize(_classes);
  _measured_in_flight_flits.resize(_classes);
  _retired_packets.resize(_classes);

  _max_outstanding = config.GetIntArray("max_outstanding_requests");
  if(_max_outstanding.empty()) {
    _max_outstanding.push_back(config.GetInt("max_outstanding_requests"));
  }
  _max_outstanding.resize(_classes, _max_outstanding.back());

  _batch_size = config.GetInt( "batch_size" );
  _batch_count = config.GetInt( "batch_count" );

  // ============ Statistics ============ 

  _plat_stats.resize(_classes);
  _overall_min_plat.resize(_classes);
  _overall_avg_plat.resize(_classes);
  _overall_max_plat.resize(_classes);

  _tlat_stats.resize(_classes);
  _overall_min_tlat.resize(_classes);
  _overall_avg_tlat.resize(_classes);
  _overall_max_tlat.resize(_classes);

  _frag_stats.resize(_classes);
  _overall_min_frag.resize(_classes);
  _overall_avg_frag.resize(_classes);
  _overall_max_frag.resize(_classes);

  _pair_plat.resize(_classes);
  _pair_tlat.resize(_classes);
  
  _hop_stats.resize(_classes);
  
  _sent_flits.resize(_classes);
  _accepted_flits.resize(_classes);
  
  _overall_accepted.resize(_classes);
  _overall_accepted_min.resize(_classes);

  for ( int c = 0; c < _classes; ++c ) {
    ostringstream tmp_name;
    tmp_name << "plat_stat_" << c;
    _plat_stats[c] = new Stats( this, tmp_name.str( ), 1.0, 1000 );
    _stats[tmp_name.str()] = _plat_stats[c];
    tmp_name.str("");

    tmp_name << "overall_min_plat_stat_" << c;
    _overall_min_plat[c] = new Stats( this, tmp_name.str( ), 1.0, 1000 );
    _stats[tmp_name.str()] = _overall_min_plat[c];
    tmp_name.str("");  
    tmp_name << "overall_avg_plat_stat_" << c;
    _overall_avg_plat[c] = new Stats( this, tmp_name.str( ), 1.0, 1000 );
    _stats[tmp_name.str()] = _overall_avg_plat[c];
    tmp_name.str("");  
    tmp_name << "overall_max_plat_stat_" << c;
    _overall_max_plat[c] = new Stats( this, tmp_name.str( ), 1.0, 1000 );
    _stats[tmp_name.str()] = _overall_max_plat[c];
    tmp_name.str("");  

    tmp_name << "tlat_stat_" << c;
    _tlat_stats[c] = new Stats( this, tmp_name.str( ), 1.0, 1000 );
    _stats[tmp_name.str()] = _tlat_stats[c];
    tmp_name.str("");

    tmp_name << "overall_min_tlat_stat_" << c;
    _overall_min_tlat[c] = new Stats( this, tmp_name.str( ), 1.0, 1000 );
    _stats[tmp_name.str()] = _overall_min_tlat[c];
    tmp_name.str("");  
    tmp_name << "overall_avg_tlat_stat_" << c;
    _overall_avg_tlat[c] = new Stats( this, tmp_name.str( ), 1.0, 1000 );
    _stats[tmp_name.str()] = _overall_avg_tlat[c];
    tmp_name.str("");  
    tmp_name << "overall_max_tlat_stat_" << c;
    _overall_max_tlat[c] = new Stats( this, tmp_name.str( ), 1.0, 1000 );
    _stats[tmp_name.str()] = _overall_max_tlat[c];
    tmp_name.str("");  

    tmp_name << "frag_stat_" << c;
    _frag_stats[c] = new Stats( this, tmp_name.str( ), 1.0, 100 );
    _stats[tmp_name.str()] = _frag_stats[c];
    tmp_name.str("");
    tmp_name << "overall_min_frag_stat_" << c;
    _overall_min_frag[c] = new Stats( this, tmp_name.str( ), 1.0, 100 );
    _stats[tmp_name.str()] = _overall_min_frag[c];
    tmp_name.str("");
    tmp_name << "overall_avg_frag_stat_" << c;
    _overall_avg_frag[c] = new Stats( this, tmp_name.str( ), 1.0, 100 );
    _stats[tmp_name.str()] = _overall_avg_frag[c];
    tmp_name.str("");
    tmp_name << "overall_max_frag_stat_" << c;
    _overall_max_frag[c] = new Stats( this, tmp_name.str( ), 1.0, 100 );
    _stats[tmp_name.str()] = _overall_max_frag[c];
    tmp_name.str("");

    tmp_name << "hop_stat_" << c;
    _hop_stats[c] = new Stats( this, tmp_name.str( ), 1.0, 20 );
    _stats[tmp_name.str()] = _hop_stats[c];
    tmp_name.str("");

    _pair_plat[c].resize(_nodes*_nodes);
    _pair_tlat[c].resize(_nodes*_nodes);

    _sent_flits[c].resize(_nodes);
    _accepted_flits[c].resize(_nodes);
    
    for ( int i = 0; i < _nodes; ++i ) {
      tmp_name << "sent_stat_" << c << "_" << i;
      _sent_flits[c][i] = new Stats( this, tmp_name.str( ) );
      _stats[tmp_name.str()] = _sent_flits[c][i];
      tmp_name.str("");    
      
      for ( int j = 0; j < _nodes; ++j ) {
	tmp_name << "pair_plat_stat_" << c << "_" << i << "_" << j;
	_pair_plat[c][i*_nodes+j] = new Stats( this, tmp_name.str( ), 1.0, 250 );
	_stats[tmp_name.str()] = _pair_plat[c][i*_nodes+j];
	tmp_name.str("");
	
	tmp_name << "pair_tlat_stat_" << c << "_" << i << "_" << j;
	_pair_tlat[c][i*_nodes+j] = new Stats( this, tmp_name.str( ), 1.0, 250 );
	_stats[tmp_name.str()] = _pair_tlat[c][i*_nodes+j];
	tmp_name.str("");
      }
    }
    
    for ( int i = 0; i < _nodes; ++i ) {
      tmp_name << "accepted_stat_" << c << "_" << i;
      _accepted_flits[c][i] = new Stats( this, tmp_name.str( ) );
      _stats[tmp_name.str()] = _accepted_flits[c][i];
      tmp_name.str("");    
    }
    
    tmp_name << "overall_acceptance_" << c;
    _overall_accepted[c] = new Stats( this, tmp_name.str( ) );
    _stats[tmp_name.str()] = _overall_accepted[c];
    tmp_name.str("");

    tmp_name << "overall_min_acceptance_" << c;
    _overall_accepted_min[c] = new Stats( this, tmp_name.str( ) );
    _stats[tmp_name.str()] = _overall_accepted_min[c];
    tmp_name.str("");
    
  }

  _batch_time = new Stats( this, "batch_time" );
  _stats["batch_time"] = _batch_time;
  
  _overall_batch_time = new Stats( this, "overall_batch_time" );
  _stats["overall_batch_time"] = _overall_batch_time;
  
  _slowest_flit.resize(_classes, -1);

  // ============ Simulation parameters ============ 

  _total_sims = config.GetInt( "sim_count" );

  _router.resize(_subnets);
  for (int i=0; i < _subnets; ++i) {
    _router[i] = _net[i]->GetRouters();
  }

  //seed the network
  RandomSeed(config.GetInt("seed"));

  string sim_type = config.GetStr( "sim_type" );

  if ( sim_type == "latency" ) {
    _sim_mode = latency;
  } else if ( sim_type == "throughput" ) {
    _sim_mode = throughput;
  }  else if ( sim_type == "batch" ) {
    _sim_mode = batch;
  }  else if (sim_type == "timed_batch"){
    _sim_mode = batch;
    _timed_mode = true;
  }
  else {
    Error( "Unknown sim_type value : " + sim_type );
  }

  _sample_period = config.GetInt( "sample_period" );
  _max_samples    = config.GetInt( "max_samples" );
  _warmup_periods = config.GetInt( "warmup_periods" );

  _measure_stats = config.GetIntArray( "measure_stats" );
  if(_measure_stats.empty()) {
    _measure_stats.push_back(config.GetInt("measure_stats"));
  }
  _measure_stats.resize(_classes, _measure_stats.back());

  _latency_thres = config.GetFloatArray( "latency_thres" );
  if(_latency_thres.empty()) {
    _latency_thres.push_back(config.GetFloat("latency_thres"));
  }
  _latency_thres.resize(_classes, _latency_thres.back());

  _warmup_threshold = config.GetFloatArray( "warmup_thres" );
  if(_warmup_threshold.empty()) {
    _warmup_threshold.push_back(config.GetFloat("warmup_thres"));
  }
  _warmup_threshold.resize(_classes, _warmup_threshold.back());

  _acc_warmup_threshold = config.GetFloatArray( "acc_warmup_thres" );
  if(_acc_warmup_threshold.empty()) {
    _acc_warmup_threshold.push_back(config.GetFloat("acc_warmup_thres"));
  }
  _acc_warmup_threshold.resize(_classes, _acc_warmup_threshold.back());

  _stopping_threshold = config.GetFloatArray( "stopping_thres" );
  if(_stopping_threshold.empty()) {
    _stopping_threshold.push_back(config.GetFloat("stopping_thres"));
  }
  _stopping_threshold.resize(_classes, _stopping_threshold.back());

  _acc_stopping_threshold = config.GetFloatArray( "acc_stopping_thres" );
  if(_acc_stopping_threshold.empty()) {
    _acc_stopping_threshold.push_back(config.GetFloat("acc_stopping_thres"));
  }
  _acc_stopping_threshold.resize(_classes, _acc_stopping_threshold.back());

  _include_queuing = config.GetInt( "include_queuing" );

  _print_csv_results = config.GetInt( "print_csv_results" );
  _print_vc_stats = config.GetInt( "print_vc_stats" );
  _deadlock_warn_timeout = config.GetInt( "deadlock_warn_timeout" );
  _drain_measured_only = config.GetInt( "drain_measured_only" );

  string watch_file = config.GetStr( "watch_file" );
  _LoadWatchList(watch_file);

  vector<int> watch_flits = config.GetIntArray("watch_flits");
  for(size_t i = 0; i < watch_flits.size(); ++i) {
    _flits_to_watch.insert(watch_flits[i]);
  }
  
  vector<int> watch_packets = config.GetIntArray("watch_packets");
  for(size_t i = 0; i < watch_packets.size(); ++i) {
    _packets_to_watch.insert(watch_packets[i]);
  }

  vector<int> watch_transactions = config.GetIntArray("watch_transactions");
  for(size_t i = 0; i < watch_transactions.size(); ++i) {
    _transactions_to_watch.insert(watch_transactions[i]);
  }

  string stats_out_file = config.GetStr( "stats_out" );
  if(stats_out_file == "") {
    _stats_out = NULL;
  } else if(stats_out_file == "-") {
    _stats_out = &cout;
  } else {
    _stats_out = new ofstream(stats_out_file.c_str());
    config.WriteMatlabFile(_stats_out);
  }
  
  string flow_out_file = config.GetStr( "flow_out" );
  if(flow_out_file == "") {
    _flow_out = NULL;
  } else if(flow_out_file == "-") {
    _flow_out = &cout;
  } else {
    _flow_out = new ofstream(flow_out_file.c_str());
  }


}

TrafficManager::~TrafficManager( )
{

  for ( int subnet = 0; subnet < _subnets; ++subnet ) {
    for ( int source = 0; source < _nodes; ++source ) {
      delete _buf_states[source][subnet];
    }
  }
  
  for ( int c = 0; c < _classes; ++c ) {
    delete _plat_stats[c];
    delete _overall_min_plat[c];
    delete _overall_avg_plat[c];
    delete _overall_max_plat[c];

    delete _tlat_stats[c];
    delete _overall_min_tlat[c];
    delete _overall_avg_tlat[c];
    delete _overall_max_tlat[c];

    delete _frag_stats[c];
    delete _overall_min_frag[c];
    delete _overall_avg_frag[c];
    delete _overall_max_frag[c];
    
    delete _hop_stats[c];
    delete _overall_accepted[c];
    delete _overall_accepted_min[c];
    
    for ( int source = 0; source < _nodes; ++source ) {
      delete _sent_flits[c][source];
      
      for ( int dest = 0; dest < _nodes; ++dest ) {
	delete _pair_plat[c][source*_nodes+dest];
	delete _pair_tlat[c][source*_nodes+dest];
      }
    }
    
    for ( int dest = 0; dest < _nodes; ++dest ) {
      delete _accepted_flits[c][dest];
    }
    
  }
  
  delete _batch_time;
  delete _overall_batch_time;
  
  if(gWatchOut && (gWatchOut != &cout)) delete gWatchOut;
  if(_stats_out && (_stats_out != &cout)) delete _stats_out;
  if(_flow_out && (_flow_out != &cout)) delete _flow_out;

  Flit::FreeAll();
  Credit::FreeAll();
}


void TrafficManager::_RetireFlit( Flit *f, int dest )
{
  _deadlock_timer = 0;

  assert(_total_in_flight_flits[f->cl].count(f->id) > 0);
  _total_in_flight_flits[f->cl].erase(f->id);
  
  if(f->record) {
    assert(_measured_in_flight_flits[f->cl].count(f->id) > 0);
    _measured_in_flight_flits[f->cl].erase(f->id);
  }

  if ( f->watch ) { 
    *gWatchOut << GetSimTime() << " | "
	       << "node" << dest << " | "
	       << "Retiring flit " << f->id 
	       << " (packet " << f->pid
	       << ", src = " << f->src 
	       << ", dest = " << f->dest
	       << ", hops = " << f->hops
	       << ", lat = " << f->atime - f->time
	       << ")." << endl;
  }

  _last_id = f->id;
  _last_pid = f->pid;

  if ( f->head && ( f->dest != dest ) ) {
    ostringstream err;
    err << "Flit " << f->id << " arrived at incorrect output " << dest;
    Error( err.str( ) );
  }

  if ( f->tail ) {
    Flit * head;
    if(f->head) {
      head = f;
    } else {
      map<int, Flit *>::iterator iter = _retired_packets[f->cl].find(f->pid);
      assert(iter != _retired_packets[f->cl].end());
      head = iter->second;
      _retired_packets[f->cl].erase(iter);
      assert(head->head);
      assert(f->pid == head->pid);
    }
    if ( f->watch ) { 
      *gWatchOut << GetSimTime() << " | "
		 << "node" << dest << " | "
		 << "Retiring packet " << f->pid 
		 << " (lat = " << f->atime - head->time
		 << ", frag = " << (f->atime - head->atime) - (f->id - head->id)
		 << ", src = " << head->src 
		 << ", dest = " << head->dest
		 << ")." << endl;
    }

    int const reply_class = _reply_class[f->cl];

    if (reply_class < 0) {
      if ( f->watch ) { 
	*gWatchOut << GetSimTime() << " | "
		   << "node" << dest << " | "
		   << "Completing transation " << f->tid
		   << " (lat = " << f->atime - head->ttime
		   << ", src = " << head->src 
		   << ", dest = " << head->dest
		   << ")." << endl;
      }
      _requests_outstanding[dest][f->cl]--;
    } else {
      _packets_sent[dest][f->cl]++;
      _GeneratePacket( f->dest, f->src, _packet_size[reply_class], 
		       reply_class, f->atime + 1, f->tid, f->ttime );
    }

    // Only record statistics once per packet (at tail)
    // and based on the simulation state
    if ( ( _sim_state == warming_up ) || f->record ) {
      
      _hop_stats[f->cl]->AddSample( f->hops );

      if((_slowest_flit[f->cl] < 0) ||
	 (_plat_stats[f->cl]->Max() < (f->atime - f->time)))
	_slowest_flit[f->cl] = f->id;
      _plat_stats[f->cl]->AddSample( f->atime - f->time);
      _frag_stats[f->cl]->AddSample( (f->atime - head->atime) - (f->id - head->id) );
      if(reply_class < 0) {
	_tlat_stats[f->cl]->AddSample( f->atime - f->ttime );
	_pair_tlat[f->cl][dest*_nodes+f->src]->AddSample( f->atime - f->ttime );
      }
      _pair_plat[f->cl][f->src*_nodes+dest]->AddSample( f->atime - f->time );
    }
    
    if(f != head) {
      head->Free();
    }
    
  }
  
  if(f->head && !f->tail) {
    _retired_packets[f->cl].insert(make_pair(f->pid, f));
  } else {
    f->Free();
  }
}

bool TrafficManager::_IssuePacket( int source, int cl )
{
  if((_max_outstanding[cl] > 0) && 
     (_requests_outstanding[source][cl] >= _max_outstanding[cl])) {
      return false;
  }
  if((_sim_mode == batch) &&
     !_timed_mode && 
     (_packets_sent[source][cl] >= _batch_size)) {
    return false;
  }
  if(_injection_process[cl](source, _load[cl])) {
    _requests_outstanding[source][cl]++;
    _packets_sent[source][cl]++;
    return true;
  }
  return false;
}

void TrafficManager::_GeneratePacket( int source, int dest, int size, 
				      int cl, int time, int tid, int ttime )
{
  assert(size > 0);
  assert((source >= 0) && (source < _nodes));
  assert((dest >= 0) && (dest < _nodes));

  //refusing to generate packets for nodes greater than limit
  if(source >=_limit){
    return ;
  }

  bool begin_trans = false;

  if(tid < 0) {
    tid = _cur_tid++;
    assert(_cur_tid);
    ttime = time;
    begin_trans = true;
  }

  int pid = _cur_pid++;
  assert(_cur_pid);

  bool watch = gWatchOut && ((_packets_to_watch.count(pid) > 0) ||
			     (_transactions_to_watch.count(tid) > 0));

  if(watch) {
    if(begin_trans) {
      *gWatchOut << GetSimTime() << " | "
		 << "node" << source << " | "
		 << "Beginning transaction " << tid
		 << " at time " << time
		 << "." << endl;
    }
    *gWatchOut << GetSimTime() << " | "
	       << "node" << source << " | "
	       << "Enqueuing packet " << pid
	       << " at time " << time
	       << "." << endl;
  }
  
  int subnet = _subnet[cl];
  
  bool record = (((_sim_state == running) ||
		  ((_sim_state == draining) && (time < _drain_time))) &&
		 _measure_stats[cl]);

  for ( int i = 0; i < size; ++i ) {

    int id = _cur_id++;
    assert(_cur_id);

    Flit * f = Flit::New();

    f->id = id;
    f->pid = pid;
    f->tid = tid;
    f->watch = watch | (gWatchOut && (_flits_to_watch.count(f->id) > 0));
    f->subnetwork = subnet;
    f->src = source;
    f->dest = dest;
    f->time = time;
    f->ttime = ttime;
    f->record = record;
    f->cl = cl;
    f->head = (i == 0);
    f->tail = (i == (size-1));
    f->vc  = -1;

    switch(_pri_type) {
    case class_based:
      f->pri = _class_priority[cl];
      break;
    case age_based:
      f->pri = numeric_limits<int>::max() - time;
      break;
    case trans_age_based:
      f->pri = numeric_limits<int>::max() - ttime;
      break;
    case sequence_based:
      f->pri = numeric_limits<int>::max() - _packets_sent[source][cl];
      break;
    default:
      f->pri = 0;
    }
    assert(f->pri >= 0);

    _total_in_flight_flits[f->cl].insert(make_pair(f->id, f));
    if(record) {
      _measured_in_flight_flits[f->cl].insert(make_pair(f->id, f));
    }
    
    if(gTrace) {
      cout<<"New Flit "<<f->src<<endl;
    }

    if(f->watch) { 
      *gWatchOut << GetSimTime() << " | "
		  << "node" << source << " | "
		  << "Enqueuing flit " << f->id
		  << " (packet " << f->pid
		  << ") at time " << time
		  << "." << endl;
    }

    _partial_packets[source][cl].push_back(f);
  }
}

void TrafficManager::_Inject(){

  for ( int source = 0; source < _nodes; ++source ) {
    for ( int c = 0; c < _classes; ++c ) {
      // Potentially generate packets for any (source,class)
      // that is currently empty
      if ( _partial_packets[source][c].empty() ) {
	if ( !_empty_network ) {
	  if(_is_reply_class[c]) {
	    _qtime[source][c] = _time;
	  } else {
	    bool generated = false;
	    while( !generated && ( _qtime[source][c] <= _time ) ) {
	      if(_IssuePacket(source, c)) { //generate a packet
		int dest = _traffic_function[c](source, _nodes);
		int size = _packet_size[c];
		int time = ((_include_queuing == 1) ? _qtime[source][c] : _time);
		_GeneratePacket(source, dest, size, c, time, -1, time);
		generated = true;
	      }
	      ++_qtime[source][c];
	    }
	  }
	  if((_sim_state == draining) && (_qtime[source][c] > _drain_time)) {
	    _qdrained[source][c] = true;
	  }
	}
      }
    }
  }
}

void TrafficManager::_Step( )
{
  bool flits_in_flight = false;
  for(int c = 0; c < _classes; ++c) {
    flits_in_flight |= !_total_in_flight_flits[c].empty();
  }
  if(flits_in_flight && (_deadlock_timer++ >= _deadlock_warn_timeout)) {
    _deadlock_timer = 0;
    cout << "WARNING: Possible network deadlock." << endl;
  }

  for ( int source = 0; source < _nodes; ++source ) {
    for ( int subnet = 0; subnet < _subnets; ++subnet ) {
      Credit * const c = _net[subnet]->ReadCredit( source );
      if ( c ) {
	_buf_states[source][subnet]->ProcessCredit(c);
	c->Free();
      }
    }
  }

  vector<map<int, Flit *> > flits(_subnets);
  
  for ( int subnet = 0; subnet < _subnets; ++subnet ) {
    for ( int dest = 0; dest < _nodes; ++dest ) {
      Flit * const f = _net[subnet]->ReadFlit( dest );
      if ( f ) {
	if(f->watch) {
	  *gWatchOut << GetSimTime() << " | "
		     << "node" << dest << " | "
		     << "Ejecting flit " << f->id
		     << " (packet " << f->pid << ")"
		     << " from VC " << f->vc
		     << "." << endl;
	}
	flits[subnet].insert(make_pair(dest, f));
      }
      if( ( _sim_state == warming_up ) || ( _sim_state == running ) ) {
	for(int c = 0; c < _classes; ++c) {
	  _accepted_flits[c][dest]->AddSample( (f && (f->cl == c)) ? 1 : 0 );
	}
      }
    }
    _net[subnet]->ReadInputs( );
  }
  
  _Inject();

  vector<int> injected_flits(_classes*_subnets*_nodes);

  for(int source = 0; source < _nodes; ++source) {
    
    vector<Flit *> flits_sent_by_subnet(_subnets);
    vector<int> flits_sent_by_class(_classes);
    
    int const last_class = _last_class[source];

    for(int i = 1; i <= _classes; ++i) {

      int const c = (last_class + i) % _classes;

      if(!_partial_packets[source][c].empty()) {

	Flit * cf = _partial_packets[source][c].front();
	assert(cf);
	assert(cf->cl == c);

	int const subnet = cf->subnetwork;
	
	Flit * & f = flits_sent_by_subnet[subnet];

	if(f && (f->pri >= cf->pri)) {
	  continue;
	}

	BufferState * const dest_buf = _buf_states[source][subnet];

	if(cf->head && cf->vc == -1) { // Find first available VC

	  OutputSet route_set;
	  _rf(NULL, cf, 0, &route_set, true);
	  set<OutputSet::sSetElement> const & os = route_set.GetSet();
	  assert(os.size() == 1);
	  OutputSet::sSetElement const & se = *os.begin();
	  assert(se.output_port == 0);
	  int const & vc_start = se.vc_start;
	  int const & vc_end = se.vc_end;
	  int const vc_count = vc_end - vc_start + 1;
	  for(int i = 1; i <= vc_count; ++i) {
	    int const vc = vc_start + (_last_vc[source][subnet][c] - vc_start + i) % vc_count;
	    if(dest_buf->IsAvailableFor(vc) && dest_buf->HasCreditFor(vc)) {
	      cf->vc = vc;
	      break;
	    }
	  }
	}
	  
	if((cf->vc != -1) && (!dest_buf->IsFullFor(cf->vc))) {
	  f = cf;
	  _last_class[source] = cf->cl;
	}
      }
    }

    for(int subnet = 0; subnet < _subnets; ++subnet) {
      
      Flit * & f = flits_sent_by_subnet[subnet];
      
      if(f) {
	
	int const & subnet = f->subnetwork;
	int const & c = f->cl;
	
	if(f->head) {
	  _buf_states[source][subnet]->TakeBuffer(f->vc);
	  _last_vc[source][subnet][c] = f->vc;
	}
	
	_last_class[source] = c;
	
	_partial_packets[source][c].pop_front();
	_buf_states[source][subnet]->SendingFlit(f);
	
	if(_pri_type == network_age_based) {
	  f->pri = numeric_limits<int>::max() - _time;
	  assert(f->pri >= 0);
	}
	
	if(f->watch) {
	  *gWatchOut << GetSimTime() << " | "
		     << "node" << source << " | "
		     << "Injecting flit " << f->id
		     << " into subnet " << subnet
		     << " at time " << _time
		     << " with priority " << f->pri
		     << " (packet " << f->pid
		     << ", class = " << c
		     << ", src = " << f->src 
		     << ", dest = " << f->dest
		     << ")." << endl;
	  *gWatchOut << *f;
	}
	
	// Pass VC "back"
	if(!_partial_packets[source][c].empty() && !f->tail) {
	  Flit * nf = _partial_packets[source][c].front();
	  nf->vc = f->vc;
	}
	
	++flits_sent_by_class[c];
	if(_flow_out) ++injected_flits[(c*_subnets+subnet)*_nodes+source];
	
	_net[f->subnetwork]->WriteFlit(f, source);

      }	
    }
    if(((_sim_mode != batch) && (_sim_state == warming_up)) || (_sim_state == running)) {
      for(int c = 0; c < _classes; ++c) {
	_sent_flits[c][source]->AddSample(flits_sent_by_class[c]);
      }
    }
  }

  vector<int> ejected_flits(_classes*_subnets*_nodes);

  for(int subnet = 0; subnet < _subnets; ++subnet) {
    for(int dest = 0; dest < _nodes; ++dest) {
      map<int, Flit *>::const_iterator iter = flits[subnet].find(dest);
      if(iter != flits[subnet].end()) {
	Flit * const & f = iter->second;
	if(_flow_out) ++ejected_flits[(f->cl*_subnets+subnet)*_nodes+dest];
	f->atime = _time;
	if(f->watch) {
	  *gWatchOut << GetSimTime() << " | "
		     << "node" << dest << " | "
		     << "Injecting credit for VC " << f->vc 
		     << " into subnet " << subnet 
		     << "." << endl;
	}
	Credit * const c = Credit::New();
	c->vc.insert(f->vc);
	_net[subnet]->WriteCredit(c, dest);
	_RetireFlit(f, dest);
      }
    }
    flits[subnet].clear();
    _net[subnet]->Evaluate( );
    _net[subnet]->WriteOutputs( );
  }
  
  if(_flow_out) {

<<<<<<< HEAD
    vector<int> received_flits(_classes*_subnets*_routers);
    vector<int> sent_flits(_classes*_subnets*_routers);

    for (int subnet = 0; subnet < _subnets; ++subnet) {
      for(int router = 0; router < _routers; ++router) {
	for(int c = 0; c < _classes; ++c) {
	  received_flits[(c*_subnets+subnet)*_routers+router] = _router[subnet][router]->GetReceivedFlits(c);
	  sent_flits[(c*_subnets+subnet)*_routers+router] = _router[subnet][router]->GetSentFlits(c);
	}
=======
    vector<int> received_flits(_subnets*_routers);
    vector<int> sent_flits(_subnets*_routers);
    vector<int> stored_flits(_subnets*_routers);

    for (int subnet = 0; subnet < _subnets; ++subnet) {
      for(int router = 0; router < _routers; ++router) {
	received_flits[subnet*_routers+router] = _router[subnet][router]->GetReceivedFlits();
	sent_flits[subnet*_routers+router] = _router[subnet][router]->GetSentFlits();
	stored_flits[subnet*_routers+router] = _router[subnet][router]->GetStoredFlits();
>>>>>>> 7fb50c8c
      }
    }
    *_flow_out << "injected_flits(" << _time << ",:) = " << injected_flits << ";" << endl;
    *_flow_out << "received_flits(" << _time << ",:) = " << received_flits << ";" << endl;
    *_flow_out << "stored_flits(" << _time << ",:) = " << stored_flits << ";" << endl;
    *_flow_out << "sent_flits(" << _time << ",:) = " << sent_flits << ";" << endl;;
    *_flow_out << "ejected_flits(" << _time << ",:) = " << ejected_flits << ";" << endl;
  }

  ++_time;
  assert(_time);
  if(gTrace){
    cout<<"TIME "<<_time<<endl;
  }

}
  
bool TrafficManager::_PacketsOutstanding( ) const
{
  bool outstanding = false;

  for ( int c = 0; c < _classes; ++c ) {
    
    if ( _measured_in_flight_flits[c].empty() ) {

      for ( int s = 0; s < _nodes; ++s ) {
	if ( _measure_stats[c] && !_qdrained[s][c] ) {
#ifdef DEBUG_DRAIN
	  cout << "waiting on queue " << s << " class " << c;
	  cout << ", time = " << _time << " qtime = " << _qtime[s][c] << endl;
#endif
	  outstanding = true;
	  break;
	}
      }
    } else {
#ifdef DEBUG_DRAIN
      cout << "in flight = " << _measured_in_flight_flits[c].size() << endl;
#endif
      outstanding = true;
    }

    if ( outstanding ) { break; }
  }

  return outstanding;
}

void TrafficManager::_ClearStats( )
{
  _slowest_flit.assign(_classes, -1);

  for ( int c = 0; c < _classes; ++c ) {

    _plat_stats[c]->Clear( );
    _tlat_stats[c]->Clear( );
    _frag_stats[c]->Clear( );
  
    for ( int i = 0; i < _nodes; ++i ) {
      _sent_flits[c][i]->Clear( );
      
      for ( int j = 0; j < _nodes; ++j ) {
	_pair_plat[c][i*_nodes+j]->Clear( );
	_pair_tlat[c][i*_nodes+j]->Clear( );
      }
    }

    for ( int i = 0; i < _nodes; ++i ) {
      _accepted_flits[c][i]->Clear( );
    }
  
    _hop_stats[c]->Clear();

  }

}

int TrafficManager::_ComputeStats( const vector<Stats *> & stats, double *avg, double *min ) const 
{
  int dmin = -1;

  *min = numeric_limits<double>::max();
  *avg = 0.0;

  for ( int d = 0; d < _nodes; ++d ) {
    double curr = stats[d]->Average( );
    if ( curr < *min ) {
      *min = curr;
      dmin = d;
    }
    *avg += curr;
  }

  *avg /= (double)_nodes;

  return dmin;
}

void TrafficManager::_DisplayRemaining( ostream & os ) const 
{
  for(int c = 0; c < _classes; ++c) {

    map<int, Flit *>::const_iterator iter;
    int i;

    os << "Class " << c << ":" << endl;

    os << "Remaining flits: ";
    for ( iter = _total_in_flight_flits[c].begin( ), i = 0;
	  ( iter != _total_in_flight_flits[c].end( ) ) && ( i < 10 );
	  iter++, i++ ) {
      os << iter->first << " ";
    }
    if(_total_in_flight_flits[c].size() > 10)
      os << "[...] ";
    
    os << "(" << _total_in_flight_flits[c].size() << " flits)" << endl;
    
    os << "Measured flits: ";
    for ( iter = _measured_in_flight_flits[c].begin( ), i = 0;
	  ( iter != _measured_in_flight_flits[c].end( ) ) && ( i < 10 );
	  iter++, i++ ) {
      os << iter->first << " ";
    }
    if(_measured_in_flight_flits[c].size() > 10)
      os << "[...] ";
    
    os << "(" << _measured_in_flight_flits[c].size() << " flits)" << endl;
    
  }
}

bool TrafficManager::_SingleSim( )
{
  _time = 0;

  //remove any pending request from the previous simulations
  for (int i=0;i<_nodes;i++) {
    _requests_outstanding[i].assign(_classes, 0);
  }

  //reset queuetime for all sources
  for ( int s = 0; s < _nodes; ++s ) {
    _qtime[s].assign(_classes, 0);
    _qdrained[s].assign(_classes, false);
  }

  // warm-up ...
  // reset stats, all packets after warmup_time marked
  // converge
  // draing, wait until all packets finish
  _sim_state = warming_up;
  
  _ClearStats( );

  bool clear_last = false;
  int total_phases  = 0;
  int converged = 0;

  if (_sim_mode == batch && _timed_mode) {
    _sim_state = running;
    while(_time<_sample_period) {
      _Step();
      if ( _time % 10000 == 0 ) {
	cout << _sim_state << endl;
	if(_stats_out)
	  *_stats_out << "%=================================" << endl;
	
	for(int c = 0; c < _classes; ++c) {

	  if(_measure_stats[c] == 0) {
	    continue;
	  }

	  double cur_latency = _plat_stats[c]->Average( );
	  double min, avg;
	  int dmin = _ComputeStats( _accepted_flits[c], &avg, &min );
	  
	  cout << "Class " << c << ":" << endl;

	  cout << "Minimum latency = " << _plat_stats[c]->Min( ) << endl;
	  cout << "Average latency = " << cur_latency << endl;
	  cout << "Maximum latency = " << _plat_stats[c]->Max( ) << endl;
	  cout << "Average fragmentation = " << _frag_stats[c]->Average( ) << endl;
	  cout << "Accepted packets = " << min << " at node " << dmin << " (avg = " << avg << ")" << endl;

	  cout << "Total in-flight flits = " << _total_in_flight_flits[c].size() << " (" << _measured_in_flight_flits[c].size() << " measured)" << endl;

	  //c+1 because of matlab arrays starts at 1
	  if(_stats_out)
	    *_stats_out << "lat(" << c+1 << ") = " << cur_latency << ";" << endl
			<< "lat_hist(" << c+1 << ",:) = " << *_plat_stats[c] << ";" << endl
			<< "frag_hist(" << c+1 << ",:) = " << *_frag_stats[c] << ";" << endl;
	} 
      }
    }
    converged = 1;

  } else if(_sim_mode == batch && !_timed_mode){//batch mode   
    while(total_phases < _batch_count) {
      for (int i = 0; i < _nodes; i++) {
	_packets_sent[i].assign(_classes, 0);
      }
      _last_id = -1;
      _last_pid = -1;
      _sim_state = running;
      int start_time = _time;
      int min_packets_sent = 0;
      while(min_packets_sent < _batch_size){
	_Step();
	for(int source = 0; source < _nodes; ++source)
	  for(int c = 0; c < _classes; ++c)
	    if(_packets_sent[source][c] < min_packets_sent)
	      min_packets_sent = _packets_sent[source][c];
	if(_flow_out) {
	  *_flow_out << "packets_sent(" << _time << ",:) = " << _packets_sent << ";" << endl;
	}
      }
      cout << "Batch " << total_phases + 1 << " ("<<_batch_size  <<  " flits) sent. Time used is " << _time - start_time << " cycles." << endl;
      cout << "Draining the Network...................\n";
      _sim_state = draining;
      _drain_time = _time;
      int empty_steps = 0;

      bool packets_left = false;
      for(int c = 0; c < _classes; ++c) {
	if(_drain_measured_only) {
	  packets_left |= !_measured_in_flight_flits[c].empty();
	} else {
	  packets_left |= !_total_in_flight_flits[c].empty();
	}
      }

      while( packets_left ) { 
	_Step( ); 

	++empty_steps;
	
	if ( empty_steps % 1000 == 0 ) {
	  _DisplayRemaining( ); 
	  cout << ".";
	}

	packets_left = false;
	for(int c = 0; c < _classes; ++c) {
	  if(_drain_measured_only) {
	    packets_left |= !_measured_in_flight_flits[c].empty();
	  } else {
	    packets_left |= !_total_in_flight_flits[c].empty();
	  }
	}
      }
      cout << endl;
      cout << "Batch " << total_phases + 1 << " ("<<_batch_size  <<  " flits) received. Time used is " << _time - _drain_time << " cycles. Last packet was " << _last_pid << ", last flit was " << _last_id << "." <<endl;
      _batch_time->AddSample(_time - start_time);
      cout << _sim_state << endl;
      if(_stats_out)
	*_stats_out << "%=================================" << endl;
      double cur_latency = _plat_stats[0]->Average( );
      double min, avg;
      int dmin = _ComputeStats( _accepted_flits[0], &avg, &min );
      
      cout << "Batch duration = " << _time - start_time << endl;
      cout << "Minimum latency = " << _plat_stats[0]->Min( ) << endl;
      cout << "Average latency = " << cur_latency << endl;
      cout << "Maximum latency = " << _plat_stats[0]->Max( ) << endl;
      cout << "Average fragmentation = " << _frag_stats[0]->Average( ) << endl;
      cout << "Accepted packets = " << min << " at node " << dmin << " (avg = " << avg << ")" << endl;
      if(_stats_out) {
	*_stats_out << "batch_time(" << total_phases + 1 << ") = " << _time << ";" << endl
		    << "lat(" << total_phases + 1 << ") = " << cur_latency << ";" << endl
		    << "lat_hist(" << total_phases + 1 << ",:) = "
		    << *_plat_stats[0] << ";" << endl
		    << "frag_hist(" << total_phases + 1 << ",:) = "
		    << *_frag_stats[0] << ";" << endl
		    << "pair_sent(" << total_phases + 1 << ",:) = [ ";
	for(int i = 0; i < _nodes; ++i) {
	  for(int j = 0; j < _nodes; ++j) {
	    *_stats_out << _pair_plat[0][i*_nodes+j]->NumSamples( ) << " ";
	  }
	}
	*_stats_out << "];" << endl
		    << "pair_lat(" << total_phases + 1 << ",:) = [ ";
	for(int i = 0; i < _nodes; ++i) {
	  for(int j = 0; j < _nodes; ++j) {
	    *_stats_out << _pair_plat[0][i*_nodes+j]->Average( ) << " ";
	  }
	}
	*_stats_out << "];" << endl
		    << "pair_tlat(" << total_phases + 1 << ",:) = [ ";
	for(int i = 0; i < _nodes; ++i) {
	  for(int j = 0; j < _nodes; ++j) {
	    *_stats_out << _pair_tlat[0][i*_nodes+j]->Average( ) << " ";
	  }
	}
	*_stats_out << "];" << endl
		    << "sent(" << total_phases + 1 << ",:) = [ ";
	for ( int d = 0; d < _nodes; ++d ) {
	  *_stats_out << _sent_flits[0][d]->Average( ) << " ";
	}
	*_stats_out << "];" << endl
		    << "accepted(" << total_phases + 1 << ",:) = [ ";
	for ( int d = 0; d < _nodes; ++d ) {
	  *_stats_out << _accepted_flits[0][d]->Average( ) << " ";
	}
	*_stats_out << "];" << endl;
      }
      ++total_phases;
    }
    converged = 1;
  } else { 
    //once warmed up, we require 3 converging runs
    //to end the simulation 
    vector<double> prev_latency(_classes, 0.0);
    vector<double> prev_accepted(_classes, 0.0);
    while( ( total_phases < _max_samples ) && 
	   ( ( _sim_state != running ) || 
	     ( converged < 3 ) ) ) {

      if ( clear_last || (( ( _sim_state == warming_up ) && ( ( total_phases % 2 ) == 0 ) )) ) {
	clear_last = false;
	_ClearStats( );
      }
      
      
      for ( int iter = 0; iter < _sample_period; ++iter )
	_Step( );
      
      cout << _sim_state << endl;
      if(_stats_out)
	*_stats_out << "%=================================" << endl;

      int lat_exc_class = -1;
      int lat_chg_exc_class = -1;
      int acc_chg_exc_class = -1;

      for(int c = 0; c < _classes; ++c) {

	if(_measure_stats[c] == 0) {
	  continue;
	}

	double cur_latency = _plat_stats[c]->Average( );
	int dmin;
	double min, avg;
	dmin = _ComputeStats( _accepted_flits[c], &avg, &min );
	double cur_accepted = avg;

	double latency_change = fabs((cur_latency - prev_latency[c]) / cur_latency);
	prev_latency[c] = cur_latency;
	double accepted_change = fabs((cur_accepted - prev_accepted[c]) / cur_accepted);
	prev_accepted[c] = cur_accepted;

	cout << "Class " << c << ":" << endl;

	cout << "Minimum latency = " << _plat_stats[c]->Min( ) << endl;
	cout << "Average latency = " << cur_latency << endl;
	cout << "Maximum latency = " << _plat_stats[c]->Max( ) << endl;
	cout << "Average fragmentation = " << _frag_stats[c]->Average( ) << endl;
	cout << "Accepted packets = " << min << " at node " << dmin << " (avg = " << avg << ")" << endl;
	cout << "Total in-flight flits = " << _total_in_flight_flits[c].size() << " (" << _measured_in_flight_flits[c].size() << " measured)" << endl;
	//c+1 due to matlab array starting at 1
	if(_stats_out) {
	  *_stats_out << "lat(" << c+1 << ") = " << cur_latency << ";" << endl
		    << "lat_hist(" << c+1 << ",:) = " << *_plat_stats[c] << ";" << endl
		    << "frag_hist(" << c+1 << ",:) = " << *_frag_stats[c] << ";" << endl
		    << "pair_sent(" << c+1 << ",:) = [ ";
	  for(int i = 0; i < _nodes; ++i) {
	    for(int j = 0; j < _nodes; ++j) {
	      *_stats_out << _pair_plat[c][i*_nodes+j]->NumSamples( ) << " ";
	    }
	  }
	  *_stats_out << "];" << endl
		      << "pair_lat(" << c+1 << ",:) = [ ";
	  for(int i = 0; i < _nodes; ++i) {
	    for(int j = 0; j < _nodes; ++j) {
	      *_stats_out << _pair_plat[c][i*_nodes+j]->Average( ) << " ";
	    }
	  }
	  *_stats_out << "];" << endl
		      << "pair_lat(" << c+1 << ",:) = [ ";
	  for(int i = 0; i < _nodes; ++i) {
	    for(int j = 0; j < _nodes; ++j) {
	      *_stats_out << _pair_tlat[c][i*_nodes+j]->Average( ) << " ";
	    }
	  }
	  *_stats_out << "];" << endl
		      << "sent(" << c+1 << ",:) = [ ";
	  for ( int d = 0; d < _nodes; ++d ) {
	    *_stats_out << _sent_flits[c][d]->Average( ) << " ";
	  }
	  *_stats_out << "];" << endl
		      << "accepted(" << c+1 << ",:) = [ ";
	  for ( int d = 0; d < _nodes; ++d ) {
	    *_stats_out << _accepted_flits[c][d]->Average( ) << " ";
	  }
	  *_stats_out << "];" << endl;
	  *_stats_out << "inflight(" << c+1 << ") = " << _total_in_flight_flits[c].size() << ";" << endl;
	}
	
	double latency = cur_latency;
	double count = (double)_plat_stats[c]->NumSamples();
	  
	map<int, Flit *>::const_iterator iter;
	for(iter = _total_in_flight_flits[c].begin(); 
	    iter != _total_in_flight_flits[c].end(); 
	    iter++) {
	  latency += (double)(_time - iter->second->time);
	  count++;
	}
	
	if((lat_exc_class < 0) &&
	   (_latency_thres[c] >= 0.0) &&
	   ((latency / count) > _latency_thres[c])) {
	  lat_exc_class = c;
	}
	
	cout << "latency change    = " << latency_change << endl;
	if(lat_chg_exc_class < 0) {
	  if((_sim_state == warming_up) &&
	     (_warmup_threshold[c] >= 0.0) &&
	     (latency_change > _warmup_threshold[c])) {
	    lat_chg_exc_class = c;
	  } else if((_sim_state == running) &&
		    (_stopping_threshold[c] >= 0.0) &&
		    (latency_change > _stopping_threshold[c])) {
	    lat_chg_exc_class = c;
	  }
	}
	
	cout << "throughput change = " << accepted_change << endl;
	if(acc_chg_exc_class < 0) {
	  if((_sim_state == warming_up) &&
	     (_acc_warmup_threshold[c] >= 0.0) &&
	     (accepted_change > _acc_warmup_threshold[c])) {
	    acc_chg_exc_class = c;
	  } else if((_sim_state == running) &&
		    (_acc_stopping_threshold[c] >= 0.0) &&
		    (accepted_change > _acc_stopping_threshold[c])) {
	    acc_chg_exc_class = c;
	  }
	}
	
      }

      // Fail safe for latency mode, throughput will ust continue
      if ( ( _sim_mode == latency ) && ( lat_exc_class >= 0 ) ) {

	cout << "Average latency for class " << lat_exc_class << " exceeded " << _latency_thres[lat_exc_class] << " cycles. Aborting simulation." << endl;
	converged = 0; 
	_sim_state = warming_up;
	break;

      }

      if ( _sim_state == warming_up ) {
	if ( ( _warmup_periods > 0 ) ? 
	     ( total_phases + 1 >= _warmup_periods ) :
	     ( ( ( _sim_mode != latency ) || ( lat_chg_exc_class < 0 ) ) &&
	       ( acc_chg_exc_class < 0 ) ) ) {
	  cout << "Warmed up ..." <<  "Time used is " << _time << " cycles" <<endl;
	  clear_last = true;
	  _sim_state = running;
	}
      } else if(_sim_state == running) {
	if ( ( ( _sim_mode != latency ) || ( lat_chg_exc_class < 0 ) ) &&
	     ( acc_chg_exc_class < 0 ) ) {
	  ++converged;
	} else {
	  converged = 0;
	}
      }
      ++total_phases;
    }
  
    if ( _sim_state == running ) {
      ++converged;

      if ( _sim_mode == latency ) {
	cout << "Draining all recorded packets ..." << endl;
	_sim_state  = draining;
	_drain_time = _time;
	int empty_steps = 0;
	while( _PacketsOutstanding( ) ) { 
	  _Step( ); 

	  ++empty_steps;
	  
	  if ( empty_steps % 1000 == 0 ) {
	    
	    int lat_exc_class = -1;
	    
	    for(int c = 0; c < _classes; c++) {

	      double threshold = _latency_thres[c];

	      if(threshold < 0.0) {
		continue;
	      }

	      double acc_latency = _plat_stats[c]->Sum();
	      double acc_count = (double)_plat_stats[c]->NumSamples();

	      map<int, Flit *>::const_iterator iter;
	      for(iter = _total_in_flight_flits[c].begin(); 
		  iter != _total_in_flight_flits[c].end(); 
		  iter++) {
		acc_latency += (double)(_time - iter->second->time);
		acc_count++;
	      }
	      
	      if((acc_latency / acc_count) > threshold) {
		lat_exc_class = c;
		break;
	      }
	    }
	    
	    if(lat_exc_class >= 0) {
	      cout << "Average latency for class " << lat_exc_class << " exceeded " << _latency_thres[lat_exc_class] << " cycles. Aborting simulation." << endl;
	      converged = 0; 
	      _sim_state = warming_up;
	      break;
	    }
	    
	    _DisplayRemaining( ); 
	    
	  }
	}
      }
    } else {
      cout << "Too many sample periods needed to converge" << endl;
    }

    // Empty any remaining packets
    cout << "Draining remaining packets ..." << endl;
    _empty_network = true;
    int empty_steps = 0;

    bool packets_left = false;
    for(int c = 0; c < _classes; ++c) {
      if(_drain_measured_only) {
	packets_left |= !_measured_in_flight_flits[c].empty();
      } else {
	packets_left |= !_total_in_flight_flits[c].empty();
      }
    }

    while( packets_left ) { 
      _Step( ); 

      ++empty_steps;

      if ( empty_steps % 1000 == 0 ) {
	_DisplayRemaining( ); 
      }
      
      packets_left = false;
      for(int c = 0; c < _classes; ++c) {
	if(_drain_measured_only) {
	  packets_left |= !_measured_in_flight_flits[c].empty();
	} else {
	  packets_left |= !_total_in_flight_flits[c].empty();
	}
      }
    }
    _empty_network = false;
  }

  return ( converged > 0 );
}

bool TrafficManager::Run( )
{
  for ( int sim = 0; sim < _total_sims; ++sim ) {
    if ( !_SingleSim( ) ) {
      cout << "Simulation unstable, ending ..." << endl;
      return false;
    }
    //for the love of god don't ever say "Time taken" anywhere else
    //the power script depend on it
    cout << "Time taken is " << _time << " cycles" <<endl; 
    for ( int c = 0; c < _classes; ++c ) {

      if(_measure_stats[c] == 0) {
	continue;
      }

      if(_plat_stats[c]->NumSamples() > 0) {
	_overall_min_plat[c]->AddSample( _plat_stats[c]->Min( ) );
	_overall_avg_plat[c]->AddSample( _plat_stats[c]->Average( ) );
	_overall_max_plat[c]->AddSample( _plat_stats[c]->Max( ) );
      }
      if(_tlat_stats[c]->NumSamples() > 0) {
	_overall_min_tlat[c]->AddSample( _tlat_stats[c]->Min( ) );
	_overall_avg_tlat[c]->AddSample( _tlat_stats[c]->Average( ) );
	_overall_max_tlat[c]->AddSample( _tlat_stats[c]->Max( ) );
      }
      if(_frag_stats[c]->NumSamples() > 0) {
	_overall_min_frag[c]->AddSample( _frag_stats[c]->Min( ) );
	_overall_avg_frag[c]->AddSample( _frag_stats[c]->Average( ) );
	_overall_max_frag[c]->AddSample( _frag_stats[c]->Max( ) );
      }

      double min, avg;
      _ComputeStats( _accepted_flits[c], &avg, &min );
      _overall_accepted[c]->AddSample( avg );
      _overall_accepted_min[c]->AddSample( min );

      if(_sim_mode == batch)
	_overall_batch_time->AddSample(_batch_time->Sum( ));
    }
  }
  
  DisplayStats();
  if(_print_vc_stats) {
    if(_print_csv_results) {
      cout << "vc_stats:";
    }
    VC::DisplayStats(_print_csv_results);
  }
  return true;
}

void TrafficManager::DisplayStats( ostream & os ) {
  for ( int c = 0; c < _classes; ++c ) {

    if(_measure_stats[c] == 0) {
      continue;
    }

    if(_print_csv_results) {
      os << "results:"
	 << c
	 << "," << _traffic[c]
	 << "," << (_reply_class[c] >= 0)
	 << "," << _packet_size[c]
	 << "," << _load[c]
	 << "," << _overall_min_plat[c]->Average( )
	 << "," << _overall_avg_plat[c]->Average( )
	 << "," << _overall_max_plat[c]->Average( )
	 << "," << _overall_min_tlat[c]->Average( )
	 << "," << _overall_avg_tlat[c]->Average( )
	 << "," << _overall_max_tlat[c]->Average( )
	 << "," << _overall_min_frag[c]->Average( )
	 << "," << _overall_avg_frag[c]->Average( )
	 << "," << _overall_max_frag[c]->Average( )
	 << "," << _overall_accepted[c]->Average( )
	 << "," << _overall_accepted_min[c]->Average( )
	 << "," << _hop_stats[c]->Average( )
	 << endl;
    }

    os << "====== Traffic class " << c << " ======" << endl;
    
    if(_overall_min_plat[c]->NumSamples() > 0) {
      os << "Overall minimum latency = " << _overall_min_plat[c]->Average( )
	 << " (" << _overall_min_plat[c]->NumSamples( ) << " samples)" << endl;
      assert(_overall_avg_plat[c]->NumSamples() > 0);
      os << "Overall average latency = " << _overall_avg_plat[c]->Average( )
	 << " (" << _overall_avg_plat[c]->NumSamples( ) << " samples)" << endl;
      assert(_overall_max_plat[c]->NumSamples() > 0);
      os << "Overall maximum latency = " << _overall_max_plat[c]->Average( )
	 << " (" << _overall_max_plat[c]->NumSamples( ) << " samples)" << endl;
    }
    if(_overall_min_tlat[c]->NumSamples() > 0) {
      os << "Overall minimum transaction latency = " << _overall_min_tlat[c]->Average( )
	 << " (" << _overall_min_tlat[c]->NumSamples( ) << " samples)" << endl;
      assert(_overall_avg_tlat[c]->NumSamples() > 0);
      os << "Overall average transaction latency = " << _overall_avg_tlat[c]->Average( )
	 << " (" << _overall_avg_tlat[c]->NumSamples( ) << " samples)" << endl;
      assert(_overall_max_tlat[c]->NumSamples() > 0);
      os << "Overall maximum transaction latency = " << _overall_max_tlat[c]->Average( )
	 << " (" << _overall_max_tlat[c]->NumSamples( ) << " samples)" << endl;
    }
    if(_overall_min_frag[c]->NumSamples() > 0) {
      os << "Overall minimum fragmentation = " << _overall_min_frag[c]->Average( )
	 << " (" << _overall_min_frag[c]->NumSamples( ) << " samples)" << endl;
      assert(_overall_avg_frag[c]->NumSamples() > 0);
      os << "Overall average fragmentation = " << _overall_avg_frag[c]->Average( )
	 << " (" << _overall_avg_frag[c]->NumSamples( ) << " samples)" << endl;
      assert(_overall_max_frag[c]->NumSamples() > 0);
      os << "Overall maximum fragmentation = " << _overall_max_frag[c]->Average( )
	 << " (" << _overall_max_frag[c]->NumSamples( ) << " samples)" << endl;
    }
    if(_overall_accepted[c]->NumSamples() > 0) {
      os << "Overall average accepted rate = " << _overall_accepted[c]->Average( )
	 << " (" << _overall_accepted[c]->NumSamples( ) << " samples)" << endl;
      assert(_overall_accepted_min[c]->NumSamples() > 0);
      os << "Overall min accepted rate = " << _overall_accepted_min[c]->Average( )
	 << " (" << _overall_accepted_min[c]->NumSamples( ) << " samples)" << endl;
    }
    if(_hop_stats[c]->NumSamples() > 0) {
      os << "Average hops = " << _hop_stats[c]->Average( )
	 << " (" << _hop_stats[c]->NumSamples( ) << " samples)" << endl;
    }
    
    if(_slowest_flit[c] >= 0) {
      os << "Slowest flit = " << _slowest_flit[c] << endl;
    }
  
  }
  
  if(_sim_mode == batch)
    os << "Overall batch duration = " << _overall_batch_time->Average( )
       << " (" << _overall_batch_time->NumSamples( ) << " samples)" << endl;
  
}

//read the watchlist
void TrafficManager::_LoadWatchList(const string & filename){
  ifstream watch_list;
  watch_list.open(filename.c_str());
  
  string line;
  if(watch_list.is_open()) {
    while(!watch_list.eof()) {
      getline(watch_list, line);
      if(line != "") {
	if(line[0] == 'p') {
	  _packets_to_watch.insert(atoi(line.c_str()+1));
	} else if(line[0] == 't') {
	  _transactions_to_watch.insert(atoi(line.c_str()+1));
	} else {
	  _flits_to_watch.insert(atoi(line.c_str()));
	}
      }
    }
    
  } else {
    //cout<<"Unable to open flit watch file, continuing with simulation\n";
  }
}<|MERGE_RESOLUTION|>--- conflicted
+++ resolved
@@ -981,27 +981,17 @@
   
   if(_flow_out) {
 
-<<<<<<< HEAD
     vector<int> received_flits(_classes*_subnets*_routers);
     vector<int> sent_flits(_classes*_subnets*_routers);
+    vector<int> stored_flits(_classes*_subnets*_routers);
 
     for (int subnet = 0; subnet < _subnets; ++subnet) {
       for(int router = 0; router < _routers; ++router) {
 	for(int c = 0; c < _classes; ++c) {
 	  received_flits[(c*_subnets+subnet)*_routers+router] = _router[subnet][router]->GetReceivedFlits(c);
 	  sent_flits[(c*_subnets+subnet)*_routers+router] = _router[subnet][router]->GetSentFlits(c);
-	}
-=======
-    vector<int> received_flits(_subnets*_routers);
-    vector<int> sent_flits(_subnets*_routers);
-    vector<int> stored_flits(_subnets*_routers);
-
-    for (int subnet = 0; subnet < _subnets; ++subnet) {
-      for(int router = 0; router < _routers; ++router) {
-	received_flits[subnet*_routers+router] = _router[subnet][router]->GetReceivedFlits();
-	sent_flits[subnet*_routers+router] = _router[subnet][router]->GetSentFlits();
-	stored_flits[subnet*_routers+router] = _router[subnet][router]->GetStoredFlits();
->>>>>>> 7fb50c8c
+	  stored_flits[(c*_subnets+subnet)*_routers+router] = _router[subnet][router]->GetStoredFlits(c);
+	}
       }
     }
     *_flow_out << "injected_flits(" << _time << ",:) = " << injected_flits << ";" << endl;
