// $Id$

/*
Copyright (c) 2007-2010, Trustees of The Leland Stanford Junior University
All rights reserved.

Redistribution and use in source and binary forms, with or without modification,
are permitted provided that the following conditions are met:

Redistributions of source code must retain the above copyright notice, this list
of conditions and the following disclaimer.
Redistributions in binary form must reproduce the above copyright notice, this 
list of conditions and the following disclaimer in the documentation and/or 
other materials provided with the distribution.
Neither the name of the Stanford University nor the names of its contributors 
may be used to endorse or promote products derived from this software without 
specific prior written permission.

THIS SOFTWARE IS PROVIDED BY THE COPYRIGHT HOLDERS AND CONTRIBUTORS "AS IS" AND 
ANY EXPRESS OR IMPLIED WARRANTIES, INCLUDING, BUT NOT LIMITED TO, THE IMPLIED 
WARRANTIES OF MERCHANTABILITY AND FITNESS FOR A PARTICULAR PURPOSE ARE 
DISCLAIMED. IN NO EVENT SHALL THE COPYRIGHT OWNER OR CONTRIBUTORS BE LIABLE FOR 
ANY DIRECT, INDIRECT, INCIDENTAL, SPECIAL, EXEMPLARY, OR CONSEQUENTIAL DAMAGES 
(INCLUDING, BUT NOT LIMITED TO, PROCUREMENT OF SUBSTITUTE GOODS OR SERVICES; 
LOSS OF USE, DATA, OR PROFITS; OR BUSINESS INTERRUPTION) HOWEVER CAUSED AND ON 
ANY THEORY OF LIABILITY, WHETHER IN CONTRACT, STRICT LIABILITY, OR TORT 
(INCLUDING NEGLIGENCE OR OTHERWISE) ARISING IN ANY WAY OUT OF THE USE OF THIS 
SOFTWARE, EVEN IF ADVISED OF THE POSSIBILITY OF SUCH DAMAGE.
*/

#include <sstream>
#include <cmath>
#include <fstream>
#include <limits>
#include <cstdlib>

#include "booksim.hpp"
#include "booksim_config.hpp"
#include "trafficmanager.hpp"
#include "random_utils.hpp" 
#include "vc.hpp"


TrafficManager::TrafficManager( const Configuration &config, const vector<Network *> & net )
: Module( 0, "traffic_manager" ), _net(net), _empty_network(false), _deadlock_timer(0), _last_id(-1), _last_pid(-1), _timed_mode(false), _warmup_time(-1), _drain_time(-1), _cur_id(0), _cur_pid(0), _cur_tid(0), _time(0)
{

  _nodes = _net[0]->NumNodes( );
  _routers = _net[0]->NumRouters( );

  _subnets = config.GetInt("subnets");
 
  // ============ Message priorities ============ 

  string priority = config.GetStr( "priority" );

  if ( priority == "class" ) {
    _pri_type = class_based;
  } else if ( priority == "age" ) {
    _pri_type = age_based;
  } else if ( priority == "trans_age" ) {
    _pri_type = trans_age_based;
  } else if ( priority == "network_age" ) {
    _pri_type = network_age_based;
  } else if ( priority == "local_age" ) {
    _pri_type = local_age_based;
  } else if ( priority == "queue_length" ) {
    _pri_type = queue_length_based;
  } else if ( priority == "hop_count" ) {
    _pri_type = hop_count_based;
  } else if ( priority == "sequence" ) {
    _pri_type = sequence_based;
  } else if ( priority == "none" ) {
    _pri_type = none;
  } else {
    Error( "Unkown priority value: " + priority );
  }

  // ============ Routing ============ 

  string rf = config.GetStr("routing_function") + "_" + config.GetStr("topology");
  map<string, tRoutingFunction>::const_iterator rf_iter = gRoutingFunctionMap.find(rf);
  if(rf_iter == gRoutingFunctionMap.end()) {
    Error("Invalid routing function: " + rf);
  }
  _rf = rf_iter->second;

  // ============ Traffic ============ 

  _classes = config.GetInt("classes");

  _packet_size = config.GetIntArray( "packet_size" );
  if(_packet_size.empty()) {
    _packet_size.push_back(config.GetInt("packet_size"));
  }
  _packet_size.resize(_classes, _packet_size.back());
  
  _load = config.GetFloatArray("injection_rate"); 
  if(_load.empty()) {
    _load.push_back(config.GetFloat("injection_rate"));
  }
  _load.resize(_classes, _load.back());

  if(config.GetInt("injection_rate_uses_flits")) {
    for(int c = 0; c < _classes; ++c)
      _load[c] /= (double)_packet_size[c];
  }

  _subnet = config.GetIntArray("subnet"); 
  if(_subnet.empty()) {
    _subnet.push_back(config.GetInt("subnet"));
  }
  _subnet.resize(_classes, _subnet.back());

  _reply_class = config.GetIntArray("reply_class"); 
  if(_reply_class.empty()) {
    _reply_class.push_back(config.GetInt("reply_class"));
  }
  _reply_class.resize(_classes, _reply_class.back());

  _is_reply_class.resize(_classes, false);
  for(int c = 0; c < _classes; ++c) {
    int const & reply_class = _reply_class[c];
    if(reply_class >= 0) {
      _is_reply_class[reply_class] = true;
    }
  }

  _traffic = config.GetStrArray("traffic");
  _traffic.resize(_classes, _traffic.back());

  _traffic_pattern = TrafficPattern::Load(config, _nodes);

  _class_priority = config.GetIntArray("class_priority"); 
  if(_class_priority.empty()) {
    _class_priority.push_back(config.GetInt("class_priority"));
  }
  _class_priority.resize(_classes, _class_priority.back());

  _last_class.resize(_nodes, -1);

  // ============ Injection VC states  ============ 

  _injection_process.resize(_nodes);
  _buf_states.resize(_nodes);
  _last_vc.resize(_nodes);

  for ( int source = 0; source < _nodes; ++source ) {
    _injection_process[source] = InjectionProcess::Load(config);
    _buf_states[source].resize(_subnets);
    _last_vc[source].resize(_subnets);
    for ( int subnet = 0; subnet < _subnets; ++subnet ) {
      ostringstream tmp_name;
      tmp_name << "terminal_buf_state_" << source << "_" << subnet;
      _buf_states[source][subnet] = new BufferState( config, this, tmp_name.str( ) );
      _last_vc[source][subnet].resize(_classes, -1);
    }
  }

  // ============ Injection queues ============ 

  _qtime.resize(_nodes);
  _qdrained.resize(_nodes);
  _partial_packets.resize(_nodes);
  _sent_packets.resize(_nodes);
  _requests_outstanding.resize(_nodes);

  for ( int source = 0; source < _nodes; ++source ) {
    _qtime[source].resize(_classes);
    _qdrained[source].resize(_classes);
    _partial_packets[source].resize(_classes);
    _sent_packets[source].resize(_classes);
    _requests_outstanding[source].resize(_classes);
  }

  _total_in_flight_flits.resize(_classes);
  _measured_in_flight_flits.resize(_classes);
  _retired_packets.resize(_classes);

  _max_outstanding = config.GetIntArray("max_outstanding_requests");
  if(_max_outstanding.empty()) {
    _max_outstanding.push_back(config.GetInt("max_outstanding_requests"));
  }
  _max_outstanding.resize(_classes, _max_outstanding.back());

  _batch_size = config.GetInt( "batch_size" );
  _batch_count = config.GetInt( "batch_count" );

  // ============ Statistics ============ 

  _plat_stats.resize(_classes);
  _overall_min_plat.resize(_classes);
  _overall_avg_plat.resize(_classes);
  _overall_max_plat.resize(_classes);

  _tlat_stats.resize(_classes);
  _overall_min_tlat.resize(_classes);
  _overall_avg_tlat.resize(_classes);
  _overall_max_tlat.resize(_classes);

  _frag_stats.resize(_classes);
  _overall_min_frag.resize(_classes);
  _overall_avg_frag.resize(_classes);
  _overall_max_frag.resize(_classes);

  _pair_plat.resize(_classes);
  _pair_tlat.resize(_classes);
  
  _hop_stats.resize(_classes);
  
  _sent_flits.resize(_classes);
  _accepted_flits.resize(_classes);
  
  _overall_accepted.resize(_classes);
  _overall_accepted_min.resize(_classes);

  for ( int c = 0; c < _classes; ++c ) {
    ostringstream tmp_name;
    tmp_name << "plat_stat_" << c;
    _plat_stats[c] = new Stats( this, tmp_name.str( ), 1.0, 1000 );
    _stats[tmp_name.str()] = _plat_stats[c];
    tmp_name.str("");

    tmp_name << "overall_min_plat_stat_" << c;
    _overall_min_plat[c] = new Stats( this, tmp_name.str( ), 1.0, 1000 );
    _stats[tmp_name.str()] = _overall_min_plat[c];
    tmp_name.str("");  
    tmp_name << "overall_avg_plat_stat_" << c;
    _overall_avg_plat[c] = new Stats( this, tmp_name.str( ), 1.0, 1000 );
    _stats[tmp_name.str()] = _overall_avg_plat[c];
    tmp_name.str("");  
    tmp_name << "overall_max_plat_stat_" << c;
    _overall_max_plat[c] = new Stats( this, tmp_name.str( ), 1.0, 1000 );
    _stats[tmp_name.str()] = _overall_max_plat[c];
    tmp_name.str("");  

    tmp_name << "tlat_stat_" << c;
    _tlat_stats[c] = new Stats( this, tmp_name.str( ), 1.0, 1000 );
    _stats[tmp_name.str()] = _tlat_stats[c];
    tmp_name.str("");

    tmp_name << "overall_min_tlat_stat_" << c;
    _overall_min_tlat[c] = new Stats( this, tmp_name.str( ), 1.0, 1000 );
    _stats[tmp_name.str()] = _overall_min_tlat[c];
    tmp_name.str("");  
    tmp_name << "overall_avg_tlat_stat_" << c;
    _overall_avg_tlat[c] = new Stats( this, tmp_name.str( ), 1.0, 1000 );
    _stats[tmp_name.str()] = _overall_avg_tlat[c];
    tmp_name.str("");  
    tmp_name << "overall_max_tlat_stat_" << c;
    _overall_max_tlat[c] = new Stats( this, tmp_name.str( ), 1.0, 1000 );
    _stats[tmp_name.str()] = _overall_max_tlat[c];
    tmp_name.str("");  

    tmp_name << "frag_stat_" << c;
    _frag_stats[c] = new Stats( this, tmp_name.str( ), 1.0, 100 );
    _stats[tmp_name.str()] = _frag_stats[c];
    tmp_name.str("");
    tmp_name << "overall_min_frag_stat_" << c;
    _overall_min_frag[c] = new Stats( this, tmp_name.str( ), 1.0, 100 );
    _stats[tmp_name.str()] = _overall_min_frag[c];
    tmp_name.str("");
    tmp_name << "overall_avg_frag_stat_" << c;
    _overall_avg_frag[c] = new Stats( this, tmp_name.str( ), 1.0, 100 );
    _stats[tmp_name.str()] = _overall_avg_frag[c];
    tmp_name.str("");
    tmp_name << "overall_max_frag_stat_" << c;
    _overall_max_frag[c] = new Stats( this, tmp_name.str( ), 1.0, 100 );
    _stats[tmp_name.str()] = _overall_max_frag[c];
    tmp_name.str("");

    tmp_name << "hop_stat_" << c;
    _hop_stats[c] = new Stats( this, tmp_name.str( ), 1.0, 20 );
    _stats[tmp_name.str()] = _hop_stats[c];
    tmp_name.str("");

    _pair_plat[c].resize(_nodes*_nodes);
    _pair_tlat[c].resize(_nodes*_nodes);

    _sent_flits[c].resize(_nodes);
    _accepted_flits[c].resize(_nodes);
    
    for ( int i = 0; i < _nodes; ++i ) {
      tmp_name << "sent_stat_" << c << "_" << i;
      _sent_flits[c][i] = new Stats( this, tmp_name.str( ) );
      _stats[tmp_name.str()] = _sent_flits[c][i];
      tmp_name.str("");    
      
      for ( int j = 0; j < _nodes; ++j ) {
	tmp_name << "pair_plat_stat_" << c << "_" << i << "_" << j;
	_pair_plat[c][i*_nodes+j] = new Stats( this, tmp_name.str( ), 1.0, 250 );
	_stats[tmp_name.str()] = _pair_plat[c][i*_nodes+j];
	tmp_name.str("");
	
	tmp_name << "pair_tlat_stat_" << c << "_" << i << "_" << j;
	_pair_tlat[c][i*_nodes+j] = new Stats( this, tmp_name.str( ), 1.0, 250 );
	_stats[tmp_name.str()] = _pair_tlat[c][i*_nodes+j];
	tmp_name.str("");
      }
    }
    
    for ( int i = 0; i < _nodes; ++i ) {
      tmp_name << "accepted_stat_" << c << "_" << i;
      _accepted_flits[c][i] = new Stats( this, tmp_name.str( ) );
      _stats[tmp_name.str()] = _accepted_flits[c][i];
      tmp_name.str("");    
    }
    
    tmp_name << "overall_acceptance_" << c;
    _overall_accepted[c] = new Stats( this, tmp_name.str( ) );
    _stats[tmp_name.str()] = _overall_accepted[c];
    tmp_name.str("");

    tmp_name << "overall_min_acceptance_" << c;
    _overall_accepted_min[c] = new Stats( this, tmp_name.str( ) );
    _stats[tmp_name.str()] = _overall_accepted_min[c];
    tmp_name.str("");
    
  }

  _batch_time = new Stats( this, "batch_time" );
  _stats["batch_time"] = _batch_time;
  
  _overall_batch_time = new Stats( this, "overall_batch_time" );
  _stats["overall_batch_time"] = _overall_batch_time;
  
  _slowest_flit.resize(_classes, -1);

  // ============ Simulation parameters ============ 

  _total_sims = config.GetInt( "sim_count" );

  _router.resize(_subnets);
  for (int i=0; i < _subnets; ++i) {
    _router[i] = _net[i]->GetRouters();
  }

  //seed the network
  RandomSeed(config.GetInt("seed"));

  string sim_type = config.GetStr( "sim_type" );

  if ( sim_type == "latency" ) {
    _sim_mode = latency;
  } else if ( sim_type == "throughput" ) {
    _sim_mode = throughput;
  }  else if ( sim_type == "batch" ) {
    _sim_mode = batch;
  }  else if (sim_type == "timed_batch"){
    _sim_mode = batch;
    _timed_mode = true;
  }
  else {
    Error( "Unknown sim_type value : " + sim_type );
  }

  _sample_period = config.GetInt( "sample_period" );
  _max_samples    = config.GetInt( "max_samples" );
  _warmup_periods = config.GetInt( "warmup_periods" );

  _measure_stats = config.GetIntArray( "measure_stats" );
  if(_measure_stats.empty()) {
    _measure_stats.push_back(config.GetInt("measure_stats"));
  }
  _measure_stats.resize(_classes, _measure_stats.back());

  _latency_thres = config.GetFloatArray( "latency_thres" );
  if(_latency_thres.empty()) {
    _latency_thres.push_back(config.GetFloat("latency_thres"));
  }
  _latency_thres.resize(_classes, _latency_thres.back());

  _warmup_threshold = config.GetFloatArray( "warmup_thres" );
  if(_warmup_threshold.empty()) {
    _warmup_threshold.push_back(config.GetFloat("warmup_thres"));
  }
  _warmup_threshold.resize(_classes, _warmup_threshold.back());

  _acc_warmup_threshold = config.GetFloatArray( "acc_warmup_thres" );
  if(_acc_warmup_threshold.empty()) {
    _acc_warmup_threshold.push_back(config.GetFloat("acc_warmup_thres"));
  }
  _acc_warmup_threshold.resize(_classes, _acc_warmup_threshold.back());

  _stopping_threshold = config.GetFloatArray( "stopping_thres" );
  if(_stopping_threshold.empty()) {
    _stopping_threshold.push_back(config.GetFloat("stopping_thres"));
  }
  _stopping_threshold.resize(_classes, _stopping_threshold.back());

  _acc_stopping_threshold = config.GetFloatArray( "acc_stopping_thres" );
  if(_acc_stopping_threshold.empty()) {
    _acc_stopping_threshold.push_back(config.GetFloat("acc_stopping_thres"));
  }
  _acc_stopping_threshold.resize(_classes, _acc_stopping_threshold.back());

  _include_queuing = config.GetInt( "include_queuing" );

  _print_csv_results = config.GetInt( "print_csv_results" );
  _print_vc_stats = config.GetInt( "print_vc_stats" );
  _deadlock_warn_timeout = config.GetInt( "deadlock_warn_timeout" );
  _drain_measured_only = config.GetInt( "drain_measured_only" );

  string watch_file = config.GetStr( "watch_file" );
  _LoadWatchList(watch_file);

  vector<int> watch_flits = config.GetIntArray("watch_flits");
  for(size_t i = 0; i < watch_flits.size(); ++i) {
    _flits_to_watch.insert(watch_flits[i]);
  }
  
  vector<int> watch_packets = config.GetIntArray("watch_packets");
  for(size_t i = 0; i < watch_packets.size(); ++i) {
    _packets_to_watch.insert(watch_packets[i]);
  }

  vector<int> watch_transactions = config.GetIntArray("watch_transactions");
  for(size_t i = 0; i < watch_transactions.size(); ++i) {
    _transactions_to_watch.insert(watch_transactions[i]);
  }

  string stats_out_file = config.GetStr( "stats_out" );
  if(stats_out_file == "") {
    _stats_out = NULL;
  } else if(stats_out_file == "-") {
    _stats_out = &cout;
  } else {
    _stats_out = new ofstream(stats_out_file.c_str());
    config.WriteMatlabFile(_stats_out);
  }
  
  _flow_out = config.GetInt("flow_out");
  if(_flow_out) {
    string sent_packets_out_file = config.GetStr( "sent_packets_out" );
    if(sent_packets_out_file == "") {
      _sent_packets_out = NULL;
    } else {
      _sent_packets_out = new ofstream(sent_packets_out_file.c_str());
    }
    string active_packets_out_file = config.GetStr( "active_packets_out" );
    if(active_packets_out_file == "") {
      _active_packets_out = NULL;
    } else {
      _active_packets_out = new ofstream(active_packets_out_file.c_str());
    }
    string injected_flits_out_file = config.GetStr( "injected_flits_out" );
    if(injected_flits_out_file == "") {
      _injected_flits_out = NULL;
    } else {
      _injected_flits_out = new ofstream(injected_flits_out_file.c_str());
    }
    string ejected_flits_out_file = config.GetStr( "ejected_flits_out" );
    if(ejected_flits_out_file == "") {
      _ejected_flits_out = NULL;
    } else {
      _ejected_flits_out = new ofstream(ejected_flits_out_file.c_str());
    }
    string received_flits_out_file = config.GetStr( "received_flits_out" );
    if(received_flits_out_file == "") {
      _received_flits_out = NULL;
    } else {
      _received_flits_out = new ofstream(received_flits_out_file.c_str());
    }
    string sent_flits_out_file = config.GetStr( "sent_flits_out" );
    if(sent_flits_out_file == "") {
      _sent_flits_out = NULL;
    } else {
      _sent_flits_out = new ofstream(sent_flits_out_file.c_str());
    }
    string stored_flits_out_file = config.GetStr( "stored_flits_out" );
    if(stored_flits_out_file == "") {
      _stored_flits_out = NULL;
    } else {
      _stored_flits_out = new ofstream(stored_flits_out_file.c_str());
    }
  }

}

TrafficManager::~TrafficManager( )
{

  for ( int source = 0; source < _nodes; ++source ) {
    for ( int subnet = 0; subnet < _subnets; ++subnet ) {
      delete _buf_states[source][subnet];
    }
  }
  
  for ( int c = 0; c < _classes; ++c ) {
    delete _plat_stats[c];
    delete _overall_min_plat[c];
    delete _overall_avg_plat[c];
    delete _overall_max_plat[c];

    delete _tlat_stats[c];
    delete _overall_min_tlat[c];
    delete _overall_avg_tlat[c];
    delete _overall_max_tlat[c];

    delete _frag_stats[c];
    delete _overall_min_frag[c];
    delete _overall_avg_frag[c];
    delete _overall_max_frag[c];
    
    delete _hop_stats[c];
    delete _overall_accepted[c];
    delete _overall_accepted_min[c];
    
    for ( int source = 0; source < _nodes; ++source ) {
      delete _sent_flits[c][source];
      
      for ( int dest = 0; dest < _nodes; ++dest ) {
	delete _pair_plat[c][source*_nodes+dest];
	delete _pair_tlat[c][source*_nodes+dest];
      }

      delete _injection_process[source][c];
    }
    
    for ( int dest = 0; dest < _nodes; ++dest ) {
      delete _accepted_flits[c][dest];
    }
  }
  
  delete _batch_time;
  delete _overall_batch_time;
  
  if(gWatchOut && (gWatchOut != &cout)) delete gWatchOut;
  if(_stats_out && (_stats_out != &cout)) delete _stats_out;

  if(_flow_out) {
    if(_sent_packets_out) delete _sent_packets_out;
    if(_active_packets_out) delete _active_packets_out;
    if(_injected_flits_out) delete _injected_flits_out;
    if(_ejected_flits_out) delete _ejected_flits_out;
    if(_received_flits_out) delete _received_flits_out;
    if(_sent_flits_out) delete _sent_flits_out;
    if(_stored_flits_out) delete _stored_flits_out;
  }

  Flit::FreeAll();
  Credit::FreeAll();
}


void TrafficManager::_RetireFlit( Flit *f, int dest )
{
  _deadlock_timer = 0;

  assert(_total_in_flight_flits[f->cl].count(f->id) > 0);
  _total_in_flight_flits[f->cl].erase(f->id);
  
  if(f->record) {
    assert(_measured_in_flight_flits[f->cl].count(f->id) > 0);
    _measured_in_flight_flits[f->cl].erase(f->id);
  }

  if ( f->watch ) { 
    *gWatchOut << GetSimTime() << " | "
	       << "node" << dest << " | "
	       << "Retiring flit " << f->id 
	       << " (packet " << f->pid
	       << ", src = " << f->src 
	       << ", dest = " << f->dest
	       << ", hops = " << f->hops
	       << ", lat = " << f->atime - f->time
	       << ")." << endl;
  }

  _last_id = f->id;
  _last_pid = f->pid;

  if ( f->head && ( f->dest != dest ) ) {
    ostringstream err;
    err << "Flit " << f->id << " arrived at incorrect output " << dest;
    Error( err.str( ) );
  }

  if ( f->tail ) {
    Flit * head;
    if(f->head) {
      head = f;
    } else {
      map<int, Flit *>::iterator iter = _retired_packets[f->cl].find(f->pid);
      assert(iter != _retired_packets[f->cl].end());
      head = iter->second;
      _retired_packets[f->cl].erase(iter);
      assert(head->head);
      assert(f->pid == head->pid);
    }
    if ( f->watch ) { 
      *gWatchOut << GetSimTime() << " | "
		 << "node" << dest << " | "
		 << "Retiring packet " << f->pid 
		 << " (lat = " << f->atime - head->time
		 << ", frag = " << (f->atime - head->atime) - (f->id - head->id)
		 << ", src = " << head->src 
		 << ", dest = " << head->dest
		 << ")." << endl;
    }

    int const reply_class = _reply_class[f->cl];

    if (reply_class < 0) {
      if ( f->watch ) { 
	*gWatchOut << GetSimTime() << " | "
		   << "node" << dest << " | "
		   << "Completing transation " << f->tid
		   << " (lat = " << f->atime - head->ttime
		   << ", src = " << head->src 
		   << ", dest = " << head->dest
		   << ")." << endl;
      }
      _requests_outstanding[dest][f->cl]--;
    } else {
      _sent_packets[dest][f->cl]++;
      _GeneratePacket( f->dest, f->src, _packet_size[reply_class], 
		       reply_class, f->atime + 1, f->tid, f->ttime );
    }

    // Only record statistics once per packet (at tail)
    // and based on the simulation state
    if ( ( _sim_state == warming_up ) || f->record ) {
      
      _hop_stats[f->cl]->AddSample( f->hops );

      if((_slowest_flit[f->cl] < 0) ||
	 (_plat_stats[f->cl]->Max() < (f->atime - f->time)))
	_slowest_flit[f->cl] = f->id;
      _plat_stats[f->cl]->AddSample( f->atime - f->time);
      _frag_stats[f->cl]->AddSample( (f->atime - head->atime) - (f->id - head->id) );
      if(reply_class < 0) {
	_tlat_stats[f->cl]->AddSample( f->atime - f->ttime );
	_pair_tlat[f->cl][dest*_nodes+f->src]->AddSample( f->atime - f->ttime );
      }
      _pair_plat[f->cl][f->src*_nodes+dest]->AddSample( f->atime - f->time );
    }
    
    if(f != head) {
      head->Free();
    }
    
  }
  
  if(f->head && !f->tail) {
    _retired_packets[f->cl].insert(make_pair(f->pid, f));
  } else {
    f->Free();
  }
}

bool TrafficManager::_IssuePacket( int source, int cl )
{
  if((_max_outstanding[cl] > 0) && 
     (_requests_outstanding[source][cl] >= _max_outstanding[cl])) {
      return false;
  }
  if((_sim_mode == batch) &&
     !_timed_mode && 
     (_sent_packets[source][cl] >= _batch_size)) {
    return false;
  }
  if(_injection_process[source][cl]->test()) {
    _requests_outstanding[source][cl]++;
    _sent_packets[source][cl]++;
    return true;
  }
  return false;
}

void TrafficManager::_GeneratePacket( int source, int dest, int size, 
				      int cl, int time, int tid, int ttime )
{
  assert(size > 0);
  assert((source >= 0) && (source < _nodes));
  assert((dest >= 0) && (dest < _nodes));

<<<<<<< HEAD
  //refusing to generate packets for nodes greater than limit
  if(source >=_limit){
    return ;
  }

  bool begin_trans = false;

  if(tid < 0) {
    tid = _cur_tid++;
=======
  Flit::FlitType packet_type = Flit::ANY_TYPE;
  int size = _packet_size[cl]; //input size 
  int ttime = time;
  int pid = _cur_pid++;
  assert(_cur_pid);
  int tid = _cur_tid;
  int packet_destination = _traffic_pattern[cl]->dest(source);
  bool record = false;
  bool watch = gWatchOut && ((_packets_to_watch.count(pid) > 0) ||
			     (_transactions_to_watch.count(tid) > 0));
  if(_use_read_write[cl]){
    if(stype < 0) {
      if (stype ==-1) {
	packet_type = Flit::READ_REQUEST;
	size = _read_request_size[cl];
      } else if (stype == -2) {
	packet_type = Flit::WRITE_REQUEST;
	size = _write_request_size[cl];
      } else {
	ostringstream err;
	err << "Invalid packet type: " << packet_type;
	Error( err.str( ) );
      }
      if ( watch ) { 
	*gWatchOut << GetSimTime() << " | "
		   << "node" << source << " | "
		   << "Beginning transaction " << tid
		   << " at time " << time
		   << "." << endl;
      }
      ++_cur_tid;
      assert(_cur_tid);
    } else  {
      map<int, PacketReplyInfo*>::iterator iter = _repliesDetails.find(stype);
      PacketReplyInfo* rinfo = iter->second;
      
      if (rinfo->type == Flit::READ_REQUEST) {//read reply
	size = _read_reply_size[cl];
	packet_type = Flit::READ_REPLY;
      } else if(rinfo->type == Flit::WRITE_REQUEST) {  //write reply
	size = _write_reply_size[cl];
	packet_type = Flit::WRITE_REPLY;
      } else {
	ostringstream err;
	err << "Invalid packet type: " << rinfo->type;
	Error( err.str( ) );
      }
      packet_destination = rinfo->source;
      tid = rinfo->tid;
      time = rinfo->time;
      ttime = rinfo->ttime;
      record = rinfo->record;
      _repliesDetails.erase(iter);
      rinfo->Free();
    }
  } else {
    ++_cur_tid;
>>>>>>> a4941522
    assert(_cur_tid);
    ttime = time;
    begin_trans = true;
  }

  int pid = _cur_pid++;
  assert(_cur_pid);

  bool watch = gWatchOut && ((_packets_to_watch.count(pid) > 0) ||
			     (_transactions_to_watch.count(tid) > 0));

  if(watch) {
    if(begin_trans) {
      *gWatchOut << GetSimTime() << " | "
		 << "node" << source << " | "
		 << "Beginning transaction " << tid
		 << " at time " << time
		 << "." << endl;
    }
    *gWatchOut << GetSimTime() << " | "
	       << "node" << source << " | "
	       << "Enqueuing packet " << pid
	       << " at time " << time
	       << "." << endl;
  }
  
  int subnet = _subnet[cl];
  
  bool record = (((_sim_state == running) ||
		  ((_sim_state == draining) && (time < _drain_time))) &&
		 _measure_stats[cl]);

  for ( int i = 0; i < size; ++i ) {

    int id = _cur_id++;
    assert(_cur_id);

    Flit * f = Flit::New();

    f->id = id;
    f->pid = pid;
    f->tid = tid;
    f->watch = watch | (gWatchOut && (_flits_to_watch.count(f->id) > 0));
    f->subnetwork = subnet;
    f->src = source;
    f->dest = dest;
    f->time = time;
    f->ttime = ttime;
    f->record = record;
    f->cl = cl;
    f->head = (i == 0);
    f->tail = (i == (size-1));
    f->vc  = -1;

    switch(_pri_type) {
    case class_based:
      f->pri = _class_priority[cl];
      break;
    case age_based:
      f->pri = numeric_limits<int>::max() - time;
      break;
    case trans_age_based:
      f->pri = numeric_limits<int>::max() - ttime;
      break;
    case sequence_based:
      f->pri = numeric_limits<int>::max() - _sent_packets[source][cl];
      break;
    default:
      f->pri = 0;
    }
    assert(f->pri >= 0);

    _total_in_flight_flits[f->cl].insert(make_pair(f->id, f));
    if(record) {
      _measured_in_flight_flits[f->cl].insert(make_pair(f->id, f));
    }
    
    if(gTrace) {
      cout<<"New Flit "<<f->src<<endl;
    }

    if(f->watch) { 
      *gWatchOut << GetSimTime() << " | "
		  << "node" << source << " | "
		  << "Enqueuing flit " << f->id
		  << " (packet " << f->pid
		  << ") at time " << time
		  << "." << endl;
    }

    _partial_packets[source][cl].push_back(f);
  }
}

void TrafficManager::_Inject(){

  for ( int source = 0; source < _nodes; ++source ) {
    for ( int c = 0; c < _classes; ++c ) {
      // Potentially generate packets for any (source,class)
      // that is currently empty
      if ( _partial_packets[source][c].empty() ) {
	if ( !_empty_network ) {
	  if(_is_reply_class[c]) {
	    _qtime[source][c] = _time;
	  } else {
	    bool generated = false;
	    while( !generated && ( _qtime[source][c] <= _time ) ) {
	      if(_IssuePacket(source, c)) { //generate a packet
		int dest = _traffic_function[c](source, _nodes);
		int size = _packet_size[c];
		int time = ((_include_queuing == 1) ? _qtime[source][c] : _time);
		_GeneratePacket(source, dest, size, c, time, -1, time);
		generated = true;
	      }
	      ++_qtime[source][c];
	    }
	  }
	  if((_sim_state == draining) && (_qtime[source][c] > _drain_time)) {
	    _qdrained[source][c] = true;
	  }
	}
      }
    }
  }
}

void TrafficManager::_Step( )
{
  bool flits_in_flight = false;
  for(int c = 0; c < _classes; ++c) {
    flits_in_flight |= !_total_in_flight_flits[c].empty();
  }
  if(flits_in_flight && (_deadlock_timer++ >= _deadlock_warn_timeout)) {
    _deadlock_timer = 0;
    cout << "WARNING: Possible network deadlock." << endl;
  }

  for ( int source = 0; source < _nodes; ++source ) {
    for ( int subnet = 0; subnet < _subnets; ++subnet ) {
      Credit * const c = _net[subnet]->ReadCredit( source );
      if ( c ) {
	_buf_states[source][subnet]->ProcessCredit(c);
	c->Free();
      }
    }
  }

  vector<map<int, Flit *> > flits(_subnets);
  
  for ( int subnet = 0; subnet < _subnets; ++subnet ) {
    for ( int dest = 0; dest < _nodes; ++dest ) {
      Flit * const f = _net[subnet]->ReadFlit( dest );
      if ( f ) {
	if(f->watch) {
	  *gWatchOut << GetSimTime() << " | "
		     << "node" << dest << " | "
		     << "Ejecting flit " << f->id
		     << " (packet " << f->pid << ")"
		     << " from VC " << f->vc
		     << "." << endl;
	}
	flits[subnet].insert(make_pair(dest, f));
      }
      if( ( _sim_state == warming_up ) || ( _sim_state == running ) ) {
	for(int c = 0; c < _classes; ++c) {
	  _accepted_flits[c][dest]->AddSample( (f && (f->cl == c)) ? 1 : 0 );
	}
      }
    }
    _net[subnet]->ReadInputs( );
  }
  
  _Inject();

  vector<int> injected_flits(_classes*_subnets*_nodes);

  for(int source = 0; source < _nodes; ++source) {
    
    vector<Flit *> flits_sent_by_subnet(_subnets);
    vector<int> flits_sent_by_class(_classes);
    
    int const last_class = _last_class[source];

    for(int i = 1; i <= _classes; ++i) {

      int const c = (last_class + i) % _classes;

      if(!_partial_packets[source][c].empty()) {

	Flit * cf = _partial_packets[source][c].front();
	assert(cf);
	assert(cf->cl == c);

	int const subnet = cf->subnetwork;
	
	Flit * & f = flits_sent_by_subnet[subnet];

	if(f && (f->pri >= cf->pri)) {
	  continue;
	}

	BufferState * const dest_buf = _buf_states[source][subnet];

	if(cf->head && cf->vc == -1) { // Find first available VC

	  OutputSet route_set;
	  _rf(NULL, cf, 0, &route_set, true);
	  set<OutputSet::sSetElement> const & os = route_set.GetSet();
	  assert(os.size() == 1);
	  OutputSet::sSetElement const & se = *os.begin();
	  assert(se.output_port == 0);
	  int const & vc_start = se.vc_start;
	  int const & vc_end = se.vc_end;
	  int const vc_count = vc_end - vc_start + 1;
	  for(int i = 1; i <= vc_count; ++i) {
	    int const vc = vc_start + (_last_vc[source][subnet][c] - vc_start + i) % vc_count;
	    if(dest_buf->IsAvailableFor(vc) && !dest_buf->IsFullFor(vc)) {
	      cf->vc = vc;
	      break;
	    }
	  }
	}
	  
	if((cf->vc != -1) && (!dest_buf->IsFullFor(cf->vc))) {
	  f = cf;
	  _last_class[source] = cf->cl;
	}
      }
    }

    for(int subnet = 0; subnet < _subnets; ++subnet) {
      
      Flit * & f = flits_sent_by_subnet[subnet];
      
      if(f) {
	
	int const & subnet = f->subnetwork;
	int const & c = f->cl;
	
	if(f->head) {
	  _buf_states[source][subnet]->TakeBuffer(f->vc);
	  _last_vc[source][subnet][c] = f->vc;
	}
	
	_last_class[source] = c;
	
	_partial_packets[source][c].pop_front();
	_buf_states[source][subnet]->SendingFlit(f);
	
	if(_pri_type == network_age_based) {
	  f->pri = numeric_limits<int>::max() - _time;
	  assert(f->pri >= 0);
	}
	
	if(f->watch) {
	  *gWatchOut << GetSimTime() << " | "
		     << "node" << source << " | "
		     << "Injecting flit " << f->id
		     << " into subnet " << subnet
		     << " at time " << _time
		     << " with priority " << f->pri
		     << " (packet " << f->pid
		     << ", class = " << c
		     << ", src = " << f->src 
		     << ", dest = " << f->dest
		     << ")." << endl;
	  *gWatchOut << *f;
	}
	
	// Pass VC "back"
	if(!_partial_packets[source][c].empty() && !f->tail) {
	  Flit * nf = _partial_packets[source][c].front();
	  nf->vc = f->vc;
	}
	
	++flits_sent_by_class[c];
	if(_flow_out) ++injected_flits[(c*_subnets+subnet)*_nodes+source];
	
	_net[f->subnetwork]->WriteFlit(f, source);

      }	
    }
    if(((_sim_mode != batch) && (_sim_state == warming_up)) || (_sim_state == running)) {
      for(int c = 0; c < _classes; ++c) {
	_sent_flits[c][source]->AddSample(flits_sent_by_class[c]);
      }
    }
  }

  vector<int> ejected_flits(_classes*_subnets*_nodes);

  for(int subnet = 0; subnet < _subnets; ++subnet) {
    for(int dest = 0; dest < _nodes; ++dest) {
      map<int, Flit *>::const_iterator iter = flits[subnet].find(dest);
      if(iter != flits[subnet].end()) {
	Flit * const & f = iter->second;
	if(_flow_out) ++ejected_flits[(f->cl*_subnets+subnet)*_nodes+dest];
	f->atime = _time;
	if(f->watch) {
	  *gWatchOut << GetSimTime() << " | "
		     << "node" << dest << " | "
		     << "Injecting credit for VC " << f->vc 
		     << " into subnet " << subnet 
		     << "." << endl;
	}
	Credit * const c = Credit::New();
	c->vc.insert(f->vc);
	_net[subnet]->WriteCredit(c, dest);
	_RetireFlit(f, dest);
      }
    }
    flits[subnet].clear();
    _net[subnet]->Evaluate( );
    _net[subnet]->WriteOutputs( );
  }
  
  if(_flow_out) {

    vector<vector<int> > received_flits(_classes*_subnets*_routers);
    vector<vector<int> > sent_flits(_classes*_subnets*_routers);
    vector<vector<int> > stored_flits(_classes*_subnets*_routers);
    vector<vector<int> > active_packets(_classes*_subnets*_routers);

    for (int subnet = 0; subnet < _subnets; ++subnet) {
      for(int router = 0; router < _routers; ++router) {
	Router * r = _router[subnet][router];
	for(int c = 0; c < _classes; ++c) {
	  received_flits[(c*_subnets+subnet)*_routers+router] = r->GetReceivedFlits(c);
	  sent_flits[(c*_subnets+subnet)*_routers+router] = r->GetSentFlits(c);
	  stored_flits[(c*_subnets+subnet)*_routers+router] = r->GetStoredFlits(c);
	  active_packets[(c*_subnets+subnet)*_routers+router] = r->GetActivePackets(c);
	  r->ResetStats(c);
	}
      }
    }
    if(_injected_flits_out) *_injected_flits_out << injected_flits << endl;
    if(_received_flits_out) *_received_flits_out << received_flits << endl;
    if(_stored_flits_out) *_stored_flits_out << stored_flits << endl;
    if(_sent_flits_out) *_sent_flits_out << sent_flits << endl;
    if(_ejected_flits_out) *_ejected_flits_out << ejected_flits << endl;
    if(_active_packets_out) *_active_packets_out << active_packets << endl;
  }

  ++_time;
  assert(_time);
  if(gTrace){
    cout<<"TIME "<<_time<<endl;
  }

}
  
bool TrafficManager::_PacketsOutstanding( ) const
{
  bool outstanding = false;

  for ( int c = 0; c < _classes; ++c ) {
    
    if ( _measured_in_flight_flits[c].empty() ) {

      for ( int s = 0; s < _nodes; ++s ) {
	if ( _measure_stats[c] && !_qdrained[s][c] ) {
#ifdef DEBUG_DRAIN
	  cout << "waiting on queue " << s << " class " << c;
	  cout << ", time = " << _time << " qtime = " << _qtime[s][c] << endl;
#endif
	  outstanding = true;
	  break;
	}
      }
    } else {
#ifdef DEBUG_DRAIN
      cout << "in flight = " << _measured_in_flight_flits[c].size() << endl;
#endif
      outstanding = true;
    }

    if ( outstanding ) { break; }
  }

  return outstanding;
}

void TrafficManager::_ClearStats( )
{
  _slowest_flit.assign(_classes, -1);

  for ( int c = 0; c < _classes; ++c ) {

    _plat_stats[c]->Clear( );
    _tlat_stats[c]->Clear( );
    _frag_stats[c]->Clear( );
  
    for ( int i = 0; i < _nodes; ++i ) {
      _sent_flits[c][i]->Clear( );
      
      for ( int j = 0; j < _nodes; ++j ) {
	_pair_plat[c][i*_nodes+j]->Clear( );
	_pair_tlat[c][i*_nodes+j]->Clear( );
      }
    }

    for ( int i = 0; i < _nodes; ++i ) {
      _accepted_flits[c][i]->Clear( );
    }
  
    _hop_stats[c]->Clear();

  }

}

int TrafficManager::_ComputeStats( const vector<Stats *> & stats, double *avg, double *min ) const 
{
  int dmin = -1;

  *min = numeric_limits<double>::max();
  *avg = 0.0;

  for ( int d = 0; d < _nodes; ++d ) {
    double curr = stats[d]->Average( );
    if ( curr < *min ) {
      *min = curr;
      dmin = d;
    }
    *avg += curr;
  }

  *avg /= (double)_nodes;

  return dmin;
}

void TrafficManager::_DisplayRemaining( ostream & os ) const 
{
  for(int c = 0; c < _classes; ++c) {

    map<int, Flit *>::const_iterator iter;
    int i;

    os << "Class " << c << ":" << endl;

    os << "Remaining flits: ";
    for ( iter = _total_in_flight_flits[c].begin( ), i = 0;
	  ( iter != _total_in_flight_flits[c].end( ) ) && ( i < 10 );
	  iter++, i++ ) {
      os << iter->first << " ";
    }
    if(_total_in_flight_flits[c].size() > 10)
      os << "[...] ";
    
    os << "(" << _total_in_flight_flits[c].size() << " flits)" << endl;
    
    os << "Measured flits: ";
    for ( iter = _measured_in_flight_flits[c].begin( ), i = 0;
	  ( iter != _measured_in_flight_flits[c].end( ) ) && ( i < 10 );
	  iter++, i++ ) {
      os << iter->first << " ";
    }
    if(_measured_in_flight_flits[c].size() > 10)
      os << "[...] ";
    
    os << "(" << _measured_in_flight_flits[c].size() << " flits)" << endl;
    
  }
}

bool TrafficManager::_SingleSim( )
{
  _time = 0;

  //remove any pending request from the previous simulations
  for (int i=0;i<_nodes;i++) {
    _requests_outstanding[i].assign(_classes, 0);
  }

  //reset queuetime for all sources
  for ( int s = 0; s < _nodes; ++s ) {
    _qtime[s].assign(_classes, 0);
    _qdrained[s].assign(_classes, false);
  }

  // warm-up ...
  // reset stats, all packets after warmup_time marked
  // converge
  // draing, wait until all packets finish
  _sim_state = warming_up;
  
  _ClearStats( );

  bool clear_last = false;
  int total_phases  = 0;
  int converged = 0;

  if (_sim_mode == batch && _timed_mode) {
    _sim_state = running;
    while(_time<_sample_period) {
      _Step();
      if ( _time % 10000 == 0 ) {
	cout << _sim_state << endl;
	if(_stats_out)
	  *_stats_out << "%=================================" << endl;
	
	for(int c = 0; c < _classes; ++c) {

	  if(_measure_stats[c] == 0) {
	    continue;
	  }

	  double cur_latency = _plat_stats[c]->Average( );
	  double min, avg;
	  int dmin = _ComputeStats( _accepted_flits[c], &avg, &min );
	  
	  cout << "Class " << c << ":" << endl;

	  cout << "Minimum latency = " << _plat_stats[c]->Min( ) << endl;
	  cout << "Average latency = " << cur_latency << endl;
	  cout << "Maximum latency = " << _plat_stats[c]->Max( ) << endl;
	  cout << "Average fragmentation = " << _frag_stats[c]->Average( ) << endl;
	  cout << "Accepted packets = " << min << " at node " << dmin << " (avg = " << avg << ")" << endl;

	  cout << "Total in-flight flits = " << _total_in_flight_flits[c].size() << " (" << _measured_in_flight_flits[c].size() << " measured)" << endl;

	  //c+1 because of matlab arrays starts at 1
	  if(_stats_out)
	    *_stats_out << "lat(" << c+1 << ") = " << cur_latency << ";" << endl
			<< "lat_hist(" << c+1 << ",:) = " << *_plat_stats[c] << ";" << endl
			<< "frag_hist(" << c+1 << ",:) = " << *_frag_stats[c] << ";" << endl;
	} 
      }
    }
    converged = 1;

  } else if(_sim_mode == batch && !_timed_mode){//batch mode   
    while(total_phases < _batch_count) {
      for (int i = 0; i < _nodes; i++) {
	_sent_packets[i].assign(_classes, 0);
      }
      _last_id = -1;
      _last_pid = -1;
      _sim_state = running;
      int start_time = _time;
      int min_sent_packets = 0;
      while(min_sent_packets < _batch_size){
	_Step();
	for(int source = 0; source < _nodes; ++source)
	  for(int c = 0; c < _classes; ++c)
	    if(_sent_packets[source][c] < min_sent_packets)
	      min_sent_packets = _sent_packets[source][c];
	if(_sent_packets_out) {
	  *_sent_packets_out << "sent_packets(" << _time << ",:) = " << _sent_packets << ";" << endl;
	}
      }
      cout << "Batch " << total_phases + 1 << " ("<<_batch_size  <<  " flits) sent. Time used is " << _time - start_time << " cycles." << endl;
      cout << "Draining the Network...................\n";
      _sim_state = draining;
      _drain_time = _time;
      int empty_steps = 0;

      bool packets_left = false;
      for(int c = 0; c < _classes; ++c) {
	if(_drain_measured_only) {
	  packets_left |= !_measured_in_flight_flits[c].empty();
	} else {
	  packets_left |= !_total_in_flight_flits[c].empty();
	}
      }

      while( packets_left ) { 
	_Step( ); 

	++empty_steps;
	
	if ( empty_steps % 1000 == 0 ) {
	  _DisplayRemaining( ); 
	  cout << ".";
	}

	packets_left = false;
	for(int c = 0; c < _classes; ++c) {
	  if(_drain_measured_only) {
	    packets_left |= !_measured_in_flight_flits[c].empty();
	  } else {
	    packets_left |= !_total_in_flight_flits[c].empty();
	  }
	}
      }
      while(Credit::OutStanding()!=0){
	++empty_steps;
	_Step();
      }
      cout << endl;
      cout << "Batch " << total_phases + 1 << " ("<<_batch_size  <<  " flits) received. Time used is " << _time - _drain_time << " cycles. Last packet was " << _last_pid << ", last flit was " << _last_id << "." <<endl;
      _batch_time->AddSample(_time - start_time);
      cout << _sim_state << endl;
      if(_stats_out)
	*_stats_out << "%=================================" << endl;
      double cur_latency = _plat_stats[0]->Average( );
      double min, avg;
      int dmin = _ComputeStats( _accepted_flits[0], &avg, &min );
      
      cout << "Batch duration = " << _time - start_time << endl;
      cout << "Minimum latency = " << _plat_stats[0]->Min( ) << endl;
      cout << "Average latency = " << cur_latency << endl;
      cout << "Maximum latency = " << _plat_stats[0]->Max( ) << endl;
      cout << "Average fragmentation = " << _frag_stats[0]->Average( ) << endl;
      cout << "Accepted packets = " << min << " at node " << dmin << " (avg = " << avg << ")" << endl;
      if(_stats_out) {
	*_stats_out << "batch_time(" << total_phases + 1 << ") = " << _time << ";" << endl
		    << "lat(" << total_phases + 1 << ") = " << cur_latency << ";" << endl
		    << "lat_hist(" << total_phases + 1 << ",:) = "
		    << *_plat_stats[0] << ";" << endl
		    << "frag_hist(" << total_phases + 1 << ",:) = "
		    << *_frag_stats[0] << ";" << endl
		    << "pair_sent(" << total_phases + 1 << ",:) = [ ";
	for(int i = 0; i < _nodes; ++i) {
	  for(int j = 0; j < _nodes; ++j) {
	    *_stats_out << _pair_plat[0][i*_nodes+j]->NumSamples( ) << " ";
	  }
	}
	*_stats_out << "];" << endl
		    << "pair_lat(" << total_phases + 1 << ",:) = [ ";
	for(int i = 0; i < _nodes; ++i) {
	  for(int j = 0; j < _nodes; ++j) {
	    *_stats_out << _pair_plat[0][i*_nodes+j]->Average( ) << " ";
	  }
	}
	*_stats_out << "];" << endl
		    << "pair_tlat(" << total_phases + 1 << ",:) = [ ";
	for(int i = 0; i < _nodes; ++i) {
	  for(int j = 0; j < _nodes; ++j) {
	    *_stats_out << _pair_tlat[0][i*_nodes+j]->Average( ) << " ";
	  }
	}
	*_stats_out << "];" << endl
		    << "sent(" << total_phases + 1 << ",:) = [ ";
	for ( int d = 0; d < _nodes; ++d ) {
	  *_stats_out << _sent_flits[0][d]->Average( ) << " ";
	}
	*_stats_out << "];" << endl
		    << "accepted(" << total_phases + 1 << ",:) = [ ";
	for ( int d = 0; d < _nodes; ++d ) {
	  *_stats_out << _accepted_flits[0][d]->Average( ) << " ";
	}
	*_stats_out << "];" << endl;
      }
      ++total_phases;
    }
    converged = 1;
  } else { 
    //once warmed up, we require 3 converging runs
    //to end the simulation 
    vector<double> prev_latency(_classes, 0.0);
    vector<double> prev_accepted(_classes, 0.0);
    while( ( total_phases < _max_samples ) && 
	   ( ( _sim_state != running ) || 
	     ( converged < 3 ) ) ) {

      if ( clear_last || (( ( _sim_state == warming_up ) && ( ( total_phases % 2 ) == 0 ) )) ) {
	clear_last = false;
	_ClearStats( );
      }
      
      
      for ( int iter = 0; iter < _sample_period; ++iter )
	_Step( );
      
      cout << _sim_state << endl;
      if(_stats_out)
	*_stats_out << "%=================================" << endl;

      int lat_exc_class = -1;
      int lat_chg_exc_class = -1;
      int acc_chg_exc_class = -1;

      for(int c = 0; c < _classes; ++c) {

	if(_measure_stats[c] == 0) {
	  continue;
	}

	double cur_latency = _plat_stats[c]->Average( );
	int dmin;
	double min, avg;
	dmin = _ComputeStats( _accepted_flits[c], &avg, &min );
	double cur_accepted = avg;

	double latency_change = fabs((cur_latency - prev_latency[c]) / cur_latency);
	prev_latency[c] = cur_latency;
	double accepted_change = fabs((cur_accepted - prev_accepted[c]) / cur_accepted);
	prev_accepted[c] = cur_accepted;

	cout << "Class " << c << ":" << endl;

	cout << "Minimum latency = " << _plat_stats[c]->Min( ) << endl;
	cout << "Average latency = " << cur_latency << endl;
	cout << "Maximum latency = " << _plat_stats[c]->Max( ) << endl;
	cout << "Average fragmentation = " << _frag_stats[c]->Average( ) << endl;
	cout << "Accepted packets = " << min << " at node " << dmin << " (avg = " << avg << ")" << endl;
	cout << "Total in-flight flits = " << _total_in_flight_flits[c].size() << " (" << _measured_in_flight_flits[c].size() << " measured)" << endl;
	//c+1 due to matlab array starting at 1
	if(_stats_out) {
	  *_stats_out << "lat(" << c+1 << ") = " << cur_latency << ";" << endl
		    << "lat_hist(" << c+1 << ",:) = " << *_plat_stats[c] << ";" << endl
		    << "frag_hist(" << c+1 << ",:) = " << *_frag_stats[c] << ";" << endl
		    << "pair_sent(" << c+1 << ",:) = [ ";
	  for(int i = 0; i < _nodes; ++i) {
	    for(int j = 0; j < _nodes; ++j) {
	      *_stats_out << _pair_plat[c][i*_nodes+j]->NumSamples( ) << " ";
	    }
	  }
	  *_stats_out << "];" << endl
		      << "pair_lat(" << c+1 << ",:) = [ ";
	  for(int i = 0; i < _nodes; ++i) {
	    for(int j = 0; j < _nodes; ++j) {
	      *_stats_out << _pair_plat[c][i*_nodes+j]->Average( ) << " ";
	    }
	  }
	  *_stats_out << "];" << endl
		      << "pair_lat(" << c+1 << ",:) = [ ";
	  for(int i = 0; i < _nodes; ++i) {
	    for(int j = 0; j < _nodes; ++j) {
	      *_stats_out << _pair_tlat[c][i*_nodes+j]->Average( ) << " ";
	    }
	  }
	  *_stats_out << "];" << endl
		      << "sent(" << c+1 << ",:) = [ ";
	  for ( int d = 0; d < _nodes; ++d ) {
	    *_stats_out << _sent_flits[c][d]->Average( ) << " ";
	  }
	  *_stats_out << "];" << endl
		      << "accepted(" << c+1 << ",:) = [ ";
	  for ( int d = 0; d < _nodes; ++d ) {
	    *_stats_out << _accepted_flits[c][d]->Average( ) << " ";
	  }
	  *_stats_out << "];" << endl;
	  *_stats_out << "inflight(" << c+1 << ") = " << _total_in_flight_flits[c].size() << ";" << endl;
	}
	
	double latency = cur_latency;
	double count = (double)_plat_stats[c]->NumSamples();
	  
	map<int, Flit *>::const_iterator iter;
	for(iter = _total_in_flight_flits[c].begin(); 
	    iter != _total_in_flight_flits[c].end(); 
	    iter++) {
	  latency += (double)(_time - iter->second->time);
	  count++;
	}
	
	if((lat_exc_class < 0) &&
	   (_latency_thres[c] >= 0.0) &&
	   ((latency / count) > _latency_thres[c])) {
	  lat_exc_class = c;
	}
	
	cout << "latency change    = " << latency_change << endl;
	if(lat_chg_exc_class < 0) {
	  if((_sim_state == warming_up) &&
	     (_warmup_threshold[c] >= 0.0) &&
	     (latency_change > _warmup_threshold[c])) {
	    lat_chg_exc_class = c;
	  } else if((_sim_state == running) &&
		    (_stopping_threshold[c] >= 0.0) &&
		    (latency_change > _stopping_threshold[c])) {
	    lat_chg_exc_class = c;
	  }
	}
	
	cout << "throughput change = " << accepted_change << endl;
	if(acc_chg_exc_class < 0) {
	  if((_sim_state == warming_up) &&
	     (_acc_warmup_threshold[c] >= 0.0) &&
	     (accepted_change > _acc_warmup_threshold[c])) {
	    acc_chg_exc_class = c;
	  } else if((_sim_state == running) &&
		    (_acc_stopping_threshold[c] >= 0.0) &&
		    (accepted_change > _acc_stopping_threshold[c])) {
	    acc_chg_exc_class = c;
	  }
	}
	
      }

      // Fail safe for latency mode, throughput will ust continue
      if ( ( _sim_mode == latency ) && ( lat_exc_class >= 0 ) ) {

	cout << "Average latency for class " << lat_exc_class << " exceeded " << _latency_thres[lat_exc_class] << " cycles. Aborting simulation." << endl;
	converged = 0; 
	_sim_state = warming_up;
	break;

      }

      if ( _sim_state == warming_up ) {
	if ( ( _warmup_periods > 0 ) ? 
	     ( total_phases + 1 >= _warmup_periods ) :
	     ( ( ( _sim_mode != latency ) || ( lat_chg_exc_class < 0 ) ) &&
	       ( acc_chg_exc_class < 0 ) ) ) {
	  cout << "Warmed up ..." <<  "Time used is " << _time << " cycles" <<endl;
	  clear_last = true;
	  _sim_state = running;
	}
      } else if(_sim_state == running) {
	if ( ( ( _sim_mode != latency ) || ( lat_chg_exc_class < 0 ) ) &&
	     ( acc_chg_exc_class < 0 ) ) {
	  ++converged;
	} else {
	  converged = 0;
	}
      }
      ++total_phases;
    }
  
    if ( _sim_state == running ) {
      ++converged;

      if ( _sim_mode == latency ) {
	cout << "Draining all recorded packets ..." << endl;
	_sim_state  = draining;
	_drain_time = _time;
	int empty_steps = 0;
	while( _PacketsOutstanding( ) ) { 
	  _Step( ); 

	  ++empty_steps;
	  
	  if ( empty_steps % 1000 == 0 ) {
	    
	    int lat_exc_class = -1;
	    
	    for(int c = 0; c < _classes; c++) {

	      double threshold = _latency_thres[c];

	      if(threshold < 0.0) {
		continue;
	      }

	      double acc_latency = _plat_stats[c]->Sum();
	      double acc_count = (double)_plat_stats[c]->NumSamples();

	      map<int, Flit *>::const_iterator iter;
	      for(iter = _total_in_flight_flits[c].begin(); 
		  iter != _total_in_flight_flits[c].end(); 
		  iter++) {
		acc_latency += (double)(_time - iter->second->time);
		acc_count++;
	      }
	      
	      if((acc_latency / acc_count) > threshold) {
		lat_exc_class = c;
		break;
	      }
	    }
	    
	    if(lat_exc_class >= 0) {
	      cout << "Average latency for class " << lat_exc_class << " exceeded " << _latency_thres[lat_exc_class] << " cycles. Aborting simulation." << endl;
	      converged = 0; 
	      _sim_state = warming_up;
	      break;
	    }
	    
	    _DisplayRemaining( ); 
	    
	  }
	}
      }
    } else {
      cout << "Too many sample periods needed to converge" << endl;
    }

    // Empty any remaining packets
    cout << "Draining remaining packets ..." << endl;
    _empty_network = true;
    int empty_steps = 0;

    bool packets_left = false;
    for(int c = 0; c < _classes; ++c) {
      if(_drain_measured_only) {
	packets_left |= !_measured_in_flight_flits[c].empty();
      } else {
	packets_left |= !_total_in_flight_flits[c].empty();
      }
    }

    while( packets_left ) { 
      _Step( ); 

      ++empty_steps;

      if ( empty_steps % 1000 == 0 ) {
	_DisplayRemaining( ); 
      }
      
      packets_left = false;
      for(int c = 0; c < _classes; ++c) {
	if(_drain_measured_only) {
	  packets_left |= !_measured_in_flight_flits[c].empty();
	} else {
	  packets_left |= !_total_in_flight_flits[c].empty();
	}
      }
    }
    //wait until all the credits are drained as well
    while(Credit::OutStanding()!=0){
      ++empty_steps;
      _Step();
    }
    _empty_network = false;
  }

  return ( converged > 0 );
}

bool TrafficManager::Run( )
{
  for ( int sim = 0; sim < _total_sims; ++sim ) {
    if ( !_SingleSim( ) ) {
      cout << "Simulation unstable, ending ..." << endl;
      return false;
    }
    //for the love of god don't ever say "Time taken" anywhere else
    //the power script depend on it
    cout << "Time taken is " << _time << " cycles" <<endl; 
    for ( int c = 0; c < _classes; ++c ) {

      if(_measure_stats[c] == 0) {
	continue;
      }

      if(_plat_stats[c]->NumSamples() > 0) {
	_overall_min_plat[c]->AddSample( _plat_stats[c]->Min( ) );
	_overall_avg_plat[c]->AddSample( _plat_stats[c]->Average( ) );
	_overall_max_plat[c]->AddSample( _plat_stats[c]->Max( ) );
      }
      if(_tlat_stats[c]->NumSamples() > 0) {
	_overall_min_tlat[c]->AddSample( _tlat_stats[c]->Min( ) );
	_overall_avg_tlat[c]->AddSample( _tlat_stats[c]->Average( ) );
	_overall_max_tlat[c]->AddSample( _tlat_stats[c]->Max( ) );
      }
      if(_frag_stats[c]->NumSamples() > 0) {
	_overall_min_frag[c]->AddSample( _frag_stats[c]->Min( ) );
	_overall_avg_frag[c]->AddSample( _frag_stats[c]->Average( ) );
	_overall_max_frag[c]->AddSample( _frag_stats[c]->Max( ) );
      }

      double min, avg;
      _ComputeStats( _accepted_flits[c], &avg, &min );
      _overall_accepted[c]->AddSample( avg );
      _overall_accepted_min[c]->AddSample( min );

      if(_sim_mode == batch)
	_overall_batch_time->AddSample(_batch_time->Sum( ));
    }
  }
  
  DisplayStats();
  if(_print_vc_stats) {
    if(_print_csv_results) {
      cout << "vc_stats:";
    }
    VC::DisplayStats(_print_csv_results);
  }
  return true;
}

void TrafficManager::DisplayStats( ostream & os ) {
  for ( int c = 0; c < _classes; ++c ) {

    if(_measure_stats[c] == 0) {
      continue;
    }

    if(_print_csv_results) {
      os << "results:"
	 << c
	 << "," << _traffic[c]
	 << "," << (_reply_class[c] >= 0)
	 << "," << _packet_size[c]
	 << "," << _load[c]
	 << "," << _overall_min_plat[c]->Average( )
	 << "," << _overall_avg_plat[c]->Average( )
	 << "," << _overall_max_plat[c]->Average( )
	 << "," << _overall_min_tlat[c]->Average( )
	 << "," << _overall_avg_tlat[c]->Average( )
	 << "," << _overall_max_tlat[c]->Average( )
	 << "," << _overall_min_frag[c]->Average( )
	 << "," << _overall_avg_frag[c]->Average( )
	 << "," << _overall_max_frag[c]->Average( )
	 << "," << _overall_accepted[c]->Average( )
	 << "," << _overall_accepted_min[c]->Average( )
	 << "," << _hop_stats[c]->Average( )
	 << endl;
    }

    os << "====== Traffic class " << c << " ======" << endl;
    
    if(_overall_min_plat[c]->NumSamples() > 0) {
      os << "Overall minimum latency = " << _overall_min_plat[c]->Average( )
	 << " (" << _overall_min_plat[c]->NumSamples( ) << " samples)" << endl;
      assert(_overall_avg_plat[c]->NumSamples() > 0);
      os << "Overall average latency = " << _overall_avg_plat[c]->Average( )
	 << " (" << _overall_avg_plat[c]->NumSamples( ) << " samples)" << endl;
      assert(_overall_max_plat[c]->NumSamples() > 0);
      os << "Overall maximum latency = " << _overall_max_plat[c]->Average( )
	 << " (" << _overall_max_plat[c]->NumSamples( ) << " samples)" << endl;
    }
    if(_overall_min_tlat[c]->NumSamples() > 0) {
      os << "Overall minimum transaction latency = " << _overall_min_tlat[c]->Average( )
	 << " (" << _overall_min_tlat[c]->NumSamples( ) << " samples)" << endl;
      assert(_overall_avg_tlat[c]->NumSamples() > 0);
      os << "Overall average transaction latency = " << _overall_avg_tlat[c]->Average( )
	 << " (" << _overall_avg_tlat[c]->NumSamples( ) << " samples)" << endl;
      assert(_overall_max_tlat[c]->NumSamples() > 0);
      os << "Overall maximum transaction latency = " << _overall_max_tlat[c]->Average( )
	 << " (" << _overall_max_tlat[c]->NumSamples( ) << " samples)" << endl;
    }
    if(_overall_min_frag[c]->NumSamples() > 0) {
      os << "Overall minimum fragmentation = " << _overall_min_frag[c]->Average( )
	 << " (" << _overall_min_frag[c]->NumSamples( ) << " samples)" << endl;
      assert(_overall_avg_frag[c]->NumSamples() > 0);
      os << "Overall average fragmentation = " << _overall_avg_frag[c]->Average( )
	 << " (" << _overall_avg_frag[c]->NumSamples( ) << " samples)" << endl;
      assert(_overall_max_frag[c]->NumSamples() > 0);
      os << "Overall maximum fragmentation = " << _overall_max_frag[c]->Average( )
	 << " (" << _overall_max_frag[c]->NumSamples( ) << " samples)" << endl;
    }
    if(_overall_accepted[c]->NumSamples() > 0) {
      os << "Overall average accepted rate = " << _overall_accepted[c]->Average( )
	 << " (" << _overall_accepted[c]->NumSamples( ) << " samples)" << endl;
      assert(_overall_accepted_min[c]->NumSamples() > 0);
      os << "Overall min accepted rate = " << _overall_accepted_min[c]->Average( )
	 << " (" << _overall_accepted_min[c]->NumSamples( ) << " samples)" << endl;
    }
    if(_hop_stats[c]->NumSamples() > 0) {
      os << "Average hops = " << _hop_stats[c]->Average( )
	 << " (" << _hop_stats[c]->NumSamples( ) << " samples)" << endl;
    }
    
    if(_slowest_flit[c] >= 0) {
      os << "Slowest flit = " << _slowest_flit[c] << endl;
    }
  
  }
  
  if(_sim_mode == batch)
    os << "Overall batch duration = " << _overall_batch_time->Average( )
       << " (" << _overall_batch_time->NumSamples( ) << " samples)" << endl;
  
}

//read the watchlist
void TrafficManager::_LoadWatchList(const string & filename){
  ifstream watch_list;
  watch_list.open(filename.c_str());
  
  string line;
  if(watch_list.is_open()) {
    while(!watch_list.eof()) {
      getline(watch_list, line);
      if(line != "") {
	if(line[0] == 'p') {
	  _packets_to_watch.insert(atoi(line.c_str()+1));
	} else if(line[0] == 't') {
	  _transactions_to_watch.insert(atoi(line.c_str()+1));
	} else {
	  _flits_to_watch.insert(atoi(line.c_str()));
	}
      }
    }
    
  } else {
    //cout<<"Unable to open flit watch file, continuing with simulation\n";
  }
}<|MERGE_RESOLUTION|>--- conflicted
+++ resolved
@@ -675,75 +675,10 @@
   assert((source >= 0) && (source < _nodes));
   assert((dest >= 0) && (dest < _nodes));
 
-<<<<<<< HEAD
-  //refusing to generate packets for nodes greater than limit
-  if(source >=_limit){
-    return ;
-  }
-
   bool begin_trans = false;
 
   if(tid < 0) {
     tid = _cur_tid++;
-=======
-  Flit::FlitType packet_type = Flit::ANY_TYPE;
-  int size = _packet_size[cl]; //input size 
-  int ttime = time;
-  int pid = _cur_pid++;
-  assert(_cur_pid);
-  int tid = _cur_tid;
-  int packet_destination = _traffic_pattern[cl]->dest(source);
-  bool record = false;
-  bool watch = gWatchOut && ((_packets_to_watch.count(pid) > 0) ||
-			     (_transactions_to_watch.count(tid) > 0));
-  if(_use_read_write[cl]){
-    if(stype < 0) {
-      if (stype ==-1) {
-	packet_type = Flit::READ_REQUEST;
-	size = _read_request_size[cl];
-      } else if (stype == -2) {
-	packet_type = Flit::WRITE_REQUEST;
-	size = _write_request_size[cl];
-      } else {
-	ostringstream err;
-	err << "Invalid packet type: " << packet_type;
-	Error( err.str( ) );
-      }
-      if ( watch ) { 
-	*gWatchOut << GetSimTime() << " | "
-		   << "node" << source << " | "
-		   << "Beginning transaction " << tid
-		   << " at time " << time
-		   << "." << endl;
-      }
-      ++_cur_tid;
-      assert(_cur_tid);
-    } else  {
-      map<int, PacketReplyInfo*>::iterator iter = _repliesDetails.find(stype);
-      PacketReplyInfo* rinfo = iter->second;
-      
-      if (rinfo->type == Flit::READ_REQUEST) {//read reply
-	size = _read_reply_size[cl];
-	packet_type = Flit::READ_REPLY;
-      } else if(rinfo->type == Flit::WRITE_REQUEST) {  //write reply
-	size = _write_reply_size[cl];
-	packet_type = Flit::WRITE_REPLY;
-      } else {
-	ostringstream err;
-	err << "Invalid packet type: " << rinfo->type;
-	Error( err.str( ) );
-      }
-      packet_destination = rinfo->source;
-      tid = rinfo->tid;
-      time = rinfo->time;
-      ttime = rinfo->ttime;
-      record = rinfo->record;
-      _repliesDetails.erase(iter);
-      rinfo->Free();
-    }
-  } else {
-    ++_cur_tid;
->>>>>>> a4941522
     assert(_cur_tid);
     ttime = time;
     begin_trans = true;
@@ -852,7 +787,7 @@
 	    bool generated = false;
 	    while( !generated && ( _qtime[source][c] <= _time ) ) {
 	      if(_IssuePacket(source, c)) { //generate a packet
-		int dest = _traffic_function[c](source, _nodes);
+		int dest = _traffic_pattern[c]->dest(source);
 		int size = _packet_size[c];
 		int time = ((_include_queuing == 1) ? _qtime[source][c] : _time);
 		_GeneratePacket(source, dest, size, c, time, -1, time);
