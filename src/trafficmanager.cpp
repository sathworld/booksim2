--- conflicted
+++ resolved
@@ -798,36 +798,19 @@
 	    ++_sent_packets[c][n];
 	  }
 	}
-<<<<<<< HEAD
-
-=======
 	
->>>>>>> d8eefe09
 	_net[subnet]->WriteFlit(f, n);
 
       }	
     }
   }
 
-<<<<<<< HEAD
-#ifdef TRACK_FLOWS
-  vector<vector<int> > received_flits(_subnets*_routers, 0);
-  vector<vector<int> > sent_flits(_subnets*_routers, 0);
-  vector<vector<int> > stored_flits(_subnets*_routers, 0);
-  vector<vector<int> > active_packets(_subnets*_routers, 0);
-#endif
-
-=======
->>>>>>> d8eefe09
   for(int subnet = 0; subnet < _subnets; ++subnet) {
     for(int n = 0; n < _nodes; ++n) {
       map<int, Flit *>::const_iterator iter = flits[subnet].find(n);
       if(iter != flits[subnet].end()) {
 	Flit * const f = iter->second;
-<<<<<<< HEAD
-=======
-
->>>>>>> d8eefe09
+
 	f->atime = _time;
 	if(f->watch) {
 	  *gWatchOut << GetSimTime() << " | "
@@ -845,43 +828,27 @@
     flits[subnet].clear();
     _net[subnet]->Evaluate( );
     _net[subnet]->WriteOutputs( );
+  }
 
 #ifdef TRACK_FLOWS
-    for(int router = 0; router < _routers; ++router) {
-      char trail_char = 
-	((router == _routers - 1) && (subnet == _subnets - 1)) ? '\n' : ',';
-      Router * const r = _router[subnet][router];
-<<<<<<< HEAD
-      for(int c = 0; c < _classes; ++c) {
-	received_flits[(c*_subnets+subnet)*_routers+router] = r->GetReceivedFlits(c);
-	sent_flits[(c*_subnets+subnet)*_routers+router] = r->GetSentFlits(c);
-	stored_flits[(c*_subnets+subnet)*_routers+router] = r->GetStoredFlits(c);
-	active_packets[(c*_subnets+subnet)*_routers+router] = r->GetActivePackets(c);
+  for(int c = 0; c < _classes; ++c) {
+    for(int subnet = 0; subnet < _subnets; ++subnet) {
+      for(int router = 0; router < _routers; ++router) {
+	char trail_char = 
+	  ((router == _routers - 1) && (subnet == _subnets - 1) && (c == _classes - 1)) ? '\n' : ',';
+	Router * const r = _router[subnet][router];
+	if(_received_flits_out) *_received_flits_out << r->GetReceivedFlits(c) << trail_char;
+	if(_sent_flits_out) *_sent_flits_out << r->GetSentFlits(c) << trail_char;
+	if(_stored_flits_out) *_stored_flits_out << r->GetStoredFlits(c) << trail_char;
+	if(_active_packets_out) *_active_packets_out << r->GetActivePackets(c) << trail_char;
 	r->ResetFlowStats(c);
       }
-=======
-      if(_received_flits_out) *_received_flits_out << r->GetReceivedFlits() << trail_char;
-      if(_sent_flits_out) *_sent_flits_out << r->GetSentFlits() << trail_char;
-      if(_stored_flits_out) *_stored_flits_out << r->GetStoredFlits() << trail_char;
-      if(_active_packets_out) *_active_packets_out << r->GetActivePackets() << trail_char;
-      r->ResetFlowStats();
->>>>>>> d8eefe09
-    }
-#endif
-  }
-  
-#ifdef TRACK_FLOWS
-<<<<<<< HEAD
-  if(_received_flits_out) *_received_flits_out << received_flits << endl;
-  if(_stored_flits_out) *_stored_flits_out << stored_flits << endl;
-  if(_sent_flits_out) *_sent_flits_out << sent_flits << endl;
-  if(_active_packets_out) *_active_packets_out << active_packets << endl;
-=======
+    }
+  }
   if(_received_flits_out) *_received_flits_out << flush;
   if(_sent_flits_out) *_sent_flits_out << flush;
   if(_stored_flits_out) *_stored_flits_out << flush;
   if(_active_packets_out) *_active_packets_out << flush;
->>>>>>> d8eefe09
 #endif
 
   ++_time;
