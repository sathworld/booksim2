// $Id$

/*
Copyright (c) 2007-2010, Trustees of The Leland Stanford Junior University
All rights reserved.

Redistribution and use in source and binary forms, with or without modification,
are permitted provided that the following conditions are met:

Redistributions of source code must retain the above copyright notice, this list
of conditions and the following disclaimer.
Redistributions in binary form must reproduce the above copyright notice, this 
list of conditions and the following disclaimer in the documentation and/or 
other materials provided with the distribution.
Neither the name of the Stanford University nor the names of its contributors 
may be used to endorse or promote products derived from this software without 
specific prior written permission.

THIS SOFTWARE IS PROVIDED BY THE COPYRIGHT HOLDERS AND CONTRIBUTORS "AS IS" AND 
ANY EXPRESS OR IMPLIED WARRANTIES, INCLUDING, BUT NOT LIMITED TO, THE IMPLIED 
WARRANTIES OF MERCHANTABILITY AND FITNESS FOR A PARTICULAR PURPOSE ARE 
DISCLAIMED. IN NO EVENT SHALL THE COPYRIGHT OWNER OR CONTRIBUTORS BE LIABLE FOR 
ANY DIRECT, INDIRECT, INCIDENTAL, SPECIAL, EXEMPLARY, OR CONSEQUENTIAL DAMAGES 
(INCLUDING, BUT NOT LIMITED TO, PROCUREMENT OF SUBSTITUTE GOODS OR SERVICES; 
LOSS OF USE, DATA, OR PROFITS; OR BUSINESS INTERRUPTION) HOWEVER CAUSED AND ON 
ANY THEORY OF LIABILITY, WHETHER IN CONTRACT, STRICT LIABILITY, OR TORT 
(INCLUDING NEGLIGENCE OR OTHERWISE) ARISING IN ANY WAY OUT OF THE USE OF THIS 
SOFTWARE, EVEN IF ADVISED OF THE POSSIBILITY OF SUCH DAMAGE.
*/

#include <sstream>
#include <cmath>
#include <fstream>
#include <limits>
#include <cstdlib>

#include "booksim.hpp"
#include "booksim_config.hpp"
#include "trafficmanager.hpp"
#include "random_utils.hpp" 
#include "vc.hpp"

TrafficManager::TrafficManager( const Configuration &config, const vector<Network *> & net )
: Module( 0, "traffic_manager" ), _net(net), _empty_network(false), _deadlock_timer(0), _last_id(-1), _last_pid(-1), _timed_mode(false), _warmup_time(-1), _drain_time(-1), _cur_id(0), _cur_pid(0), _cur_tid(0), _time(0)
{

  _nodes = _net[0]->NumNodes( );
  _routers = _net[0]->NumRouters( );

  //nodes higher than limit do not produce or receive packets
  //for default limit = sources

  _limit = config.GetInt( "limit" );
  if(_limit == 0){
    _limit = _nodes;
  }
  assert(_limit<=_nodes);
 
  _subnets = config.GetInt("subnets");
 
  // ============ Message priorities ============ 

  string priority = config.GetStr( "priority" );

  if ( priority == "class" ) {
    _pri_type = class_based;
  } else if ( priority == "age" ) {
    _pri_type = age_based;
  } else if ( priority == "trans_age" ) {
    _pri_type = trans_age_based;
  } else if ( priority == "network_age" ) {
    _pri_type = network_age_based;
  } else if ( priority == "local_age" ) {
    _pri_type = local_age_based;
  } else if ( priority == "queue_length" ) {
    _pri_type = queue_length_based;
  } else if ( priority == "hop_count" ) {
    _pri_type = hop_count_based;
  } else if ( priority == "sequence" ) {
    _pri_type = sequence_based;
  } else if ( priority == "none" ) {
    _pri_type = none;
  } else {
    Error( "Unkown priority value: " + priority );
  }

  // ============ Routing ============ 

  string rf = config.GetStr("routing_function") + "_" + config.GetStr("topology");
  map<string, tRoutingFunction>::const_iterator rf_iter = gRoutingFunctionMap.find(rf);
  if(rf_iter == gRoutingFunctionMap.end()) {
    Error("Invalid routing function: " + rf);
  }
  _rf = rf_iter->second;

  // ============ Traffic ============ 

  _classes = config.GetInt("classes");

  _packet_size = config.GetIntArray( "packet_size" );
  if(_packet_size.empty()) {
    _packet_size.push_back(config.GetInt("packet_size"));
  }
  _packet_size.resize(_classes, _packet_size.back());
  
  _load = config.GetFloatArray("injection_rate"); 
  if(_load.empty()) {
    _load.push_back(config.GetFloat("injection_rate"));
  }
  _load.resize(_classes, _load.back());

  if(config.GetInt("injection_rate_uses_flits")) {
    for(int c = 0; c < _classes; ++c)
      _load[c] /= (double)_packet_size[c];
  }

  _subnet = config.GetIntArray("subnet"); 
  if(_subnet.empty()) {
    _subnet.push_back(config.GetInt("subnet"));
  }
  _subnet.resize(_classes, _subnet.back());

  _reply_class = config.GetIntArray("reply_class"); 
  if(_reply_class.empty()) {
    _reply_class.push_back(config.GetInt("reply_class"));
  }
  _reply_class.resize(_classes, _reply_class.back());

  _is_reply_class.resize(_classes, false);
  for(int c = 0; c < _classes; ++c) {
    int const & reply_class = _reply_class[c];
    if(reply_class >= 0) {
      _is_reply_class[reply_class] = true;
    }
  }

  _traffic = config.GetStrArray("traffic");
  _traffic.resize(_classes, _traffic.back());

  _traffic_function.clear();
  for(int c = 0; c < _classes; ++c) {
    map<string, tTrafficFunction>::const_iterator iter = gTrafficFunctionMap.find(_traffic[c]);
    if(iter == gTrafficFunctionMap.end()) {
      Error("Invalid traffic function: " + _traffic[c]);
    }
    _traffic_function.push_back(iter->second);
  }

  _class_priority = config.GetIntArray("class_priority"); 
  if(_class_priority.empty()) {
    _class_priority.push_back(config.GetInt("class_priority"));
  }
  _class_priority.resize(_classes, _class_priority.back());

  _last_class.resize(_nodes, -1);

  vector<string> inject = config.GetStrArray("injection_process");
  inject.resize(_classes, inject.back());

  _injection_process.clear();
  for(int c = 0; c < _classes; ++c) {
    map<string, tInjectionProcess>::iterator iter = gInjectionProcessMap.find(inject[c]);
    if(iter == gInjectionProcessMap.end()) {
      Error("Invalid injection process: " + inject[c]);
    }
    _injection_process.push_back(iter->second);
  }

  // ============ Injection VC states  ============ 

  _buf_states.resize(_nodes);
  _last_vc.resize(_nodes);

  for ( int source = 0; source < _nodes; ++source ) {
    _buf_states[source].resize(_subnets);
    _last_vc[source].resize(_subnets);
    for ( int subnet = 0; subnet < _subnets; ++subnet ) {
      ostringstream tmp_name;
      tmp_name << "terminal_buf_state_" << source << "_" << subnet;
      _buf_states[source][subnet] = new BufferState( config, this, tmp_name.str( ) );
      _last_vc[source][subnet].resize(_classes, -1);
    }
  }

  // ============ Injection queues ============ 

  _qtime.resize(_nodes);
  _qdrained.resize(_nodes);
  _partial_packets.resize(_nodes);
  _packets_sent.resize(_nodes);
  _requests_outstanding.resize(_nodes);

  for ( int source = 0; source < _nodes; ++source ) {
    _qtime[source].resize(_classes);
    _qdrained[source].resize(_classes);
    _partial_packets[source].resize(_classes);
    _packets_sent[source].resize(_classes);
    _requests_outstanding[source].resize(_classes);
  }

  _total_in_flight_flits.resize(_classes);
  _measured_in_flight_flits.resize(_classes);
  _retired_packets.resize(_classes);

  _max_outstanding = config.GetIntArray("max_outstanding_requests");
  if(_max_outstanding.empty()) {
    _max_outstanding.push_back(config.GetInt("max_outstanding_requests"));
  }
  _max_outstanding.resize(_classes, _max_outstanding.back());

  _batch_size = config.GetInt( "batch_size" );
  _batch_count = config.GetInt( "batch_count" );

  // ============ Statistics ============ 

  _plat_stats.resize(_classes);
  _overall_min_plat.resize(_classes);
  _overall_avg_plat.resize(_classes);
  _overall_max_plat.resize(_classes);

  _tlat_stats.resize(_classes);
  _overall_min_tlat.resize(_classes);
  _overall_avg_tlat.resize(_classes);
  _overall_max_tlat.resize(_classes);

  _frag_stats.resize(_classes);
  _overall_min_frag.resize(_classes);
  _overall_avg_frag.resize(_classes);
  _overall_max_frag.resize(_classes);

  _pair_plat.resize(_classes);
  _pair_tlat.resize(_classes);
  
  _hop_stats.resize(_classes);
  
  _sent_flits.resize(_classes);
  _accepted_flits.resize(_classes);
  
  _overall_accepted.resize(_classes);
  _overall_accepted_min.resize(_classes);

  for ( int c = 0; c < _classes; ++c ) {
    ostringstream tmp_name;
    tmp_name << "plat_stat_" << c;
    _plat_stats[c] = new Stats( this, tmp_name.str( ), 1.0, 1000 );
    _stats[tmp_name.str()] = _plat_stats[c];
    tmp_name.str("");

    tmp_name << "overall_min_plat_stat_" << c;
    _overall_min_plat[c] = new Stats( this, tmp_name.str( ), 1.0, 1000 );
    _stats[tmp_name.str()] = _overall_min_plat[c];
    tmp_name.str("");  
    tmp_name << "overall_avg_plat_stat_" << c;
    _overall_avg_plat[c] = new Stats( this, tmp_name.str( ), 1.0, 1000 );
    _stats[tmp_name.str()] = _overall_avg_plat[c];
    tmp_name.str("");  
    tmp_name << "overall_max_plat_stat_" << c;
    _overall_max_plat[c] = new Stats( this, tmp_name.str( ), 1.0, 1000 );
    _stats[tmp_name.str()] = _overall_max_plat[c];
    tmp_name.str("");  

    tmp_name << "tlat_stat_" << c;
    _tlat_stats[c] = new Stats( this, tmp_name.str( ), 1.0, 1000 );
    _stats[tmp_name.str()] = _tlat_stats[c];
    tmp_name.str("");

    tmp_name << "overall_min_tlat_stat_" << c;
    _overall_min_tlat[c] = new Stats( this, tmp_name.str( ), 1.0, 1000 );
    _stats[tmp_name.str()] = _overall_min_tlat[c];
    tmp_name.str("");  
    tmp_name << "overall_avg_tlat_stat_" << c;
    _overall_avg_tlat[c] = new Stats( this, tmp_name.str( ), 1.0, 1000 );
    _stats[tmp_name.str()] = _overall_avg_tlat[c];
    tmp_name.str("");  
    tmp_name << "overall_max_tlat_stat_" << c;
    _overall_max_tlat[c] = new Stats( this, tmp_name.str( ), 1.0, 1000 );
    _stats[tmp_name.str()] = _overall_max_tlat[c];
    tmp_name.str("");  

    tmp_name << "frag_stat_" << c;
    _frag_stats[c] = new Stats( this, tmp_name.str( ), 1.0, 100 );
    _stats[tmp_name.str()] = _frag_stats[c];
    tmp_name.str("");
    tmp_name << "overall_min_frag_stat_" << c;
    _overall_min_frag[c] = new Stats( this, tmp_name.str( ), 1.0, 100 );
    _stats[tmp_name.str()] = _overall_min_frag[c];
    tmp_name.str("");
    tmp_name << "overall_avg_frag_stat_" << c;
    _overall_avg_frag[c] = new Stats( this, tmp_name.str( ), 1.0, 100 );
    _stats[tmp_name.str()] = _overall_avg_frag[c];
    tmp_name.str("");
    tmp_name << "overall_max_frag_stat_" << c;
    _overall_max_frag[c] = new Stats( this, tmp_name.str( ), 1.0, 100 );
    _stats[tmp_name.str()] = _overall_max_frag[c];
    tmp_name.str("");

    tmp_name << "hop_stat_" << c;
    _hop_stats[c] = new Stats( this, tmp_name.str( ), 1.0, 20 );
    _stats[tmp_name.str()] = _hop_stats[c];
    tmp_name.str("");

    _pair_plat[c].resize(_nodes*_nodes);
    _pair_tlat[c].resize(_nodes*_nodes);

    _sent_flits[c].resize(_nodes);
    _accepted_flits[c].resize(_nodes);
    
    for ( int i = 0; i < _nodes; ++i ) {
      tmp_name << "sent_stat_" << c << "_" << i;
      _sent_flits[c][i] = new Stats( this, tmp_name.str( ) );
      _stats[tmp_name.str()] = _sent_flits[c][i];
      tmp_name.str("");    
      
      for ( int j = 0; j < _nodes; ++j ) {
	tmp_name << "pair_plat_stat_" << c << "_" << i << "_" << j;
	_pair_plat[c][i*_nodes+j] = new Stats( this, tmp_name.str( ), 1.0, 250 );
	_stats[tmp_name.str()] = _pair_plat[c][i*_nodes+j];
	tmp_name.str("");
	
	tmp_name << "pair_tlat_stat_" << c << "_" << i << "_" << j;
	_pair_tlat[c][i*_nodes+j] = new Stats( this, tmp_name.str( ), 1.0, 250 );
	_stats[tmp_name.str()] = _pair_tlat[c][i*_nodes+j];
	tmp_name.str("");
      }
    }
    
    for ( int i = 0; i < _nodes; ++i ) {
      tmp_name << "accepted_stat_" << c << "_" << i;
      _accepted_flits[c][i] = new Stats( this, tmp_name.str( ) );
      _stats[tmp_name.str()] = _accepted_flits[c][i];
      tmp_name.str("");    
    }
    
    tmp_name << "overall_acceptance_" << c;
    _overall_accepted[c] = new Stats( this, tmp_name.str( ) );
    _stats[tmp_name.str()] = _overall_accepted[c];
    tmp_name.str("");

    tmp_name << "overall_min_acceptance_" << c;
    _overall_accepted_min[c] = new Stats( this, tmp_name.str( ) );
    _stats[tmp_name.str()] = _overall_accepted_min[c];
    tmp_name.str("");
    
  }

  _batch_time = new Stats( this, "batch_time" );
  _stats["batch_time"] = _batch_time;
  
  _overall_batch_time = new Stats( this, "overall_batch_time" );
  _stats["overall_batch_time"] = _overall_batch_time;
  
  _slowest_flit.resize(_classes, -1);

  // ============ Simulation parameters ============ 

  _total_sims = config.GetInt( "sim_count" );

  _router.resize(_subnets);
  for (int i=0; i < _subnets; ++i) {
    _router[i] = _net[i]->GetRouters();
  }

  //seed the network
  RandomSeed(config.GetInt("seed"));

  string sim_type = config.GetStr( "sim_type" );

  if ( sim_type == "latency" ) {
    _sim_mode = latency;
  } else if ( sim_type == "throughput" ) {
    _sim_mode = throughput;
  }  else if ( sim_type == "batch" ) {
    _sim_mode = batch;
  }  else if (sim_type == "timed_batch"){
    _sim_mode = batch;
    _timed_mode = true;
  }
  else {
    Error( "Unknown sim_type value : " + sim_type );
  }

  _sample_period = config.GetInt( "sample_period" );
  _max_samples    = config.GetInt( "max_samples" );
  _warmup_periods = config.GetInt( "warmup_periods" );

  _measure_stats = config.GetIntArray( "measure_stats" );
  if(_measure_stats.empty()) {
    _measure_stats.push_back(config.GetInt("measure_stats"));
  }
  _measure_stats.resize(_classes, _measure_stats.back());

  _latency_thres = config.GetFloatArray( "latency_thres" );
  if(_latency_thres.empty()) {
    _latency_thres.push_back(config.GetFloat("latency_thres"));
  }
  _latency_thres.resize(_classes, _latency_thres.back());

  _warmup_threshold = config.GetFloatArray( "warmup_thres" );
  if(_warmup_threshold.empty()) {
    _warmup_threshold.push_back(config.GetFloat("warmup_thres"));
  }
  _warmup_threshold.resize(_classes, _warmup_threshold.back());

  _acc_warmup_threshold = config.GetFloatArray( "acc_warmup_thres" );
  if(_acc_warmup_threshold.empty()) {
    _acc_warmup_threshold.push_back(config.GetFloat("acc_warmup_thres"));
  }
  _acc_warmup_threshold.resize(_classes, _acc_warmup_threshold.back());

  _stopping_threshold = config.GetFloatArray( "stopping_thres" );
  if(_stopping_threshold.empty()) {
    _stopping_threshold.push_back(config.GetFloat("stopping_thres"));
  }
  _stopping_threshold.resize(_classes, _stopping_threshold.back());

  _acc_stopping_threshold = config.GetFloatArray( "acc_stopping_thres" );
  if(_acc_stopping_threshold.empty()) {
    _acc_stopping_threshold.push_back(config.GetFloat("acc_stopping_thres"));
  }
  _acc_stopping_threshold.resize(_classes, _acc_stopping_threshold.back());

  _include_queuing = config.GetInt( "include_queuing" );

  _print_csv_results = config.GetInt( "print_csv_results" );
  _print_vc_stats = config.GetInt( "print_vc_stats" );
  _deadlock_warn_timeout = config.GetInt( "deadlock_warn_timeout" );
  _drain_measured_only = config.GetInt( "drain_measured_only" );

  string watch_file = config.GetStr( "watch_file" );
  _LoadWatchList(watch_file);

  vector<int> watch_flits = config.GetIntArray("watch_flits");
  for(size_t i = 0; i < watch_flits.size(); ++i) {
    _flits_to_watch.insert(watch_flits[i]);
  }
  
  vector<int> watch_packets = config.GetIntArray("watch_packets");
  for(size_t i = 0; i < watch_packets.size(); ++i) {
    _packets_to_watch.insert(watch_packets[i]);
  }

  vector<int> watch_transactions = config.GetIntArray("watch_transactions");
  for(size_t i = 0; i < watch_transactions.size(); ++i) {
    _transactions_to_watch.insert(watch_transactions[i]);
  }

  string stats_out_file = config.GetStr( "stats_out" );
  if(stats_out_file == "") {
    _stats_out = NULL;
  } else if(stats_out_file == "-") {
    _stats_out = &cout;
  } else {
    _stats_out = new ofstream(stats_out_file.c_str());
    config.WriteMatlabFile(_stats_out);
  }
  
  string flow_out_file = config.GetStr( "flow_out" );
  if(flow_out_file == "") {
    _flow_out = NULL;
  } else if(flow_out_file == "-") {
    _flow_out = &cout;
  } else {
    _flow_out = new ofstream(flow_out_file.c_str());
  }


}

TrafficManager::~TrafficManager( )
{

  for ( int subnet = 0; subnet < _subnets; ++subnet ) {
    for ( int source = 0; source < _nodes; ++source ) {
      delete _buf_states[source][subnet];
    }
  }
  
  for ( int c = 0; c < _classes; ++c ) {
    delete _plat_stats[c];
    delete _overall_min_plat[c];
    delete _overall_avg_plat[c];
    delete _overall_max_plat[c];

    delete _tlat_stats[c];
    delete _overall_min_tlat[c];
    delete _overall_avg_tlat[c];
    delete _overall_max_tlat[c];

    delete _frag_stats[c];
    delete _overall_min_frag[c];
    delete _overall_avg_frag[c];
    delete _overall_max_frag[c];
    
    delete _hop_stats[c];
    delete _overall_accepted[c];
    delete _overall_accepted_min[c];
    
    for ( int source = 0; source < _nodes; ++source ) {
      delete _sent_flits[c][source];
      
      for ( int dest = 0; dest < _nodes; ++dest ) {
	delete _pair_plat[c][source*_nodes+dest];
	delete _pair_tlat[c][source*_nodes+dest];
      }
    }
    
    for ( int dest = 0; dest < _nodes; ++dest ) {
      delete _accepted_flits[c][dest];
    }
    
  }
  
  delete _batch_time;
  delete _overall_batch_time;
  
  if(gWatchOut && (gWatchOut != &cout)) delete gWatchOut;
  if(_stats_out && (_stats_out != &cout)) delete _stats_out;
  if(_flow_out && (_flow_out != &cout)) delete _flow_out;

  Flit::FreeAll();
  Credit::FreeAll();
}


void TrafficManager::_RetireFlit( Flit *f, int dest )
{
  _deadlock_timer = 0;

  assert(_total_in_flight_flits[f->cl].count(f->id) > 0);
  _total_in_flight_flits[f->cl].erase(f->id);
  
  if(f->record) {
    assert(_measured_in_flight_flits[f->cl].count(f->id) > 0);
    _measured_in_flight_flits[f->cl].erase(f->id);
  }

  if ( f->watch ) { 
    *gWatchOut << GetSimTime() << " | "
	       << "node" << dest << " | "
	       << "Retiring flit " << f->id 
	       << " (packet " << f->pid
	       << ", src = " << f->src 
	       << ", dest = " << f->dest
	       << ", hops = " << f->hops
	       << ", lat = " << f->atime - f->time
	       << ")." << endl;
  }

  _last_id = f->id;
  _last_pid = f->pid;

  if ( f->head && ( f->dest != dest ) ) {
    ostringstream err;
    err << "Flit " << f->id << " arrived at incorrect output " << dest;
    Error( err.str( ) );
  }

  if ( f->tail ) {
    Flit * head;
    if(f->head) {
      head = f;
    } else {
      map<int, Flit *>::iterator iter = _retired_packets[f->cl].find(f->pid);
      assert(iter != _retired_packets[f->cl].end());
      head = iter->second;
      _retired_packets[f->cl].erase(iter);
      assert(head->head);
      assert(f->pid == head->pid);
    }
    if ( f->watch ) { 
      *gWatchOut << GetSimTime() << " | "
		 << "node" << dest << " | "
		 << "Retiring packet " << f->pid 
		 << " (lat = " << f->atime - head->time
		 << ", frag = " << (f->atime - head->atime) - (f->id - head->id)
		 << ", src = " << head->src 
		 << ", dest = " << head->dest
		 << ")." << endl;
    }

    int const reply_class = _reply_class[f->cl];

    if (reply_class < 0) {
      if ( f->watch ) { 
	*gWatchOut << GetSimTime() << " | "
		   << "node" << dest << " | "
		   << "Completing transation " << f->tid
		   << " (lat = " << f->atime - head->ttime
		   << ", src = " << head->src 
		   << ", dest = " << head->dest
		   << ")." << endl;
      }
      _requests_outstanding[dest][f->cl]--;
    } else {
      _packets_sent[dest][f->cl]++;
      _GeneratePacket( f->dest, f->src, _packet_size[reply_class], 
		       reply_class, f->atime + 1, f->tid, f->ttime );
    }

    // Only record statistics once per packet (at tail)
    // and based on the simulation state
    if ( ( _sim_state == warming_up ) || f->record ) {
      
      _hop_stats[f->cl]->AddSample( f->hops );

      if((_slowest_flit[f->cl] < 0) ||
	 (_plat_stats[f->cl]->Max() < (f->atime - f->time)))
	_slowest_flit[f->cl] = f->id;
      _plat_stats[f->cl]->AddSample( f->atime - f->time);
      _frag_stats[f->cl]->AddSample( (f->atime - head->atime) - (f->id - head->id) );
      if(reply_class < 0) {
	_tlat_stats[f->cl]->AddSample( f->atime - f->ttime );
	_pair_tlat[f->cl][dest*_nodes+f->src]->AddSample( f->atime - f->ttime );
      }
      _pair_plat[f->cl][f->src*_nodes+dest]->AddSample( f->atime - f->time );
    }
    
    if(f != head) {
      head->Free();
    }
    
  }
  
  if(f->head && !f->tail) {
    _retired_packets[f->cl].insert(make_pair(f->pid, f));
  } else {
    f->Free();
  }
}

bool TrafficManager::_IssuePacket( int source, int cl )
{
  if((_max_outstanding[cl] > 0) && 
     (_requests_outstanding[source][cl] >= _max_outstanding[cl])) {
      return false;
  }
  if((_sim_mode == batch) &&
     !_timed_mode && 
     (_packets_sent[source][cl] >= _batch_size)) {
    return false;
  }
  if(_injection_process[cl](source, _load[cl])) {
    _requests_outstanding[source][cl]++;
    _packets_sent[source][cl]++;
    return true;
  }
  return false;
}

void TrafficManager::_GeneratePacket( int source, int dest, int size, 
				      int cl, int time, int tid, int ttime )
{
  assert(size > 0);
  assert((source >= 0) && (source < _nodes));
  assert((dest >= 0) && (dest < _nodes));

  //refusing to generate packets for nodes greater than limit
  if(source >=_limit){
    return ;
  }

  bool begin_trans = false;

  if(tid < 0) {
    tid = _cur_tid++;
    assert(_cur_tid);
    ttime = time;
    begin_trans = true;
  }

  int pid = _cur_pid++;
  assert(_cur_pid);

  bool watch = gWatchOut && ((_packets_to_watch.count(pid) > 0) ||
			     (_transactions_to_watch.count(tid) > 0));

  if(watch) {
    if(begin_trans) {
      *gWatchOut << GetSimTime() << " | "
		 << "node" << source << " | "
		 << "Beginning transaction " << tid
		 << " at time " << time
		 << "." << endl;
    }
    *gWatchOut << GetSimTime() << " | "
	       << "node" << source << " | "
	       << "Enqueuing packet " << pid
	       << " at time " << time
	       << "." << endl;
  }
  
  int subnet = _subnet[cl];
  
  bool record = (((_sim_state == running) ||
		  ((_sim_state == draining) && (time < _drain_time))) &&
		 _measure_stats[cl]);

  for ( int i = 0; i < size; ++i ) {

    int id = _cur_id++;
    assert(_cur_id);

    Flit * f = Flit::New();

    f->id = id;
    f->pid = pid;
    f->tid = tid;
    f->watch = watch | (gWatchOut && (_flits_to_watch.count(f->id) > 0));
    f->subnetwork = subnet;
    f->src = source;
    f->dest = dest;
    f->time = time;
    f->ttime = ttime;
    f->record = record;
    f->cl = cl;
    f->head = (i == 0);
    f->tail = (i == (size-1));
    f->vc  = -1;

    switch(_pri_type) {
    case class_based:
      f->pri = _class_priority[cl];
      break;
    case age_based:
      f->pri = numeric_limits<int>::max() - time;
      break;
    case trans_age_based:
      f->pri = numeric_limits<int>::max() - ttime;
      break;
    case sequence_based:
      f->pri = numeric_limits<int>::max() - _packets_sent[source][cl];
      break;
    default:
      f->pri = 0;
    }
    assert(f->pri >= 0);

    _total_in_flight_flits[f->cl].insert(make_pair(f->id, f));
    if(record) {
      _measured_in_flight_flits[f->cl].insert(make_pair(f->id, f));
    }
    
    if(gTrace) {
      cout<<"New Flit "<<f->src<<endl;
    }

    if(f->watch) { 
      *gWatchOut << GetSimTime() << " | "
		  << "node" << source << " | "
		  << "Enqueuing flit " << f->id
		  << " (packet " << f->pid
		  << ") at time " << time
		  << "." << endl;
    }

    _partial_packets[source][cl].push_back(f);
  }
}

void TrafficManager::_Inject(){

  for ( int source = 0; source < _nodes; ++source ) {
    for ( int c = 0; c < _classes; ++c ) {
      // Potentially generate packets for any (source,class)
      // that is currently empty
      if ( _partial_packets[source][c].empty() ) {
	if ( !_empty_network ) {
	  if(_is_reply_class[c]) {
	    _qtime[source][c] = _time;
	  } else {
	    bool generated = false;
	    while( !generated && ( _qtime[source][c] <= _time ) ) {
	      if(_IssuePacket(source, c)) { //generate a packet
		int dest = _traffic_function[c](source, _nodes);
		int size = _packet_size[c];
		int time = ((_include_queuing == 1) ? _qtime[source][c] : _time);
		_GeneratePacket(source, dest, size, c, time, -1, time);
		generated = true;
	      }
	      ++_qtime[source][c];
	    }
	  }
	  if((_sim_state == draining) && (_qtime[source][c] > _drain_time)) {
	    _qdrained[source][c] = true;
	  }
	}
      }
    }
  }
}

void TrafficManager::_Step( )
{
  bool flits_in_flight = false;
  for(int c = 0; c < _classes; ++c) {
    flits_in_flight |= !_total_in_flight_flits[c].empty();
  }
  if(flits_in_flight && (_deadlock_timer++ >= _deadlock_warn_timeout)) {
    _deadlock_timer = 0;
    cout << "WARNING: Possible network deadlock." << endl;
  }

  for ( int source = 0; source < _nodes; ++source ) {
    for ( int subnet = 0; subnet < _subnets; ++subnet ) {
      Credit * const c = _net[subnet]->ReadCredit( source );
      if ( c ) {
	_buf_states[source][subnet]->ProcessCredit(c);
	c->Free();
      }
    }
  }

  vector<map<int, Flit *> > flits(_subnets);
  
  for ( int subnet = 0; subnet < _subnets; ++subnet ) {
    for ( int dest = 0; dest < _nodes; ++dest ) {
      Flit * const f = _net[subnet]->ReadFlit( dest );
      if ( f ) {
	if(f->watch) {
	  *gWatchOut << GetSimTime() << " | "
		     << "node" << dest << " | "
		     << "Ejecting flit " << f->id
		     << " (packet " << f->pid << ")"
		     << " from VC " << f->vc
		     << "." << endl;
	}
	flits[subnet].insert(make_pair(dest, f));
      }
      if( ( _sim_state == warming_up ) || ( _sim_state == running ) ) {
	for(int c = 0; c < _classes; ++c) {
	  _accepted_flits[c][dest]->AddSample( (f && (f->cl == c)) ? 1 : 0 );
	}
      }
    }
    _net[subnet]->ReadInputs( );
  }
  
  _Inject();

  vector<int> injected_flits(_classes*_subnets*_nodes);

  for(int source = 0; source < _nodes; ++source) {
    
    vector<Flit *> flits_sent_by_subnet(_subnets);
    vector<int> flits_sent_by_class(_classes);
    
    int const last_class = _last_class[source];

    for(int i = 1; i <= _classes; ++i) {

      int const c = (last_class + i) % _classes;

      if(!_partial_packets[source][c].empty()) {

	Flit * cf = _partial_packets[source][c].front();
	assert(cf);
	assert(cf->cl == c);

	int const subnet = cf->subnetwork;
	
	Flit * & f = flits_sent_by_subnet[subnet];

	if(f && (f->pri >= cf->pri)) {
	  continue;
	}

	BufferState * const dest_buf = _buf_states[source][subnet];

	if(cf->head && cf->vc == -1) { // Find first available VC

	  OutputSet route_set;
	  _rf(NULL, cf, 0, &route_set, true);
	  set<OutputSet::sSetElement> const & os = route_set.GetSet();
	  assert(os.size() == 1);
	  OutputSet::sSetElement const & se = *os.begin();
	  assert(se.output_port == 0);
	  int const & vc_start = se.vc_start;
	  int const & vc_end = se.vc_end;
	  int const vc_count = vc_end - vc_start + 1;
	  for(int i = 1; i <= vc_count; ++i) {
	    int const vc = vc_start + (_last_vc[source][subnet][c] - vc_start + i) % vc_count;
	    if(dest_buf->IsAvailableFor(vc) && dest_buf->HasCreditFor(vc)) {
	      cf->vc = vc;
	      break;
	    }
	  }
	}
	  
	if((cf->vc != -1) && (!dest_buf->IsFullFor(cf->vc))) {
	  f = cf;
	  _last_class[source] = cf->cl;
	}
      }
    }

    for(int subnet = 0; subnet < _subnets; ++subnet) {
      
      Flit * & f = flits_sent_by_subnet[subnet];
      
      if(f) {
	
	int const & subnet = f->subnetwork;
	int const & c = f->cl;
	
	if(f->head) {
	  _buf_states[source][subnet]->TakeBuffer(f->vc);
	  _last_vc[source][subnet][c] = f->vc;
	}
	
	_last_class[source] = c;
	
	_partial_packets[source][c].pop_front();
	_buf_states[source][subnet]->SendingFlit(f);
	
	if(_pri_type == network_age_based) {
	  f->pri = numeric_limits<int>::max() - _time;
	  assert(f->pri >= 0);
	}
	
	if(f->watch) {
	  *gWatchOut << GetSimTime() << " | "
		     << "node" << source << " | "
		     << "Injecting flit " << f->id
		     << " into subnet " << subnet
		     << " at time " << _time
		     << " with priority " << f->pri
		     << " (packet " << f->pid
		     << ", class = " << c
		     << ", src = " << f->src 
		     << ", dest = " << f->dest
		     << ")." << endl;
	  *gWatchOut << *f;
	}
	
	// Pass VC "back"
	if(!_partial_packets[source][c].empty() && !f->tail) {
	  Flit * nf = _partial_packets[source][c].front();
	  nf->vc = f->vc;
	}
	
	++flits_sent_by_class[c];
	if(_flow_out) ++injected_flits[(c*_subnets+subnet)*_nodes+source];
	
	_net[f->subnetwork]->WriteFlit(f, source);

      }	
    }
    if(((_sim_mode != batch) && (_sim_state == warming_up)) || (_sim_state == running)) {
      for(int c = 0; c < _classes; ++c) {
	_sent_flits[c][source]->AddSample(flits_sent_by_class[c]);
      }
    }
  }

  vector<int> ejected_flits(_classes*_subnets*_nodes);

  for(int subnet = 0; subnet < _subnets; ++subnet) {
    for(int dest = 0; dest < _nodes; ++dest) {
      map<int, Flit *>::const_iterator iter = flits[subnet].find(dest);
      if(iter != flits[subnet].end()) {
	Flit * const & f = iter->second;
	if(_flow_out) ++ejected_flits[(f->cl*_subnets+subnet)*_nodes+dest];
	f->atime = _time;
	if(f->watch) {
	  *gWatchOut << GetSimTime() << " | "
		     << "node" << dest << " | "
		     << "Injecting credit for VC " << f->vc 
		     << " into subnet " << subnet 
		     << "." << endl;
	}
	Credit * const c = Credit::New();
	c->vc.insert(f->vc);
	_net[subnet]->WriteCredit(c, dest);
	_RetireFlit(f, dest);
      }
    }
    flits[subnet].clear();
    _net[subnet]->Evaluate( );
    _net[subnet]->WriteOutputs( );
  }
  
  if(_flow_out) {

<<<<<<< HEAD
    vector<int> received_flits(_classes*_subnets*_routers);
    vector<int> sent_flits(_classes*_subnets*_routers);
    vector<int> stored_flits(_classes*_subnets*_routers);
    vector<int> active_packets(_classes*_subnets*_routers);

    for (int subnet = 0; subnet < _subnets; ++subnet) {
      for(int router = 0; router < _routers; ++router) {
	for(int c = 0; c < _classes; ++c) {
	  received_flits[(c*_subnets+subnet)*_routers+router] = _router[subnet][router]->GetReceivedFlits(c);
	  sent_flits[(c*_subnets+subnet)*_routers+router] = _router[subnet][router]->GetSentFlits(c);
	  stored_flits[(c*_subnets+subnet)*_routers+router] = _router[subnet][router]->GetStoredFlits(c);
	  active_packets[(c*_subnets+subnet)*_routers+router] = _router[subnet][router]->GetActivePackets(c);
	}
=======
    vector<vector<int> > received_flits(_subnets*_routers);
    vector<vector<int> > sent_flits(_subnets*_routers);
    vector<vector<int> > stored_flits(_subnets*_routers);
    vector<vector<int> > active_packets(_subnets*_routers);

    for (int subnet = 0; subnet < _subnets; ++subnet) {
      for(int router = 0; router < _routers; ++router) {
	Router * r = _router[subnet][router];
	received_flits[subnet*_routers+router] = r->GetReceivedFlits();
	sent_flits[subnet*_routers+router] = r->GetSentFlits();
	stored_flits[subnet*_routers+router] = r->GetStoredFlits();
	active_packets[subnet*_routers+router] = r->GetActivePackets();
	r->ResetStats();
>>>>>>> 599851b0
      }
    }
    *_flow_out << "injected_flits(" << _time + 1 << ",:) = " << injected_flits << ";" << endl;
    *_flow_out << "received_flits(" << _time + 1 << ",:) = " << received_flits << ";" << endl;
    *_flow_out << "stored_flits(" << _time + 1 << ",:) = " << stored_flits << ";" << endl;
    *_flow_out << "sent_flits(" << _time + 1 << ",:) = " << sent_flits << ";" << endl;;
    *_flow_out << "ejected_flits(" << _time + 1 << ",:) = " << ejected_flits << ";" << endl;
    *_flow_out << "active_packets(" << _time + 1 << ",:) = " << active_packets << ";" << endl;
  }

  ++_time;
  assert(_time);
  if(gTrace){
    cout<<"TIME "<<_time<<endl;
  }

}
  
bool TrafficManager::_PacketsOutstanding( ) const
{
  bool outstanding = false;

  for ( int c = 0; c < _classes; ++c ) {
    
    if ( _measured_in_flight_flits[c].empty() ) {

      for ( int s = 0; s < _nodes; ++s ) {
	if ( _measure_stats[c] && !_qdrained[s][c] ) {
#ifdef DEBUG_DRAIN
	  cout << "waiting on queue " << s << " class " << c;
	  cout << ", time = " << _time << " qtime = " << _qtime[s][c] << endl;
#endif
	  outstanding = true;
	  break;
	}
      }
    } else {
#ifdef DEBUG_DRAIN
      cout << "in flight = " << _measured_in_flight_flits[c].size() << endl;
#endif
      outstanding = true;
    }

    if ( outstanding ) { break; }
  }

  return outstanding;
}

void TrafficManager::_ClearStats( )
{
  _slowest_flit.assign(_classes, -1);

  for ( int c = 0; c < _classes; ++c ) {

    _plat_stats[c]->Clear( );
    _tlat_stats[c]->Clear( );
    _frag_stats[c]->Clear( );
  
    for ( int i = 0; i < _nodes; ++i ) {
      _sent_flits[c][i]->Clear( );
      
      for ( int j = 0; j < _nodes; ++j ) {
	_pair_plat[c][i*_nodes+j]->Clear( );
	_pair_tlat[c][i*_nodes+j]->Clear( );
      }
    }

    for ( int i = 0; i < _nodes; ++i ) {
      _accepted_flits[c][i]->Clear( );
    }
  
    _hop_stats[c]->Clear();

  }

}

int TrafficManager::_ComputeStats( const vector<Stats *> & stats, double *avg, double *min ) const 
{
  int dmin = -1;

  *min = numeric_limits<double>::max();
  *avg = 0.0;

  for ( int d = 0; d < _nodes; ++d ) {
    double curr = stats[d]->Average( );
    if ( curr < *min ) {
      *min = curr;
      dmin = d;
    }
    *avg += curr;
  }

  *avg /= (double)_nodes;

  return dmin;
}

void TrafficManager::_DisplayRemaining( ostream & os ) const 
{
  for(int c = 0; c < _classes; ++c) {

    map<int, Flit *>::const_iterator iter;
    int i;

    os << "Class " << c << ":" << endl;

    os << "Remaining flits: ";
    for ( iter = _total_in_flight_flits[c].begin( ), i = 0;
	  ( iter != _total_in_flight_flits[c].end( ) ) && ( i < 10 );
	  iter++, i++ ) {
      os << iter->first << " ";
    }
    if(_total_in_flight_flits[c].size() > 10)
      os << "[...] ";
    
    os << "(" << _total_in_flight_flits[c].size() << " flits)" << endl;
    
    os << "Measured flits: ";
    for ( iter = _measured_in_flight_flits[c].begin( ), i = 0;
	  ( iter != _measured_in_flight_flits[c].end( ) ) && ( i < 10 );
	  iter++, i++ ) {
      os << iter->first << " ";
    }
    if(_measured_in_flight_flits[c].size() > 10)
      os << "[...] ";
    
    os << "(" << _measured_in_flight_flits[c].size() << " flits)" << endl;
    
  }
}

bool TrafficManager::_SingleSim( )
{
  _time = 0;

  //remove any pending request from the previous simulations
  for (int i=0;i<_nodes;i++) {
    _requests_outstanding[i].assign(_classes, 0);
  }

  //reset queuetime for all sources
  for ( int s = 0; s < _nodes; ++s ) {
    _qtime[s].assign(_classes, 0);
    _qdrained[s].assign(_classes, false);
  }

  // warm-up ...
  // reset stats, all packets after warmup_time marked
  // converge
  // draing, wait until all packets finish
  _sim_state = warming_up;
  
  _ClearStats( );

  bool clear_last = false;
  int total_phases  = 0;
  int converged = 0;

  if (_sim_mode == batch && _timed_mode) {
    _sim_state = running;
    while(_time<_sample_period) {
      _Step();
      if ( _time % 10000 == 0 ) {
	cout << _sim_state << endl;
	if(_stats_out)
	  *_stats_out << "%=================================" << endl;
	
	for(int c = 0; c < _classes; ++c) {

	  if(_measure_stats[c] == 0) {
	    continue;
	  }

	  double cur_latency = _plat_stats[c]->Average( );
	  double min, avg;
	  int dmin = _ComputeStats( _accepted_flits[c], &avg, &min );
	  
	  cout << "Class " << c << ":" << endl;

	  cout << "Minimum latency = " << _plat_stats[c]->Min( ) << endl;
	  cout << "Average latency = " << cur_latency << endl;
	  cout << "Maximum latency = " << _plat_stats[c]->Max( ) << endl;
	  cout << "Average fragmentation = " << _frag_stats[c]->Average( ) << endl;
	  cout << "Accepted packets = " << min << " at node " << dmin << " (avg = " << avg << ")" << endl;

	  cout << "Total in-flight flits = " << _total_in_flight_flits[c].size() << " (" << _measured_in_flight_flits[c].size() << " measured)" << endl;

	  //c+1 because of matlab arrays starts at 1
	  if(_stats_out)
	    *_stats_out << "lat(" << c+1 << ") = " << cur_latency << ";" << endl
			<< "lat_hist(" << c+1 << ",:) = " << *_plat_stats[c] << ";" << endl
			<< "frag_hist(" << c+1 << ",:) = " << *_frag_stats[c] << ";" << endl;
	} 
      }
    }
    converged = 1;

  } else if(_sim_mode == batch && !_timed_mode){//batch mode   
    while(total_phases < _batch_count) {
      for (int i = 0; i < _nodes; i++) {
	_packets_sent[i].assign(_classes, 0);
      }
      _last_id = -1;
      _last_pid = -1;
      _sim_state = running;
      int start_time = _time;
      int min_packets_sent = 0;
      while(min_packets_sent < _batch_size){
	_Step();
	for(int source = 0; source < _nodes; ++source)
	  for(int c = 0; c < _classes; ++c)
	    if(_packets_sent[source][c] < min_packets_sent)
	      min_packets_sent = _packets_sent[source][c];
	if(_flow_out) {
	  *_flow_out << "packets_sent(" << _time << ",:) = " << _packets_sent << ";" << endl;
	}
      }
      cout << "Batch " << total_phases + 1 << " ("<<_batch_size  <<  " flits) sent. Time used is " << _time - start_time << " cycles." << endl;
      cout << "Draining the Network...................\n";
      _sim_state = draining;
      _drain_time = _time;
      int empty_steps = 0;

      bool packets_left = false;
      for(int c = 0; c < _classes; ++c) {
	if(_drain_measured_only) {
	  packets_left |= !_measured_in_flight_flits[c].empty();
	} else {
	  packets_left |= !_total_in_flight_flits[c].empty();
	}
      }

      while( packets_left ) { 
	_Step( ); 

	++empty_steps;
	
	if ( empty_steps % 1000 == 0 ) {
	  _DisplayRemaining( ); 
	  cout << ".";
	}

	packets_left = false;
	for(int c = 0; c < _classes; ++c) {
	  if(_drain_measured_only) {
	    packets_left |= !_measured_in_flight_flits[c].empty();
	  } else {
	    packets_left |= !_total_in_flight_flits[c].empty();
	  }
	}
      }
      cout << endl;
      cout << "Batch " << total_phases + 1 << " ("<<_batch_size  <<  " flits) received. Time used is " << _time - _drain_time << " cycles. Last packet was " << _last_pid << ", last flit was " << _last_id << "." <<endl;
      _batch_time->AddSample(_time - start_time);
      cout << _sim_state << endl;
      if(_stats_out)
	*_stats_out << "%=================================" << endl;
      double cur_latency = _plat_stats[0]->Average( );
      double min, avg;
      int dmin = _ComputeStats( _accepted_flits[0], &avg, &min );
      
      cout << "Batch duration = " << _time - start_time << endl;
      cout << "Minimum latency = " << _plat_stats[0]->Min( ) << endl;
      cout << "Average latency = " << cur_latency << endl;
      cout << "Maximum latency = " << _plat_stats[0]->Max( ) << endl;
      cout << "Average fragmentation = " << _frag_stats[0]->Average( ) << endl;
      cout << "Accepted packets = " << min << " at node " << dmin << " (avg = " << avg << ")" << endl;
      if(_stats_out) {
	*_stats_out << "batch_time(" << total_phases + 1 << ") = " << _time << ";" << endl
		    << "lat(" << total_phases + 1 << ") = " << cur_latency << ";" << endl
		    << "lat_hist(" << total_phases + 1 << ",:) = "
		    << *_plat_stats[0] << ";" << endl
		    << "frag_hist(" << total_phases + 1 << ",:) = "
		    << *_frag_stats[0] << ";" << endl
		    << "pair_sent(" << total_phases + 1 << ",:) = [ ";
	for(int i = 0; i < _nodes; ++i) {
	  for(int j = 0; j < _nodes; ++j) {
	    *_stats_out << _pair_plat[0][i*_nodes+j]->NumSamples( ) << " ";
	  }
	}
	*_stats_out << "];" << endl
		    << "pair_lat(" << total_phases + 1 << ",:) = [ ";
	for(int i = 0; i < _nodes; ++i) {
	  for(int j = 0; j < _nodes; ++j) {
	    *_stats_out << _pair_plat[0][i*_nodes+j]->Average( ) << " ";
	  }
	}
	*_stats_out << "];" << endl
		    << "pair_tlat(" << total_phases + 1 << ",:) = [ ";
	for(int i = 0; i < _nodes; ++i) {
	  for(int j = 0; j < _nodes; ++j) {
	    *_stats_out << _pair_tlat[0][i*_nodes+j]->Average( ) << " ";
	  }
	}
	*_stats_out << "];" << endl
		    << "sent(" << total_phases + 1 << ",:) = [ ";
	for ( int d = 0; d < _nodes; ++d ) {
	  *_stats_out << _sent_flits[0][d]->Average( ) << " ";
	}
	*_stats_out << "];" << endl
		    << "accepted(" << total_phases + 1 << ",:) = [ ";
	for ( int d = 0; d < _nodes; ++d ) {
	  *_stats_out << _accepted_flits[0][d]->Average( ) << " ";
	}
	*_stats_out << "];" << endl;
      }
      ++total_phases;
    }
    converged = 1;
  } else { 
    //once warmed up, we require 3 converging runs
    //to end the simulation 
    vector<double> prev_latency(_classes, 0.0);
    vector<double> prev_accepted(_classes, 0.0);
    while( ( total_phases < _max_samples ) && 
	   ( ( _sim_state != running ) || 
	     ( converged < 3 ) ) ) {

      if ( clear_last || (( ( _sim_state == warming_up ) && ( ( total_phases % 2 ) == 0 ) )) ) {
	clear_last = false;
	_ClearStats( );
      }
      
      
      for ( int iter = 0; iter < _sample_period; ++iter )
	_Step( );
      
      cout << _sim_state << endl;
      if(_stats_out)
	*_stats_out << "%=================================" << endl;

      int lat_exc_class = -1;
      int lat_chg_exc_class = -1;
      int acc_chg_exc_class = -1;

      for(int c = 0; c < _classes; ++c) {

	if(_measure_stats[c] == 0) {
	  continue;
	}

	double cur_latency = _plat_stats[c]->Average( );
	int dmin;
	double min, avg;
	dmin = _ComputeStats( _accepted_flits[c], &avg, &min );
	double cur_accepted = avg;

	double latency_change = fabs((cur_latency - prev_latency[c]) / cur_latency);
	prev_latency[c] = cur_latency;
	double accepted_change = fabs((cur_accepted - prev_accepted[c]) / cur_accepted);
	prev_accepted[c] = cur_accepted;

	cout << "Class " << c << ":" << endl;

	cout << "Minimum latency = " << _plat_stats[c]->Min( ) << endl;
	cout << "Average latency = " << cur_latency << endl;
	cout << "Maximum latency = " << _plat_stats[c]->Max( ) << endl;
	cout << "Average fragmentation = " << _frag_stats[c]->Average( ) << endl;
	cout << "Accepted packets = " << min << " at node " << dmin << " (avg = " << avg << ")" << endl;
	cout << "Total in-flight flits = " << _total_in_flight_flits[c].size() << " (" << _measured_in_flight_flits[c].size() << " measured)" << endl;
	//c+1 due to matlab array starting at 1
	if(_stats_out) {
	  *_stats_out << "lat(" << c+1 << ") = " << cur_latency << ";" << endl
		    << "lat_hist(" << c+1 << ",:) = " << *_plat_stats[c] << ";" << endl
		    << "frag_hist(" << c+1 << ",:) = " << *_frag_stats[c] << ";" << endl
		    << "pair_sent(" << c+1 << ",:) = [ ";
	  for(int i = 0; i < _nodes; ++i) {
	    for(int j = 0; j < _nodes; ++j) {
	      *_stats_out << _pair_plat[c][i*_nodes+j]->NumSamples( ) << " ";
	    }
	  }
	  *_stats_out << "];" << endl
		      << "pair_lat(" << c+1 << ",:) = [ ";
	  for(int i = 0; i < _nodes; ++i) {
	    for(int j = 0; j < _nodes; ++j) {
	      *_stats_out << _pair_plat[c][i*_nodes+j]->Average( ) << " ";
	    }
	  }
	  *_stats_out << "];" << endl
		      << "pair_lat(" << c+1 << ",:) = [ ";
	  for(int i = 0; i < _nodes; ++i) {
	    for(int j = 0; j < _nodes; ++j) {
	      *_stats_out << _pair_tlat[c][i*_nodes+j]->Average( ) << " ";
	    }
	  }
	  *_stats_out << "];" << endl
		      << "sent(" << c+1 << ",:) = [ ";
	  for ( int d = 0; d < _nodes; ++d ) {
	    *_stats_out << _sent_flits[c][d]->Average( ) << " ";
	  }
	  *_stats_out << "];" << endl
		      << "accepted(" << c+1 << ",:) = [ ";
	  for ( int d = 0; d < _nodes; ++d ) {
	    *_stats_out << _accepted_flits[c][d]->Average( ) << " ";
	  }
	  *_stats_out << "];" << endl;
	  *_stats_out << "inflight(" << c+1 << ") = " << _total_in_flight_flits[c].size() << ";" << endl;
	}
	
	double latency = cur_latency;
	double count = (double)_plat_stats[c]->NumSamples();
	  
	map<int, Flit *>::const_iterator iter;
	for(iter = _total_in_flight_flits[c].begin(); 
	    iter != _total_in_flight_flits[c].end(); 
	    iter++) {
	  latency += (double)(_time - iter->second->time);
	  count++;
	}
	
	if((lat_exc_class < 0) &&
	   (_latency_thres[c] >= 0.0) &&
	   ((latency / count) > _latency_thres[c])) {
	  lat_exc_class = c;
	}
	
	cout << "latency change    = " << latency_change << endl;
	if(lat_chg_exc_class < 0) {
	  if((_sim_state == warming_up) &&
	     (_warmup_threshold[c] >= 0.0) &&
	     (latency_change > _warmup_threshold[c])) {
	    lat_chg_exc_class = c;
	  } else if((_sim_state == running) &&
		    (_stopping_threshold[c] >= 0.0) &&
		    (latency_change > _stopping_threshold[c])) {
	    lat_chg_exc_class = c;
	  }
	}
	
	cout << "throughput change = " << accepted_change << endl;
	if(acc_chg_exc_class < 0) {
	  if((_sim_state == warming_up) &&
	     (_acc_warmup_threshold[c] >= 0.0) &&
	     (accepted_change > _acc_warmup_threshold[c])) {
	    acc_chg_exc_class = c;
	  } else if((_sim_state == running) &&
		    (_acc_stopping_threshold[c] >= 0.0) &&
		    (accepted_change > _acc_stopping_threshold[c])) {
	    acc_chg_exc_class = c;
	  }
	}
	
      }

      // Fail safe for latency mode, throughput will ust continue
      if ( ( _sim_mode == latency ) && ( lat_exc_class >= 0 ) ) {

	cout << "Average latency for class " << lat_exc_class << " exceeded " << _latency_thres[lat_exc_class] << " cycles. Aborting simulation." << endl;
	converged = 0; 
	_sim_state = warming_up;
	break;

      }

      if ( _sim_state == warming_up ) {
	if ( ( _warmup_periods > 0 ) ? 
	     ( total_phases + 1 >= _warmup_periods ) :
	     ( ( ( _sim_mode != latency ) || ( lat_chg_exc_class < 0 ) ) &&
	       ( acc_chg_exc_class < 0 ) ) ) {
	  cout << "Warmed up ..." <<  "Time used is " << _time << " cycles" <<endl;
	  clear_last = true;
	  _sim_state = running;
	}
      } else if(_sim_state == running) {
	if ( ( ( _sim_mode != latency ) || ( lat_chg_exc_class < 0 ) ) &&
	     ( acc_chg_exc_class < 0 ) ) {
	  ++converged;
	} else {
	  converged = 0;
	}
      }
      ++total_phases;
    }
  
    if ( _sim_state == running ) {
      ++converged;

      if ( _sim_mode == latency ) {
	cout << "Draining all recorded packets ..." << endl;
	_sim_state  = draining;
	_drain_time = _time;
	int empty_steps = 0;
	while( _PacketsOutstanding( ) ) { 
	  _Step( ); 

	  ++empty_steps;
	  
	  if ( empty_steps % 1000 == 0 ) {
	    
	    int lat_exc_class = -1;
	    
	    for(int c = 0; c < _classes; c++) {

	      double threshold = _latency_thres[c];

	      if(threshold < 0.0) {
		continue;
	      }

	      double acc_latency = _plat_stats[c]->Sum();
	      double acc_count = (double)_plat_stats[c]->NumSamples();

	      map<int, Flit *>::const_iterator iter;
	      for(iter = _total_in_flight_flits[c].begin(); 
		  iter != _total_in_flight_flits[c].end(); 
		  iter++) {
		acc_latency += (double)(_time - iter->second->time);
		acc_count++;
	      }
	      
	      if((acc_latency / acc_count) > threshold) {
		lat_exc_class = c;
		break;
	      }
	    }
	    
	    if(lat_exc_class >= 0) {
	      cout << "Average latency for class " << lat_exc_class << " exceeded " << _latency_thres[lat_exc_class] << " cycles. Aborting simulation." << endl;
	      converged = 0; 
	      _sim_state = warming_up;
	      break;
	    }
	    
	    _DisplayRemaining( ); 
	    
	  }
	}
      }
    } else {
      cout << "Too many sample periods needed to converge" << endl;
    }

    // Empty any remaining packets
    cout << "Draining remaining packets ..." << endl;
    _empty_network = true;
    int empty_steps = 0;

    bool packets_left = false;
    for(int c = 0; c < _classes; ++c) {
      if(_drain_measured_only) {
	packets_left |= !_measured_in_flight_flits[c].empty();
      } else {
	packets_left |= !_total_in_flight_flits[c].empty();
      }
    }

    while( packets_left ) { 
      _Step( ); 

      ++empty_steps;

      if ( empty_steps % 1000 == 0 ) {
	_DisplayRemaining( ); 
      }
      
      packets_left = false;
      for(int c = 0; c < _classes; ++c) {
	if(_drain_measured_only) {
	  packets_left |= !_measured_in_flight_flits[c].empty();
	} else {
	  packets_left |= !_total_in_flight_flits[c].empty();
	}
      }
    }
    _empty_network = false;
  }

  return ( converged > 0 );
}

bool TrafficManager::Run( )
{
  for ( int sim = 0; sim < _total_sims; ++sim ) {
    if ( !_SingleSim( ) ) {
      cout << "Simulation unstable, ending ..." << endl;
      return false;
    }
    //for the love of god don't ever say "Time taken" anywhere else
    //the power script depend on it
    cout << "Time taken is " << _time << " cycles" <<endl; 
    for ( int c = 0; c < _classes; ++c ) {

      if(_measure_stats[c] == 0) {
	continue;
      }

      if(_plat_stats[c]->NumSamples() > 0) {
	_overall_min_plat[c]->AddSample( _plat_stats[c]->Min( ) );
	_overall_avg_plat[c]->AddSample( _plat_stats[c]->Average( ) );
	_overall_max_plat[c]->AddSample( _plat_stats[c]->Max( ) );
      }
      if(_tlat_stats[c]->NumSamples() > 0) {
	_overall_min_tlat[c]->AddSample( _tlat_stats[c]->Min( ) );
	_overall_avg_tlat[c]->AddSample( _tlat_stats[c]->Average( ) );
	_overall_max_tlat[c]->AddSample( _tlat_stats[c]->Max( ) );
      }
      if(_frag_stats[c]->NumSamples() > 0) {
	_overall_min_frag[c]->AddSample( _frag_stats[c]->Min( ) );
	_overall_avg_frag[c]->AddSample( _frag_stats[c]->Average( ) );
	_overall_max_frag[c]->AddSample( _frag_stats[c]->Max( ) );
      }

      double min, avg;
      _ComputeStats( _accepted_flits[c], &avg, &min );
      _overall_accepted[c]->AddSample( avg );
      _overall_accepted_min[c]->AddSample( min );

      if(_sim_mode == batch)
	_overall_batch_time->AddSample(_batch_time->Sum( ));
    }
  }
  
  DisplayStats();
  if(_print_vc_stats) {
    if(_print_csv_results) {
      cout << "vc_stats:";
    }
    VC::DisplayStats(_print_csv_results);
  }
  return true;
}

void TrafficManager::DisplayStats( ostream & os ) {
  for ( int c = 0; c < _classes; ++c ) {

    if(_measure_stats[c] == 0) {
      continue;
    }

    if(_print_csv_results) {
      os << "results:"
	 << c
	 << "," << _traffic[c]
	 << "," << (_reply_class[c] >= 0)
	 << "," << _packet_size[c]
	 << "," << _load[c]
	 << "," << _overall_min_plat[c]->Average( )
	 << "," << _overall_avg_plat[c]->Average( )
	 << "," << _overall_max_plat[c]->Average( )
	 << "," << _overall_min_tlat[c]->Average( )
	 << "," << _overall_avg_tlat[c]->Average( )
	 << "," << _overall_max_tlat[c]->Average( )
	 << "," << _overall_min_frag[c]->Average( )
	 << "," << _overall_avg_frag[c]->Average( )
	 << "," << _overall_max_frag[c]->Average( )
	 << "," << _overall_accepted[c]->Average( )
	 << "," << _overall_accepted_min[c]->Average( )
	 << "," << _hop_stats[c]->Average( )
	 << endl;
    }

    os << "====== Traffic class " << c << " ======" << endl;
    
    if(_overall_min_plat[c]->NumSamples() > 0) {
      os << "Overall minimum latency = " << _overall_min_plat[c]->Average( )
	 << " (" << _overall_min_plat[c]->NumSamples( ) << " samples)" << endl;
      assert(_overall_avg_plat[c]->NumSamples() > 0);
      os << "Overall average latency = " << _overall_avg_plat[c]->Average( )
	 << " (" << _overall_avg_plat[c]->NumSamples( ) << " samples)" << endl;
      assert(_overall_max_plat[c]->NumSamples() > 0);
      os << "Overall maximum latency = " << _overall_max_plat[c]->Average( )
	 << " (" << _overall_max_plat[c]->NumSamples( ) << " samples)" << endl;
    }
    if(_overall_min_tlat[c]->NumSamples() > 0) {
      os << "Overall minimum transaction latency = " << _overall_min_tlat[c]->Average( )
	 << " (" << _overall_min_tlat[c]->NumSamples( ) << " samples)" << endl;
      assert(_overall_avg_tlat[c]->NumSamples() > 0);
      os << "Overall average transaction latency = " << _overall_avg_tlat[c]->Average( )
	 << " (" << _overall_avg_tlat[c]->NumSamples( ) << " samples)" << endl;
      assert(_overall_max_tlat[c]->NumSamples() > 0);
      os << "Overall maximum transaction latency = " << _overall_max_tlat[c]->Average( )
	 << " (" << _overall_max_tlat[c]->NumSamples( ) << " samples)" << endl;
    }
    if(_overall_min_frag[c]->NumSamples() > 0) {
      os << "Overall minimum fragmentation = " << _overall_min_frag[c]->Average( )
	 << " (" << _overall_min_frag[c]->NumSamples( ) << " samples)" << endl;
      assert(_overall_avg_frag[c]->NumSamples() > 0);
      os << "Overall average fragmentation = " << _overall_avg_frag[c]->Average( )
	 << " (" << _overall_avg_frag[c]->NumSamples( ) << " samples)" << endl;
      assert(_overall_max_frag[c]->NumSamples() > 0);
      os << "Overall maximum fragmentation = " << _overall_max_frag[c]->Average( )
	 << " (" << _overall_max_frag[c]->NumSamples( ) << " samples)" << endl;
    }
    if(_overall_accepted[c]->NumSamples() > 0) {
      os << "Overall average accepted rate = " << _overall_accepted[c]->Average( )
	 << " (" << _overall_accepted[c]->NumSamples( ) << " samples)" << endl;
      assert(_overall_accepted_min[c]->NumSamples() > 0);
      os << "Overall min accepted rate = " << _overall_accepted_min[c]->Average( )
	 << " (" << _overall_accepted_min[c]->NumSamples( ) << " samples)" << endl;
    }
    if(_hop_stats[c]->NumSamples() > 0) {
      os << "Average hops = " << _hop_stats[c]->Average( )
	 << " (" << _hop_stats[c]->NumSamples( ) << " samples)" << endl;
    }
    
    if(_slowest_flit[c] >= 0) {
      os << "Slowest flit = " << _slowest_flit[c] << endl;
    }
  
  }
  
  if(_sim_mode == batch)
    os << "Overall batch duration = " << _overall_batch_time->Average( )
       << " (" << _overall_batch_time->NumSamples( ) << " samples)" << endl;
  
}

//read the watchlist
void TrafficManager::_LoadWatchList(const string & filename){
  ifstream watch_list;
  watch_list.open(filename.c_str());
  
  string line;
  if(watch_list.is_open()) {
    while(!watch_list.eof()) {
      getline(watch_list, line);
      if(line != "") {
	if(line[0] == 'p') {
	  _packets_to_watch.insert(atoi(line.c_str()+1));
	} else if(line[0] == 't') {
	  _transactions_to_watch.insert(atoi(line.c_str()+1));
	} else {
	  _flits_to_watch.insert(atoi(line.c_str()));
	}
      }
    }
    
  } else {
    //cout<<"Unable to open flit watch file, continuing with simulation\n";
  }
}<|MERGE_RESOLUTION|>--- conflicted
+++ resolved
@@ -981,35 +981,21 @@
   
   if(_flow_out) {
 
-<<<<<<< HEAD
-    vector<int> received_flits(_classes*_subnets*_routers);
-    vector<int> sent_flits(_classes*_subnets*_routers);
-    vector<int> stored_flits(_classes*_subnets*_routers);
-    vector<int> active_packets(_classes*_subnets*_routers);
-
-    for (int subnet = 0; subnet < _subnets; ++subnet) {
-      for(int router = 0; router < _routers; ++router) {
-	for(int c = 0; c < _classes; ++c) {
-	  received_flits[(c*_subnets+subnet)*_routers+router] = _router[subnet][router]->GetReceivedFlits(c);
-	  sent_flits[(c*_subnets+subnet)*_routers+router] = _router[subnet][router]->GetSentFlits(c);
-	  stored_flits[(c*_subnets+subnet)*_routers+router] = _router[subnet][router]->GetStoredFlits(c);
-	  active_packets[(c*_subnets+subnet)*_routers+router] = _router[subnet][router]->GetActivePackets(c);
-	}
-=======
-    vector<vector<int> > received_flits(_subnets*_routers);
-    vector<vector<int> > sent_flits(_subnets*_routers);
-    vector<vector<int> > stored_flits(_subnets*_routers);
-    vector<vector<int> > active_packets(_subnets*_routers);
+    vector<vector<int> > received_flits(_classes*_subnets*_routers);
+    vector<vector<int> > sent_flits(_classes*_subnets*_routers);
+    vector<vector<int> > stored_flits(_classes*_subnets*_routers);
+    vector<vector<int> > active_packets(_classes*_subnets*_routers);
 
     for (int subnet = 0; subnet < _subnets; ++subnet) {
       for(int router = 0; router < _routers; ++router) {
 	Router * r = _router[subnet][router];
-	received_flits[subnet*_routers+router] = r->GetReceivedFlits();
-	sent_flits[subnet*_routers+router] = r->GetSentFlits();
-	stored_flits[subnet*_routers+router] = r->GetStoredFlits();
-	active_packets[subnet*_routers+router] = r->GetActivePackets();
-	r->ResetStats();
->>>>>>> 599851b0
+	for(int c = 0; c < _classes; ++c) {
+	  received_flits[(c*_subnets+subnet)*_routers+router] = r->GetReceivedFlits(c);
+	  sent_flits[(c*_subnets+subnet)*_routers+router] = r->GetSentFlits(c);
+	  stored_flits[(c*_subnets+subnet)*_routers+router] = r->GetStoredFlits(c);
+	  active_packets[(c*_subnets+subnet)*_routers+router] = r->GetActivePackets(c);
+	  r->ResetStats(c);
+	}
       }
     }
     *_flow_out << "injected_flits(" << _time + 1 << ",:) = " << injected_flits << ";" << endl;
