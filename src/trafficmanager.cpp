--- conflicted
+++ resolved
@@ -445,15 +445,6 @@
     delete _frag_stats[c];
     delete _hop_stats[c];
 
-<<<<<<< HEAD
-    for ( int i = 0; i < _nodes; ++i ) {
-      for ( int j = 0; j < _nodes; ++j ) {
-	delete _pair_plat[c][i*_nodes+j];
-	delete _pair_nlat[c][i*_nodes+j];
-	delete _pair_flat[c][i*_nodes+j];
-=======
-    delete _traffic_pattern[c];
-    delete _injection_process[c];
     if(_pair_stats){
       for ( int i = 0; i < _nodes; ++i ) {
 	for ( int j = 0; j < _nodes; ++j ) {
@@ -461,7 +452,6 @@
 	  delete _pair_nlat[c][i*_nodes+j];
 	  delete _pair_flat[c][i*_nodes+j];
 	}
->>>>>>> e30aec34
       }
     }
   }
@@ -1137,203 +1127,6 @@
   }
 }
 
-<<<<<<< HEAD
-=======
-bool TrafficManager::_SingleSim( )
-{
-  int converged = 0;
-  
-  //once warmed up, we require 3 converging runs to end the simulation 
-  vector<double> prev_latency(_classes, 0.0);
-  vector<double> prev_accepted(_classes, 0.0);
-  bool clear_last = false;
-  int total_phases = 0;
-  while( ( total_phases < _max_samples ) && 
-	 ( ( _sim_state != running ) || 
-	   ( converged < 3 ) ) ) {
-    
-    if ( clear_last || (( ( _sim_state == warming_up ) && ( ( total_phases % 2 ) == 0 ) )) ) {
-      clear_last = false;
-      _ClearStats( );
-    }
-    
-    
-    for ( int iter = 0; iter < _sample_period; ++iter )
-      _Step( );
-    
-    cout << _sim_state << endl;
-
-    UpdateStats();
-    DisplayStats();
-    
-    int lat_exc_class = -1;
-    int lat_chg_exc_class = -1;
-    int acc_chg_exc_class = -1;
-    
-    for(int c = 0; c < _classes; ++c) {
-      
-      if(_measure_stats[c] == 0) {
-	continue;
-      }
-
-      double cur_latency = _plat_stats[c]->Average( );
-
-      int total_accepted_count;
-      _ComputeStats( _accepted_flits[c], &total_accepted_count );
-      double total_accepted_rate = (double)total_accepted_count / (double)(_time - _reset_time);
-      double cur_accepted = total_accepted_rate / (double)_nodes;
-
-      double latency_change = fabs((cur_latency - prev_latency[c]) / cur_latency);
-      prev_latency[c] = cur_latency;
-
-      double accepted_change = fabs((cur_accepted - prev_accepted[c]) / cur_accepted);
-      prev_accepted[c] = cur_accepted;
-
-      double latency = (double)_plat_stats[c]->Sum();
-      double count = (double)_plat_stats[c]->NumSamples();
-      
-      map<int, Flit *>::const_iterator iter;
-      for(iter = _total_in_flight_flits[c].begin(); 
-	  iter != _total_in_flight_flits[c].end(); 
-	  iter++) {
-	latency += (double)(_time - iter->second->ctime);
-	count++;
-      }
-      
-      if((lat_exc_class < 0) &&
-	 (_latency_thres[c] >= 0.0) &&
-	 ((latency / count) > _latency_thres[c])) {
-	lat_exc_class = c;
-      }
-      
-      cout << "latency change    = " << latency_change << endl;
-      if(lat_chg_exc_class < 0) {
-	if((_sim_state == warming_up) &&
-	   (_warmup_threshold[c] >= 0.0) &&
-	   (latency_change > _warmup_threshold[c])) {
-	  lat_chg_exc_class = c;
-	} else if((_sim_state == running) &&
-		  (_stopping_threshold[c] >= 0.0) &&
-		  (latency_change > _stopping_threshold[c])) {
-	  lat_chg_exc_class = c;
-	}
-      }
-      
-      cout << "throughput change = " << accepted_change << endl;
-      if(acc_chg_exc_class < 0) {
-	if((_sim_state == warming_up) &&
-	   (_acc_warmup_threshold[c] >= 0.0) &&
-	   (accepted_change > _acc_warmup_threshold[c])) {
-	  acc_chg_exc_class = c;
-	} else if((_sim_state == running) &&
-		  (_acc_stopping_threshold[c] >= 0.0) &&
-		  (accepted_change > _acc_stopping_threshold[c])) {
-	  acc_chg_exc_class = c;
-	}
-      }
-      
-    }
-    
-    // Fail safe for latency mode, throughput will ust continue
-    if ( _measure_latency && ( lat_exc_class >= 0 ) ) {
-      
-      cout << "Average latency for class " << lat_exc_class << " exceeded " << _latency_thres[lat_exc_class] << " cycles. Aborting simulation." << endl;
-      converged = 0; 
-      _sim_state = draining;
-      _drain_time = _time;
-      if(_stats_out) {
-	WriteStats(*_stats_out);
-      }
-      break;
-      
-    }
-    
-    if ( _sim_state == warming_up ) {
-      if ( ( _warmup_periods > 0 ) ? 
-	   ( total_phases + 1 >= _warmup_periods ) :
-	   ( ( !_measure_latency || ( lat_chg_exc_class < 0 ) ) &&
-	     ( acc_chg_exc_class < 0 ) ) ) {
-	cout << "Warmed up ..." <<  "Time used is " << _time << " cycles" <<endl;
-	clear_last = true;
-	_sim_state = running;
-      }
-    } else if(_sim_state == running) {
-      if ( ( !_measure_latency || ( lat_chg_exc_class < 0 ) ) &&
-	   ( acc_chg_exc_class < 0 ) ) {
-	++converged;
-      } else {
-	converged = 0;
-      }
-    }
-    ++total_phases;
-  }
-  
-  if ( _sim_state == running ) {
-    ++converged;
-    
-    _sim_state  = draining;
-    _drain_time = _time;
-
-    if ( _measure_latency ) {
-      cout << "Draining all recorded packets ..." << endl;
-      int empty_steps = 0;
-      while( _PacketsOutstanding( ) ) { 
-	_Step( ); 
-	
-	++empty_steps;
-	
-	if ( empty_steps % 1000 == 0 ) {
-	  
-	  int lat_exc_class = -1;
-	  
-	  for(int c = 0; c < _classes; c++) {
-	    
-	    double threshold = _latency_thres[c];
-	    
-	    if(threshold < 0.0) {
-	      continue;
-	    }
-	    
-	    double acc_latency = _plat_stats[c]->Sum();
-	    double acc_count = (double)_plat_stats[c]->NumSamples();
-	    
-	    map<int, Flit *>::const_iterator iter;
-	    for(iter = _total_in_flight_flits[c].begin(); 
-		iter != _total_in_flight_flits[c].end(); 
-		iter++) {
-	      acc_latency += (double)(_time - iter->second->ctime);
-	      acc_count++;
-	    }
-	    
-	    if((acc_latency / acc_count) > threshold) {
-	      lat_exc_class = c;
-	      break;
-	    }
-	  }
-	  
-	  if(lat_exc_class >= 0) {
-	    cout << "Average latency for class " << lat_exc_class << " exceeded " << _latency_thres[lat_exc_class] << " cycles. Aborting simulation." << endl;
-	    converged = 0; 
-	    _sim_state = warming_up;
-	    if(_stats_out) {
-	      WriteStats(*_stats_out);
-	    }
-	    break;
-	  }
-	  
-	  _DisplayRemaining( ); 
-	  
-	}
-      }
-    }
-  } else {
-    cout << "Too many sample periods needed to converge" << endl;
-  }
-  
-  return ( converged > 0 );
-}
-
->>>>>>> e30aec34
 bool TrafficManager::Run( )
 {
   for ( int sim = 0; sim < _total_sims; ++sim ) {
@@ -1502,121 +1295,6 @@
   }
 }
 
-<<<<<<< HEAD
-=======
-void TrafficManager::WriteStats(ostream & os) const {
-  
-  os << "%=================================" << endl;
-
-  for(int c = 0; c < _classes; ++c) {
-    
-    if(_measure_stats[c] == 0) {
-      continue;
-    }
-    
-    //c+1 due to matlab array starting at 1
-    os << "plat(" << c+1 << ") = " << _plat_stats[c]->Average() << ";" << endl
-       << "plat_hist(" << c+1 << ",:) = " << *_plat_stats[c] << ";" << endl
-       << "nlat(" << c+1 << ") = " << _nlat_stats[c]->Average() << ";" << endl
-       << "nlat_hist(" << c+1 << ",:) = " << *_nlat_stats[c] << ";" << endl
-       << "flat(" << c+1 << ") = " << _flat_stats[c]->Average() << ";" << endl
-       << "flat_hist(" << c+1 << ",:) = " << *_flat_stats[c] << ";" << endl
-       << "frag_hist(" << c+1 << ",:) = " << *_frag_stats[c] << ";" << endl
-       << "hops(" << c+1 << ",:) = " << *_hop_stats[c] << ";" << endl;
-    if(_pair_stats){
-      os<< "pair_sent(" << c+1 << ",:) = [ ";
-      for(int i = 0; i < _nodes; ++i) {
-	for(int j = 0; j < _nodes; ++j) {
-	  os << _pair_plat[c][i*_nodes+j]->NumSamples() << " ";
-	}
-      }
-      os << "];" << endl
-	 << "pair_plat(" << c+1 << ",:) = [ ";
-      for(int i = 0; i < _nodes; ++i) {
-	for(int j = 0; j < _nodes; ++j) {
-	  os << _pair_plat[c][i*_nodes+j]->Average( ) << " ";
-	}
-      }
-      os << "];" << endl
-	 << "pair_nlat(" << c+1 << ",:) = [ ";
-      for(int i = 0; i < _nodes; ++i) {
-	for(int j = 0; j < _nodes; ++j) {
-	  os << _pair_nlat[c][i*_nodes+j]->Average( ) << " ";
-	}
-      }
-      os << "];" << endl
-	 << "pair_flat(" << c+1 << ",:) = [ ";
-      for(int i = 0; i < _nodes; ++i) {
-	for(int j = 0; j < _nodes; ++j) {
-	  os << _pair_flat[c][i*_nodes+j]->Average( ) << " ";
-	}
-      }
-    }
-
-    double time_delta = (double)(_drain_time - _reset_time);
-
-    os << "];" << endl
-       << "sent_packets(" << c+1 << ",:) = [ ";
-    for ( int d = 0; d < _nodes; ++d ) {
-      os << (double)_sent_packets[c][d] / time_delta << " ";
-    }
-    os << "];" << endl
-       << "accepted_packets(" << c+1 << ",:) = [ ";
-    for ( int d = 0; d < _nodes; ++d ) {
-      os << (double)_accepted_packets[c][d] / time_delta << " ";
-    }
-    os << "];" << endl
-       << "sent_flits(" << c+1 << ",:) = [ ";
-    for ( int d = 0; d < _nodes; ++d ) {
-      os << (double)_sent_flits[c][d] / time_delta << " ";
-    }
-    os << "];" << endl
-       << "accepted_flits(" << c+1 << ",:) = [ ";
-    for ( int d = 0; d < _nodes; ++d ) {
-      os << (double)_accepted_flits[c][d] / time_delta << " ";
-    }
-    os << "];" << endl
-       << "sent_packet_size(" << c+1 << ",:) = [ ";
-    for ( int d = 0; d < _nodes; ++d ) {
-      os << (double)_sent_flits[c][d] / (double)_sent_packets[c][d] << " ";
-    }
-    os << "];" << endl
-       << "accepted_packet_size(" << c+1 << ",:) = [ ";
-    for ( int d = 0; d < _nodes; ++d ) {
-      os << (double)_accepted_flits[c][d] / (double)_accepted_packets[c][d] << " ";
-    }
-    os << "];" << endl;
-#ifdef TRACK_STALLS
-    os << "buffer_busy_stalls(" << c+1 << ",:) = [ ";
-    for ( int d = 0; d < _subnets*_routers; ++d ) {
-      os << (double)_buffer_busy_stalls[c][d] / time_delta << " ";
-    }
-    os << "];" << endl
-       << "buffer_conflict_stalls(" << c+1 << ",:) = [ ";
-    for ( int d = 0; d < _subnets*_routers; ++d ) {
-      os << (double)_buffer_conflict_stalls[c][d] / time_delta << " ";
-    }
-    os << "];" << endl
-       << "buffer_full_stalls(" << c+1 << ",:) = [ ";
-    for ( int d = 0; d < _subnets*_routers; ++d ) {
-      os << (double)_buffer_full_stalls[c][d] / time_delta << " ";
-    }
-    os << "];" << endl
-       << "buffer_reserved_stalls(" << c+1 << ",:) = [ ";
-    for ( int d = 0; d < _subnets*_routers; ++d ) {
-      os << (double)_buffer_reserved_stalls[c][d] / time_delta << " ";
-    }
-    os << "];" << endl
-       << "crossbar_conflict_stalls(" << c+1 << ",:) = [ ";
-    for ( int d = 0; d < _subnets*_routers; ++d ) {
-      os << (double)_crossbar_conflict_stalls[c][d] / time_delta << " ";
-    }
-    os << "];" << endl;
-#endif
-  }
-}
-
->>>>>>> e30aec34
 void TrafficManager::UpdateStats() {
 #if defined(TRACK_FLOWS) || defined(TRACK_STALLS)
   for(int c = 0; c < _classes; ++c) {
@@ -1827,32 +1505,34 @@
      << "flat(" << c+1 << ") = " << _flat_stats[c]->Average() << ";" << endl
      << "flat_hist(" << c+1 << ",:) = " << *_flat_stats[c] << ";" << endl
      << "frag_hist(" << c+1 << ",:) = " << *_frag_stats[c] << ";" << endl
-     << "hops(" << c+1 << ",:) = " << *_hop_stats[c] << ";" << endl
-     << "pair_sent(" << c+1 << ",:) = [ ";
-  for(int i = 0; i < _nodes; ++i) {
-    for(int j = 0; j < _nodes; ++j) {
-      os << _pair_plat[c][i*_nodes+j]->NumSamples() << " ";
-    }
-  }
-  os << "];" << endl
-     << "pair_plat(" << c+1 << ",:) = [ ";
-  for(int i = 0; i < _nodes; ++i) {
-    for(int j = 0; j < _nodes; ++j) {
-      os << _pair_plat[c][i*_nodes+j]->Average( ) << " ";
-    }
-  }
-  os << "];" << endl
-     << "pair_nlat(" << c+1 << ",:) = [ ";
-  for(int i = 0; i < _nodes; ++i) {
-    for(int j = 0; j < _nodes; ++j) {
-      os << _pair_nlat[c][i*_nodes+j]->Average( ) << " ";
-    }
-  }
-  os << "];" << endl
-     << "pair_flat(" << c+1 << ",:) = [ ";
-  for(int i = 0; i < _nodes; ++i) {
-    for(int j = 0; j < _nodes; ++j) {
-      os << _pair_flat[c][i*_nodes+j]->Average( ) << " ";
+     << "hops(" << c+1 << ",:) = " << *_hop_stats[c] << ";" << endl;
+  if(_pair_stats) {
+    os << "pair_sent(" << c+1 << ",:) = [ ";
+    for(int i = 0; i < _nodes; ++i) {
+      for(int j = 0; j < _nodes; ++j) {
+	os << _pair_plat[c][i*_nodes+j]->NumSamples() << " ";
+      }
+    }
+    os << "];" << endl
+       << "pair_plat(" << c+1 << ",:) = [ ";
+    for(int i = 0; i < _nodes; ++i) {
+      for(int j = 0; j < _nodes; ++j) {
+	os << _pair_plat[c][i*_nodes+j]->Average( ) << " ";
+      }
+    }
+    os << "];" << endl
+       << "pair_nlat(" << c+1 << ",:) = [ ";
+    for(int i = 0; i < _nodes; ++i) {
+      for(int j = 0; j < _nodes; ++j) {
+	os << _pair_nlat[c][i*_nodes+j]->Average( ) << " ";
+      }
+    }
+    os << "];" << endl
+       << "pair_flat(" << c+1 << ",:) = [ ";
+    for(int i = 0; i < _nodes; ++i) {
+      for(int j = 0; j < _nodes; ++j) {
+	os << _pair_flat[c][i*_nodes+j]->Average( ) << " ";
+      }
     }
   }
 
