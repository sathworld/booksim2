--- conflicted
+++ resolved
@@ -874,31 +874,7 @@
 
       int const c = (last_class + i) % _classes;
 
-<<<<<<< HEAD
       if(!_partial_packets[source][c].empty()) {
-=======
-	  if(f->head && f->vc == -1) { // Find first available VC
-	    
-	    OutputSet route_set;
-	    _rf(NULL, f, 0, &route_set, true);
-	    set<OutputSet::sSetElement> const & os = route_set.GetSet();
-	    assert(os.size() == 1);
-	    OutputSet::sSetElement const & se = *os.begin();
-	    assert(se.output_port == 0);
-	    int const & vc_start = se.vc_start;
-	    int const & vc_end = se.vc_end;
-	    int const vc_count = vc_end - vc_start + 1;
-	    for(int i = 1; i <= vc_count; ++i) {
-	      int const vc = vc_start + (_last_vc[source][subnet][c] + i) % vc_count;
-	      assert((vc >= vc_start) && (vc <= vc_end));
-	      if(dest_buf->IsAvailableFor(vc) && !dest_buf->IsFullFor(vc)) {
-		f->vc = vc;
-		break;
-	      }
-	    }
-	    if(f->vc == -1)
-	      continue;
->>>>>>> eb97d2c8
 
 	Flit * cf = _partial_packets[source][c].front();
 	assert(cf);
@@ -927,6 +903,7 @@
 	  int const vc_count = vc_end - vc_start + 1;
 	  for(int i = 1; i <= vc_count; ++i) {
 	    int const vc = vc_start + (_last_vc[source][subnet][c] - vc_start + i) % vc_count;
+	    assert((vc >= vc_start) && (vc <= vc_end));
 	    if(dest_buf->IsAvailableFor(vc) && !dest_buf->IsFullFor(vc)) {
 	      cf->vc = vc;
 	      break;
