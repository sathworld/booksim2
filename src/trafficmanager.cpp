// $Id$

/*
Copyright (c) 2007-2011, Trustees of The Leland Stanford Junior University
All rights reserved.

Redistribution and use in source and binary forms, with or without modification,
are permitted provided that the following conditions are met:

Redistributions of source code must retain the above copyright notice, this list
of conditions and the following disclaimer.
Redistributions in binary form must reproduce the above copyright notice, this 
list of conditions and the following disclaimer in the documentation and/or 
other materials provided with the distribution.
Neither the name of the Stanford University nor the names of its contributors 
may be used to endorse or promote products derived from this software without 
specific prior written permission.

THIS SOFTWARE IS PROVIDED BY THE COPYRIGHT HOLDERS AND CONTRIBUTORS "AS IS" AND 
ANY EXPRESS OR IMPLIED WARRANTIES, INCLUDING, BUT NOT LIMITED TO, THE IMPLIED 
WARRANTIES OF MERCHANTABILITY AND FITNESS FOR A PARTICULAR PURPOSE ARE 
DISCLAIMED. IN NO EVENT SHALL THE COPYRIGHT OWNER OR CONTRIBUTORS BE LIABLE FOR 
ANY DIRECT, INDIRECT, INCIDENTAL, SPECIAL, EXEMPLARY, OR CONSEQUENTIAL DAMAGES 
(INCLUDING, BUT NOT LIMITED TO, PROCUREMENT OF SUBSTITUTE GOODS OR SERVICES; 
LOSS OF USE, DATA, OR PROFITS; OR BUSINESS INTERRUPTION) HOWEVER CAUSED AND ON 
ANY THEORY OF LIABILITY, WHETHER IN CONTRACT, STRICT LIABILITY, OR TORT 
(INCLUDING NEGLIGENCE OR OTHERWISE) ARISING IN ANY WAY OUT OF THE USE OF THIS 
SOFTWARE, EVEN IF ADVISED OF THE POSSIBILITY OF SUCH DAMAGE.
*/

#include <sstream>
#include <fstream>
#include <limits>

#include "booksim.hpp"
#include "booksim_config.hpp"
#include "trafficmanager.hpp"
#include "steadystatetrafficmanager.hpp"
#include "batchtrafficmanager.hpp"
#include "workloadtrafficmanager.hpp"
#include "random_utils.hpp" 
#include "vc.hpp"

TrafficManager * TrafficManager::NewTrafficManager(Configuration const & config,
						   vector<Network *> const & net)
{
  TrafficManager * result = NULL;
  string sim_type = config.GetStr("sim_type");
  if((sim_type == "latency") || (sim_type == "throughput")) {
    result = new SteadyStateTrafficManager(config, net);
  } else if(sim_type == "batch") {
    result = new BatchTrafficManager(config, net);
  } else if(sim_type == "workload") {
    result = new WorkloadTrafficManager(config, net);
  } else {
    cerr << "Unknown simulation type: " << sim_type << endl;
  } 
  return result;
}

TrafficManager::TrafficManager( const Configuration &config, const vector<Network *> & net )
: Module( 0, "traffic_manager" ), _net(net), _empty_network(false), _deadlock_timer(0), _drain_time(-1), _cur_id(0), _cur_pid(0), _cur_tid(0), _time(0)
{

  _nodes = _net[0]->NumNodes( );
  _routers = _net[0]->NumRouters( );

  _subnets = config.GetInt("subnets");
 
  // ============ Message priorities ============ 

  string priority = config.GetStr( "priority" );

  if ( priority == "class" ) {
    _pri_type = class_based;
  } else if ( priority == "age" ) {
    _pri_type = age_based;
  } else if ( priority == "trans_age" ) {
    _pri_type = trans_age_based;
  } else if ( priority == "network_age" ) {
    _pri_type = network_age_based;
  } else if ( priority == "local_age" ) {
    _pri_type = local_age_based;
  } else if ( priority == "queue_length" ) {
    _pri_type = queue_length_based;
  } else if ( priority == "hop_count" ) {
    _pri_type = hop_count_based;
  } else if ( priority == "sequence" ) {
    _pri_type = sequence_based;
  } else if ( priority == "none" ) {
    _pri_type = none;
  } else {
    Error( "Unkown priority value: " + priority );
  }

  // ============ Routing ============ 

  string rf = config.GetStr("routing_function") + "_" + config.GetStr("topology");
  map<string, tRoutingFunction>::const_iterator rf_iter = gRoutingFunctionMap.find(rf);
  if(rf_iter == gRoutingFunctionMap.end()) {
    Error("Invalid routing function: " + rf);
  }
  _rf = rf_iter->second;

  // ============ Traffic ============ 

  _classes = config.GetInt("classes");

  _subnet = config.GetIntArray("subnet"); 
  if(_subnet.empty()) {
    _subnet.push_back(config.GetInt("subnet"));
  }
  _subnet.resize(_classes, _subnet.back());

  _class_priority = config.GetIntArray("class_priority"); 
  if(_class_priority.empty()) {
    _class_priority.push_back(config.GetInt("class_priority"));
  }
  _class_priority.resize(_classes, _class_priority.back());

  _last_class.resize(_nodes, -1);

  // ============ Injection VC states  ============ 

  _buf_states.resize(_nodes);
  _last_vc.resize(_nodes);

  for ( int source = 0; source < _nodes; ++source ) {
    _buf_states[source].resize(_subnets);
    _last_vc[source].resize(_subnets);
    for ( int subnet = 0; subnet < _subnets; ++subnet ) {
      ostringstream tmp_name;
      tmp_name << "terminal_buf_state_" << source << "_" << subnet;
      _buf_states[source][subnet] = new BufferState( config, this, tmp_name.str( ) );
      _last_vc[source][subnet] = gEndVCs;
    }
  }

  // ============ Injection queues ============ 

  _partial_packets.resize(_classes);
  _sent_packets.resize(_classes);
  _requests_outstanding.resize(_classes);

  for ( int c = 0; c < _classes; ++c ) {
    _partial_packets[c].resize(_nodes);
    _sent_packets[c].resize(_nodes);
    _requests_outstanding[c].resize(_nodes);
  }

  _total_in_flight_flits.resize(_classes);
  _measured_in_flight_flits.resize(_classes);
  _retired_packets.resize(_classes);

  // ============ Statistics ============ 

  _plat_stats.resize(_classes);
  _overall_min_plat.resize(_classes);
  _overall_avg_plat.resize(_classes);
  _overall_max_plat.resize(_classes);

  _frag_stats.resize(_classes);
  _overall_min_frag.resize(_classes);
  _overall_avg_frag.resize(_classes);
  _overall_max_frag.resize(_classes);

  _pair_plat.resize(_classes);
  
  _hop_stats.resize(_classes);
  _overall_hop_stats.resize(_classes);

  _sent_flits.resize(_classes);
  _overall_min_sent.resize(_classes);
  _overall_avg_sent.resize(_classes);
  _overall_max_sent.resize(_classes);

  _accepted_flits.resize(_classes);
  _overall_min_accepted.resize(_classes);
  _overall_avg_accepted.resize(_classes);
  _overall_max_accepted.resize(_classes);

  for ( int c = 0; c < _classes; ++c ) {
    ostringstream tmp_name;
    tmp_name << "plat_stat_" << c;
    _plat_stats[c] = new Stats( this, tmp_name.str( ), 1.0, 1000 );
    _stats[tmp_name.str()] = _plat_stats[c];
    tmp_name.str("");

    tmp_name << "overall_min_plat_stat_" << c;
    _overall_min_plat[c] = new Stats( this, tmp_name.str( ), 1.0, 1000 );
    _stats[tmp_name.str()] = _overall_min_plat[c];
    tmp_name.str("");  
    tmp_name << "overall_avg_plat_stat_" << c;
    _overall_avg_plat[c] = new Stats( this, tmp_name.str( ), 1.0, 1000 );
    _stats[tmp_name.str()] = _overall_avg_plat[c];
    tmp_name.str("");  
    tmp_name << "overall_max_plat_stat_" << c;
    _overall_max_plat[c] = new Stats( this, tmp_name.str( ), 1.0, 1000 );
    _stats[tmp_name.str()] = _overall_max_plat[c];
    tmp_name.str("");  

    tmp_name << "frag_stat_" << c;
    _frag_stats[c] = new Stats( this, tmp_name.str( ), 1.0, 100 );
    _stats[tmp_name.str()] = _frag_stats[c];
    tmp_name.str("");
    tmp_name << "overall_min_frag_stat_" << c;
    _overall_min_frag[c] = new Stats( this, tmp_name.str( ), 1.0, 100 );
    _stats[tmp_name.str()] = _overall_min_frag[c];
    tmp_name.str("");
    tmp_name << "overall_avg_frag_stat_" << c;
    _overall_avg_frag[c] = new Stats( this, tmp_name.str( ), 1.0, 100 );
    _stats[tmp_name.str()] = _overall_avg_frag[c];
    tmp_name.str("");
    tmp_name << "overall_max_frag_stat_" << c;
    _overall_max_frag[c] = new Stats( this, tmp_name.str( ), 1.0, 100 );
    _stats[tmp_name.str()] = _overall_max_frag[c];
    tmp_name.str("");

    tmp_name << "hop_stat_" << c;
    _hop_stats[c] = new Stats( this, tmp_name.str( ), 1.0, 20 );
    _stats[tmp_name.str()] = _hop_stats[c];
    tmp_name.str("");
    tmp_name << "overall_hop_stat_" << c;
    _overall_hop_stats[c] = new Stats( this, tmp_name.str( ), 1.0, 20 );
    _stats[tmp_name.str()] = _overall_hop_stats[c];
    tmp_name.str("");

    _pair_plat[c].resize(_nodes*_nodes);

    _sent_flits[c].resize(_nodes);
    _accepted_flits[c].resize(_nodes);
    
    for ( int i = 0; i < _nodes; ++i ) {
      tmp_name << "sent_stat_" << c << "_" << i;
      _sent_flits[c][i] = new Stats( this, tmp_name.str( ) );
      _stats[tmp_name.str()] = _sent_flits[c][i];
      tmp_name.str("");    
      
      tmp_name << "accepted_stat_" << c << "_" << i;
      _accepted_flits[c][i] = new Stats( this, tmp_name.str( ) );
      _stats[tmp_name.str()] = _accepted_flits[c][i];
      tmp_name.str("");    

      for ( int j = 0; j < _nodes; ++j ) {
	tmp_name << "pair_plat_stat_" << c << "_" << i << "_" << j;
	_pair_plat[c][i*_nodes+j] = new Stats( this, tmp_name.str( ), 1.0, 250 );
	_stats[tmp_name.str()] = _pair_plat[c][i*_nodes+j];
	tmp_name.str("");
      }
    }
    
    tmp_name << "overall_min_injection_" << c;
    _overall_min_sent[c] = new Stats( this, tmp_name.str( ) );
    _stats[tmp_name.str()] = _overall_min_sent[c];
    tmp_name.str("");

    tmp_name << "overall_avg_injection_" << c;
    _overall_avg_sent[c] = new Stats( this, tmp_name.str( ) );
    _stats[tmp_name.str()] = _overall_avg_sent[c];
    tmp_name.str("");

    tmp_name << "overall_max_injection_" << c;
    _overall_max_sent[c] = new Stats( this, tmp_name.str( ) );
    _stats[tmp_name.str()] = _overall_max_sent[c];
    tmp_name.str("");
    
    tmp_name << "overall_min_acceptance_" << c;
    _overall_min_accepted[c] = new Stats( this, tmp_name.str( ) );
    _stats[tmp_name.str()] = _overall_min_accepted[c];
    tmp_name.str("");

    tmp_name << "overall_avg_acceptance_" << c;
    _overall_avg_accepted[c] = new Stats( this, tmp_name.str( ) );
    _stats[tmp_name.str()] = _overall_avg_accepted[c];
    tmp_name.str("");

    tmp_name << "overall_max_acceptance_" << c;
    _overall_max_accepted[c] = new Stats( this, tmp_name.str( ) );
    _stats[tmp_name.str()] = _overall_max_accepted[c];
    tmp_name.str("");
  }

  _slowest_flit.resize(_classes, -1);

  // ============ Simulation parameters ============ 

  _total_sims = config.GetInt( "sim_count" );

  _router.resize(_subnets);
  for (int i=0; i < _subnets; ++i) {
    _router[i] = _net[i]->GetRouters();
  }

  //seed the network
  RandomSeed(config.GetInt("seed"));

  _measure_stats = config.GetIntArray( "measure_stats" );
  if(_measure_stats.empty()) {
    _measure_stats.push_back(config.GetInt("measure_stats"));
  }
  _measure_stats.resize(_classes, _measure_stats.back());

  _include_queuing = config.GetInt( "include_queuing" );

  _print_csv_results = config.GetInt( "print_csv_results" );
  _deadlock_warn_timeout = config.GetInt( "deadlock_warn_timeout" );
  _drain_measured_only = config.GetInt( "drain_measured_only" );

  string watch_file = config.GetStr( "watch_file" );
  if((watch_file != "") && (watch_file != "-")) {
    _LoadWatchList(watch_file);
  }

  vector<int> watch_flits = config.GetIntArray("watch_flits");
  for(size_t i = 0; i < watch_flits.size(); ++i) {
    _flits_to_watch.insert(watch_flits[i]);
  }
  
  vector<int> watch_packets = config.GetIntArray("watch_packets");
  for(size_t i = 0; i < watch_packets.size(); ++i) {
    _packets_to_watch.insert(watch_packets[i]);
  }

  vector<int> watch_transactions = config.GetIntArray("watch_transactions");
  for(size_t i = 0; i < watch_transactions.size(); ++i) {
    _transactions_to_watch.insert(watch_transactions[i]);
  }

  string stats_out_file = config.GetStr( "stats_out" );
  if(stats_out_file == "") {
    _stats_out = NULL;
  } else if(stats_out_file == "-") {
    _stats_out = &cout;
  } else {
    _stats_out = new ofstream(stats_out_file.c_str());
    config.WriteMatlabFile(_stats_out);
  }
  
  _flow_out = config.GetInt("flow_out");
  if(_flow_out) {
    string sent_packets_out_file = config.GetStr( "sent_packets_out" );
    if(sent_packets_out_file == "") {
      _sent_packets_out = NULL;
    } else {
      _sent_packets_out = new ofstream(sent_packets_out_file.c_str());
    }
    string active_packets_out_file = config.GetStr( "active_packets_out" );
    if(active_packets_out_file == "") {
      _active_packets_out = NULL;
    } else {
      _active_packets_out = new ofstream(active_packets_out_file.c_str());
    }
    string injected_flits_out_file = config.GetStr( "injected_flits_out" );
    if(injected_flits_out_file == "") {
      _injected_flits_out = NULL;
    } else {
      _injected_flits_out = new ofstream(injected_flits_out_file.c_str());
    }
    string ejected_flits_out_file = config.GetStr( "ejected_flits_out" );
    if(ejected_flits_out_file == "") {
      _ejected_flits_out = NULL;
    } else {
      _ejected_flits_out = new ofstream(ejected_flits_out_file.c_str());
    }
    string received_flits_out_file = config.GetStr( "received_flits_out" );
    if(received_flits_out_file == "") {
      _received_flits_out = NULL;
    } else {
      _received_flits_out = new ofstream(received_flits_out_file.c_str());
    }
    string sent_flits_out_file = config.GetStr( "sent_flits_out" );
    if(sent_flits_out_file == "") {
      _sent_flits_out = NULL;
    } else {
      _sent_flits_out = new ofstream(sent_flits_out_file.c_str());
    }
    string stored_flits_out_file = config.GetStr( "stored_flits_out" );
    if(stored_flits_out_file == "") {
      _stored_flits_out = NULL;
    } else {
      _stored_flits_out = new ofstream(stored_flits_out_file.c_str());
    }
  }

}

TrafficManager::~TrafficManager( )
{

  for ( int source = 0; source < _nodes; ++source ) {
    for ( int subnet = 0; subnet < _subnets; ++subnet ) {
      delete _buf_states[source][subnet];
    }
  }
  
  for ( int c = 0; c < _classes; ++c ) {
    delete _plat_stats[c];
    delete _overall_min_plat[c];
    delete _overall_avg_plat[c];
    delete _overall_max_plat[c];

    delete _frag_stats[c];
    delete _overall_min_frag[c];
    delete _overall_avg_frag[c];
    delete _overall_max_frag[c];
    
    delete _hop_stats[c];
<<<<<<< HEAD
    delete _overall_hop_stats[c];

    delete _overall_accepted[c];
    delete _overall_accepted_min[c];
    
    for ( int source = 0; source < _nodes; ++source ) {
      delete _sent_flits[c][source];
      
      for ( int dest = 0; dest < _nodes; ++dest ) {
	delete _pair_plat[c][source*_nodes+dest];
=======

    delete _overall_min_sent[c];
    delete _overall_avg_sent[c];
    delete _overall_max_sent[c];

    delete _overall_min_accepted[c];
    delete _overall_avg_accepted[c];
    delete _overall_max_accepted[c];
    
    delete _traffic_pattern[c];
    delete _injection_process[c];

    for ( int i = 0; i < _nodes; ++i ) {
      delete _sent_flits[c][i];
      delete _accepted_flits[c][i];
      
      for ( int j = 0; j < _nodes; ++j ) {
	delete _pair_plat[c][i*_nodes+j];
	delete _pair_tlat[c][i*_nodes+j];
>>>>>>> 0c5d3dff
      }
    }
  }
  
  if(gWatchOut && (gWatchOut != &cout)) delete gWatchOut;
  if(_stats_out && (_stats_out != &cout)) delete _stats_out;

  if(_flow_out) {
    if(_sent_packets_out) delete _sent_packets_out;
    if(_active_packets_out) delete _active_packets_out;
    if(_injected_flits_out) delete _injected_flits_out;
    if(_ejected_flits_out) delete _ejected_flits_out;
    if(_received_flits_out) delete _received_flits_out;
    if(_sent_flits_out) delete _sent_flits_out;
    if(_stored_flits_out) delete _stored_flits_out;
  }

  Flit::FreeAll();
  Credit::FreeAll();
}


void TrafficManager::_RetireFlit( Flit *f, int dest )
{
  _deadlock_timer = 0;

  assert(_total_in_flight_flits[f->cl].count(f->id) > 0);
  _total_in_flight_flits[f->cl].erase(f->id);
  
  if(f->record) {
    assert(_measured_in_flight_flits[f->cl].count(f->id) > 0);
    _measured_in_flight_flits[f->cl].erase(f->id);
  }

  if ( f->watch ) { 
    *gWatchOut << GetSimTime() << " | "
	       << "node" << dest << " | "
	       << "Retiring flit " << f->id 
	       << " (packet " << f->pid
	       << ", src = " << f->src 
	       << ", dest = " << f->dest
	       << ", hops = " << f->hops
	       << ", lat = " << f->atime - f->time
	       << ")." << endl;
  }

  if ( f->head && ( f->dest != dest ) ) {
    ostringstream err;
    err << "Flit " << f->id << " arrived at incorrect output " << dest;
    Error( err.str( ) );
  }

  if ( f->tail ) {
    Flit * head;
    if(f->head) {
      head = f;
    } else {
      map<int, Flit *>::iterator iter = _retired_packets[f->cl].find(f->pid);
      assert(iter != _retired_packets[f->cl].end());
      head = iter->second;
      _retired_packets[f->cl].erase(iter);
      assert(head->head);
      assert(f->pid == head->pid);
    }
    if ( f->watch ) { 
      *gWatchOut << GetSimTime() << " | "
		 << "node" << dest << " | "
		 << "Retiring packet " << head->pid 
		 << " (lat = " << f->atime - head->time
		 << ", frag = " << (f->atime - head->atime) - (f->id - head->id)
		 << ", src = " << head->src 
		 << ", dest = " << head->dest
		 << ")." << endl;
    }

    _RetirePacket(head, f, dest);
    
    // Only record statistics once per packet (at tail)
    // and based on the simulation state
    if ( ( _sim_state == warming_up ) || f->record ) {
      
      _hop_stats[f->cl]->AddSample( f->hops );
      
      if((_slowest_flit[f->cl] < 0) ||
	 (_plat_stats[f->cl]->Max() < (f->atime - f->time))) {
	_slowest_flit[f->cl] = f->id;
      }
      _plat_stats[f->cl]->AddSample( f->atime - f->time);
      _frag_stats[f->cl]->AddSample( (f->atime - head->atime) - (f->id - head->id) );
      _pair_plat[f->cl][f->src*_nodes+dest]->AddSample( f->atime - f->time );
    }
    
    if(f != head) {
      head->Free();
    }
    
  }
  
  if(f->head && !f->tail) {
    _retired_packets[f->cl].insert(make_pair(f->pid, f));
  } else {
    f->Free();
  }
}

void TrafficManager::_RetirePacket(Flit * head, Flit * tail, int dest)
{
  if ( tail->watch ) { 
    *gWatchOut << GetSimTime() << " | "
	       << "node" << dest << " | "
	       << "Completing transation " << tail->tid
	       << " (lat = " << tail->atime - head->ttime
	       << ", src = " << head->src 
	       << ", dest = " << head->dest
	       << ")." << endl;
  }
  _requests_outstanding[tail->cl][tail->src]--;
}

void TrafficManager::_GeneratePacket( int source, int dest, int size, 
				      int cl, int time, int tid, int ttime )
{
  assert(size > 0);
  assert((source >= 0) && (source < _nodes));
  assert((dest >= 0) && (dest < _nodes));

  bool begin_trans = false;

  if(tid < 0) {
    tid = _cur_tid++;
    assert(_cur_tid);
    begin_trans = true;
  }
  if(ttime < 0) {
    ttime = time;
  }

  int pid = _cur_pid++;
  assert(_cur_pid);

  bool watch = gWatchOut && ((_packets_to_watch.count(pid) > 0) ||
			     (_transactions_to_watch.count(tid) > 0));

  if(watch) {
    if(begin_trans) {
      *gWatchOut << GetSimTime() << " | "
		 << "node" << source << " | "
		 << "Beginning transaction " << tid
		 << " at time " << time
		 << "." << endl;
    }
    *gWatchOut << GetSimTime() << " | "
	       << "node" << source << " | "
	       << "Enqueuing packet " << pid
	       << " at time " << time
	       << "." << endl;
  }
  
  int subnet = _subnet[cl];
  
  bool record = (((_sim_state == running) ||
		  ((_sim_state == draining) && (time < _drain_time))) &&
		 _measure_stats[cl]);

  for ( int i = 0; i < size; ++i ) {

    int id = _cur_id++;
    assert(_cur_id);

    Flit * f = Flit::New();

    f->id = id;
    f->pid = pid;
    f->tid = tid;
    f->watch = watch | (gWatchOut && (_flits_to_watch.count(f->id) > 0));
    f->subnetwork = subnet;
    f->src = source;
    f->dest = dest;
    f->time = time;
    f->ttime = ttime;
    f->record = record;
    f->cl = cl;
    f->head = (i == 0);
    f->tail = (i == (size-1));
    f->vc  = -1;

    switch(_pri_type) {
    case class_based:
      f->pri = _class_priority[cl];
      break;
    case age_based:
      f->pri = numeric_limits<int>::max() - time;
      break;
    case trans_age_based:
      f->pri = numeric_limits<int>::max() - ttime;
      break;
    case sequence_based:
      f->pri = numeric_limits<int>::max() - _sent_packets[cl][source];
      break;
    default:
      f->pri = 0;
    }
    assert(f->pri >= 0);

    _total_in_flight_flits[f->cl].insert(make_pair(f->id, f));
    if(record) {
      _measured_in_flight_flits[f->cl].insert(make_pair(f->id, f));
    }
    
    if(gTrace) {
      cout<<"New Flit "<<f->src<<endl;
    }

    if(f->watch) { 
      *gWatchOut << GetSimTime() << " | "
		  << "node" << source << " | "
		  << "Enqueuing flit " << f->id
		  << " (packet " << f->pid
		  << ") at time " << time
		  << "." << endl;
    }

    _partial_packets[cl][source].push_back(f);
  }
}

void TrafficManager::_Step( )
{
  bool flits_in_flight = false;
  for(int c = 0; c < _classes; ++c) {
    flits_in_flight |= !_total_in_flight_flits[c].empty();
  }
  if(flits_in_flight && (_deadlock_timer++ >= _deadlock_warn_timeout)) {
    _deadlock_timer = 0;
    cout << "WARNING: Possible network deadlock." << endl;
  }

  for ( int source = 0; source < _nodes; ++source ) {
    for ( int subnet = 0; subnet < _subnets; ++subnet ) {
      Credit * const c = _net[subnet]->ReadCredit( source );
      if ( c ) {
	_buf_states[source][subnet]->ProcessCredit(c);
	c->Free();
      }
    }
  }

  vector<map<int, Flit *> > flits(_subnets);
  
  for ( int subnet = 0; subnet < _subnets; ++subnet ) {
    for ( int dest = 0; dest < _nodes; ++dest ) {
      Flit * const f = _net[subnet]->ReadFlit( dest );
      if ( f ) {
	if(f->watch) {
	  *gWatchOut << GetSimTime() << " | "
		     << "node" << dest << " | "
		     << "Ejecting flit " << f->id
		     << " (packet " << f->pid << ")"
		     << " from VC " << f->vc
		     << "." << endl;
	}
	flits[subnet].insert(make_pair(dest, f));
      }
      if( ( _sim_state == warming_up ) || ( _sim_state == running ) ) {
	for(int c = 0; c < _classes; ++c) {
	  _accepted_flits[c][dest]->AddSample( (f && (f->cl == c)) ? 1 : 0 );
	}
      }
    }
    _net[subnet]->ReadInputs( );
  }
  
  if ( !_empty_network ) {
    _Inject();
  }

  vector<int> injected_flits(_classes*_subnets*_nodes);

  for(int source = 0; source < _nodes; ++source) {
    
    vector<Flit *> flits_sent_by_subnet(_subnets);
    vector<int> flits_sent_by_class(_classes);
    
    int const last_class = _last_class[source];

    for(int i = 1; i <= _classes; ++i) {

      int const c = (last_class + i) % _classes;

      if(!_partial_packets[c][source].empty()) {

	Flit * cf = _partial_packets[c][source].front();
	assert(cf);
	assert(cf->cl == c);

	int const subnet = cf->subnetwork;
	
	Flit * & f = flits_sent_by_subnet[subnet];

	if(f && (f->pri >= cf->pri)) {
	  continue;
	}

	BufferState * const dest_buf = _buf_states[source][subnet];

	if(cf->head && cf->vc == -1) { // Find first available VC

	  OutputSet route_set;
	  _rf(NULL, cf, 0, &route_set, true);
	  set<OutputSet::sSetElement> const & os = route_set.GetSet();
	  assert(os.size() == 1);
	  OutputSet::sSetElement const & se = *os.begin();
	  assert(se.output_port == 0);
	  int const & vc_start = se.vc_start;
	  int const & vc_end = se.vc_end;
	  int const vc_count = vc_end - vc_start + 1;
	  for(int i = 1; i <= vc_count; ++i) {
	    int const vc = vc_start + (_last_vc[source][subnet][c] - vc_start + i) % vc_count;
	    assert((vc >= vc_start) && (vc <= vc_end));
	    if(dest_buf->IsAvailableFor(vc) && !dest_buf->IsFullFor(vc)) {
	      cf->vc = vc;
	      break;
	    }
	  }
	}
	  
	if((cf->vc != -1) && (!dest_buf->IsFullFor(cf->vc))) {
	  f = cf;
	  _last_class[source] = cf->cl;
	}
      }
    }

    for(int subnet = 0; subnet < _subnets; ++subnet) {
      
      Flit * & f = flits_sent_by_subnet[subnet];
      
      if(f) {
	
	int const & subnet = f->subnetwork;
	int const & c = f->cl;
	
	if(f->head) {
	  _buf_states[source][subnet]->TakeBuffer(f->vc);
	  _last_vc[source][subnet][c] = f->vc;
	}
	
	_last_class[source] = c;
	
	_partial_packets[c][source].pop_front();
	_buf_states[source][subnet]->SendingFlit(f);
	
	if(_pri_type == network_age_based) {
	  f->pri = numeric_limits<int>::max() - _time;
	  assert(f->pri >= 0);
	}
	
	if(f->watch) {
	  *gWatchOut << GetSimTime() << " | "
		     << "node" << source << " | "
		     << "Injecting flit " << f->id
		     << " into subnet " << subnet
		     << " at time " << _time
		     << " with priority " << f->pri
		     << " (packet " << f->pid
		     << ", class = " << c
		     << ", src = " << f->src 
		     << ", dest = " << f->dest
		     << ")." << endl;
	  *gWatchOut << *f;
	}
	
	// Pass VC "back"
	if(!_partial_packets[c][source].empty() && !f->tail) {
	  Flit * nf = _partial_packets[c][source].front();
	  nf->vc = f->vc;
	}
	
	++flits_sent_by_class[c];
	if(_flow_out) ++injected_flits[(c*_subnets+subnet)*_nodes+source];
	
	_net[f->subnetwork]->WriteFlit(f, source);

      }	
    }
    if((_sim_state == warming_up) || (_sim_state == running)) {
      for(int c = 0; c < _classes; ++c) {
	_sent_flits[c][source]->AddSample(flits_sent_by_class[c]);
      }
    }
  }

  vector<int> ejected_flits(_classes*_subnets*_nodes);

  for(int subnet = 0; subnet < _subnets; ++subnet) {
    for(int dest = 0; dest < _nodes; ++dest) {
      map<int, Flit *>::const_iterator iter = flits[subnet].find(dest);
      if(iter != flits[subnet].end()) {
	Flit * const & f = iter->second;
	if(_flow_out) ++ejected_flits[(f->cl*_subnets+subnet)*_nodes+dest];
	f->atime = _time;
	if(f->watch) {
	  *gWatchOut << GetSimTime() << " | "
		     << "node" << dest << " | "
		     << "Injecting credit for VC " << f->vc 
		     << " into subnet " << subnet 
		     << "." << endl;
	}
	Credit * const c = Credit::New();
	c->vc.insert(f->vc);
	_net[subnet]->WriteCredit(c, dest);
	_RetireFlit(f, dest);
      }
    }
    flits[subnet].clear();
    _net[subnet]->Evaluate( );
    _net[subnet]->WriteOutputs( );
  }
  
  if(_flow_out) {

    vector<vector<int> > received_flits(_classes*_subnets*_routers);
    vector<vector<int> > sent_flits(_classes*_subnets*_routers);
    vector<vector<int> > stored_flits(_classes*_subnets*_routers);
    vector<vector<int> > active_packets(_classes*_subnets*_routers);

    for (int subnet = 0; subnet < _subnets; ++subnet) {
      for(int router = 0; router < _routers; ++router) {
	Router * r = _router[subnet][router];
	for(int c = 0; c < _classes; ++c) {
	  received_flits[(c*_subnets+subnet)*_routers+router] = r->GetReceivedFlits(c);
	  sent_flits[(c*_subnets+subnet)*_routers+router] = r->GetSentFlits(c);
	  stored_flits[(c*_subnets+subnet)*_routers+router] = r->GetStoredFlits(c);
	  active_packets[(c*_subnets+subnet)*_routers+router] = r->GetActivePackets(c);
	  r->ResetStats(c);
	}
      }
    }
    if(_injected_flits_out) *_injected_flits_out << injected_flits << endl;
    if(_received_flits_out) *_received_flits_out << received_flits << endl;
    if(_stored_flits_out) *_stored_flits_out << stored_flits << endl;
    if(_sent_flits_out) *_sent_flits_out << sent_flits << endl;
    if(_ejected_flits_out) *_ejected_flits_out << ejected_flits << endl;
    if(_active_packets_out) *_active_packets_out << active_packets << endl;
  }

  ++_time;
  assert(_time);
  if(gTrace){
    cout<<"TIME "<<_time<<endl;
  }

}
  
bool TrafficManager::_PacketsOutstanding( ) const
{
  for ( int c = 0; c < _classes; ++c ) {
    if ( !_measured_in_flight_flits[c].empty() ) {
      return true;
    }
  }
  return false;
}

void TrafficManager::_ResetSim( )
{
  _time = 0;
  
  //remove any pending request from the previous simulations
  for ( int c = 0; c < _classes; ++c ) {
    _requests_outstanding[c].assign(_nodes, 0);
  }
}

void TrafficManager::_ClearStats( )
{
  _slowest_flit.assign(_classes, -1);

  for ( int c = 0; c < _classes; ++c ) {

    _plat_stats[c]->Clear( );
    _frag_stats[c]->Clear( );
  
    for ( int i = 0; i < _nodes; ++i ) {
      _sent_flits[c][i]->Clear( );
      _accepted_flits[c][i]->Clear( );
      
      for ( int j = 0; j < _nodes; ++j ) {
	_pair_plat[c][i*_nodes+j]->Clear( );
      }
    }

    _hop_stats[c]->Clear();

  }

}

void TrafficManager::_ComputeStats( const vector<Stats *> & stats, double *avg, double *min, double *max, int *min_pos, int *max_pos ) const 
{
  if(min_pos) {
    *min_pos = -1;
  }
  if(max_pos) {
    *max_pos = -1;
  }

  if(min) {
    *min = numeric_limits<double>::max();
  }
  if(max) {
    *max = numeric_limits<double>::min();
  }

  *avg = 0.0;

  int const count = stats.size();

  for ( int i = 0; i < count; ++i ) {
    double curr = stats[i]->Average( );
    if ( min  && ( curr < *min ) ) {
      *min = curr;
      if ( min_pos ) {
	*min_pos = i;
      }
    }
    if ( max && ( curr > *max ) ) {
      *max = curr;
      if ( max_pos ) {
	*max_pos = i;
      }
    }
    
    *avg += curr;
  }

  *avg /= (double)count;
}

void TrafficManager::_DisplayRemaining( ostream & os ) const 
{
  for(int c = 0; c < _classes; ++c) {

    map<int, Flit *>::const_iterator iter;
    int i;

    os << "Class " << c << ":" << endl;

    os << "Remaining flits: ";
    for ( iter = _total_in_flight_flits[c].begin( ), i = 0;
	  ( iter != _total_in_flight_flits[c].end( ) ) && ( i < 10 );
	  iter++, i++ ) {
      os << iter->first << " ";
    }
    if(_total_in_flight_flits[c].size() > 10)
      os << "[...] ";
    
    os << "(" << _total_in_flight_flits[c].size() << " flits)" << endl;
    
    os << "Measured flits: ";
    for ( iter = _measured_in_flight_flits[c].begin( ), i = 0;
	  ( iter != _measured_in_flight_flits[c].end( ) ) && ( i < 10 );
	  iter++, i++ ) {
      os << iter->first << " ";
    }
    if(_measured_in_flight_flits[c].size() > 10)
      os << "[...] ";
    
    os << "(" << _measured_in_flight_flits[c].size() << " flits)" << endl;
    
  }
}

<<<<<<< HEAD
=======
bool TrafficManager::_SingleSim( )
{
  int converged = 0;
  
  //once warmed up, we require 3 converging runs to end the simulation 
  vector<double> prev_latency(_classes, 0.0);
  vector<double> prev_accepted(_classes, 0.0);
  bool clear_last = false;
  int total_phases = 0;
  while( ( total_phases < _max_samples ) && 
	 ( ( _sim_state != running ) || 
	   ( converged < 3 ) ) ) {
    
    if ( clear_last || (( ( _sim_state == warming_up ) && ( ( total_phases % 2 ) == 0 ) )) ) {
      clear_last = false;
      _ClearStats( );
    }
    
    
    for ( int iter = 0; iter < _sample_period; ++iter )
      _Step( );
    
    cout << _sim_state << endl;
    if(_stats_out)
      *_stats_out << "%=================================" << endl;
    
    DisplayStats();
    
    int lat_exc_class = -1;
    int lat_chg_exc_class = -1;
    int acc_chg_exc_class = -1;
    
    for(int c = 0; c < _classes; ++c) {
      
      if(_measure_stats[c] == 0) {
	continue;
      }

      double cur_latency = _plat_stats[c]->Average( );

      double cur_accepted;
      _ComputeStats( _accepted_flits[c], &cur_accepted );

      double latency_change = fabs((cur_latency - prev_latency[c]) / cur_latency);
      prev_latency[c] = cur_latency;

      double accepted_change = fabs((cur_accepted - prev_accepted[c]) / cur_accepted);
      prev_accepted[c] = cur_accepted;

      double latency = (double)_plat_stats[c]->Sum();
      double count = (double)_plat_stats[c]->NumSamples();
      
      map<int, Flit *>::const_iterator iter;
      for(iter = _total_in_flight_flits[c].begin(); 
	  iter != _total_in_flight_flits[c].end(); 
	  iter++) {
	latency += (double)(_time - iter->second->time);
	count++;
      }
      
      if((lat_exc_class < 0) &&
	 (_latency_thres[c] >= 0.0) &&
	 ((latency / count) > _latency_thres[c])) {
	lat_exc_class = c;
      }
      
      cout << "latency change    = " << latency_change << endl;
      if(lat_chg_exc_class < 0) {
	if((_sim_state == warming_up) &&
	   (_warmup_threshold[c] >= 0.0) &&
	   (latency_change > _warmup_threshold[c])) {
	  lat_chg_exc_class = c;
	} else if((_sim_state == running) &&
		  (_stopping_threshold[c] >= 0.0) &&
		  (latency_change > _stopping_threshold[c])) {
	  lat_chg_exc_class = c;
	}
      }
      
      cout << "throughput change = " << accepted_change << endl;
      if(acc_chg_exc_class < 0) {
	if((_sim_state == warming_up) &&
	   (_acc_warmup_threshold[c] >= 0.0) &&
	   (accepted_change > _acc_warmup_threshold[c])) {
	  acc_chg_exc_class = c;
	} else if((_sim_state == running) &&
		  (_acc_stopping_threshold[c] >= 0.0) &&
		  (accepted_change > _acc_stopping_threshold[c])) {
	  acc_chg_exc_class = c;
	}
      }
      
    }
    
    // Fail safe for latency mode, throughput will ust continue
    if ( _measure_latency && ( lat_exc_class >= 0 ) ) {
      
      cout << "Average latency for class " << lat_exc_class << " exceeded " << _latency_thres[lat_exc_class] << " cycles. Aborting simulation." << endl;
      converged = 0; 
      _sim_state = warming_up;
      break;
      
    }
    
    if ( _sim_state == warming_up ) {
      if ( ( _warmup_periods > 0 ) ? 
	   ( total_phases + 1 >= _warmup_periods ) :
	   ( ( !_measure_latency || ( lat_chg_exc_class < 0 ) ) &&
	     ( acc_chg_exc_class < 0 ) ) ) {
	cout << "Warmed up ..." <<  "Time used is " << _time << " cycles" <<endl;
	clear_last = true;
	_sim_state = running;
      }
    } else if(_sim_state == running) {
      if ( ( !_measure_latency || ( lat_chg_exc_class < 0 ) ) &&
	   ( acc_chg_exc_class < 0 ) ) {
	++converged;
      } else {
	converged = 0;
      }
    }
    ++total_phases;
  }
  
  if ( _sim_state == running ) {
    ++converged;
    
    if ( _measure_latency ) {
      cout << "Draining all recorded packets ..." << endl;
      _sim_state  = draining;
      _drain_time = _time;
      int empty_steps = 0;
      while( _PacketsOutstanding( ) ) { 
	_Step( ); 
	
	++empty_steps;
	
	if ( empty_steps % 1000 == 0 ) {
	  
	  int lat_exc_class = -1;
	  
	  for(int c = 0; c < _classes; c++) {
	    
	    double threshold = _latency_thres[c];
	    
	    if(threshold < 0.0) {
	      continue;
	    }
	    
	    double acc_latency = _plat_stats[c]->Sum();
	    double acc_count = (double)_plat_stats[c]->NumSamples();
	    
	    map<int, Flit *>::const_iterator iter;
	    for(iter = _total_in_flight_flits[c].begin(); 
		iter != _total_in_flight_flits[c].end(); 
		iter++) {
	      acc_latency += (double)(_time - iter->second->time);
	      acc_count++;
	    }
	    
	    if((acc_latency / acc_count) > threshold) {
	      lat_exc_class = c;
	      break;
	    }
	  }
	  
	  if(lat_exc_class >= 0) {
	    cout << "Average latency for class " << lat_exc_class << " exceeded " << _latency_thres[lat_exc_class] << " cycles. Aborting simulation." << endl;
	    converged = 0; 
	    _sim_state = warming_up;
	    break;
	  }
	  
	  _DisplayRemaining( ); 
	  
	}
      }
    }
  } else {
    cout << "Too many sample periods needed to converge" << endl;
  }
  
  return ( converged > 0 );
}

>>>>>>> 0c5d3dff
bool TrafficManager::Run( )
{
  for ( int sim = 0; sim < _total_sims; ++sim ) {

    _ClearStats( );

    _ResetSim( );

    if ( !_SingleSim( ) ) {
      cout << "Simulation unstable, ending ..." << endl;
      return false;
    }

    // Empty any remaining packets
    cout << "Draining remaining packets ..." << endl;
    _empty_network = true;
    int empty_steps = 0;

    bool packets_left = false;
    for(int c = 0; c < _classes; ++c) {
      if(_drain_measured_only) {
	packets_left |= !_measured_in_flight_flits[c].empty();
      } else {
	packets_left |= !_total_in_flight_flits[c].empty();
      }
    }

    while( packets_left ) { 
      _Step( ); 

      ++empty_steps;

      if ( empty_steps % 1000 == 0 ) {
	_DisplayRemaining( ); 
      }
      
      packets_left = false;
      for(int c = 0; c < _classes; ++c) {
	if(_drain_measured_only) {
	  packets_left |= !_measured_in_flight_flits[c].empty();
	} else {
	  packets_left |= !_total_in_flight_flits[c].empty();
	}
      }
    }
    //wait until all the credits are drained as well
    while(Credit::OutStanding()!=0){
      _Step();
    }
    _empty_network = false;

    //for the love of god don't ever say "Time taken" anywhere else
    //the power script depend on it
    cout << "Time taken is " << _time << " cycles" <<endl; 

    _UpdateOverallStats();
  }
  
  DisplayOverallStats();
  if(_print_csv_results) {
    DisplayOverallStatsCSV();
  }
  
  return true;
}

void TrafficManager::DisplayOverallStats(ostream & os) const
{
  for ( int c = 0; c < _classes; ++c ) {
    if(_measure_stats[c]) {
      cout << "====== Traffic class " << c << " ======" << endl;
      _DisplayOverallClassStats(c, os);
    }
  }
}

void TrafficManager::DisplayOverallStatsCSV(ostream & os) const
{
  os << "header:class," << _OverallStatsHeaderCSV() << endl;
  for(int c = 0; c < _classes; ++c) {
    if(_measure_stats[c]) {
      os << "results:" << c << ',' << _OverallClassStatsCSV(c) << endl;
    }
  }
}

void TrafficManager::_UpdateOverallStats() {

  for ( int c = 0; c < _classes; ++c ) {
    
    if(_measure_stats[c] == 0) {
      continue;
    }
    
    if(_plat_stats[c]->NumSamples() > 0) {
      _overall_min_plat[c]->AddSample( _plat_stats[c]->Min( ) );
      _overall_avg_plat[c]->AddSample( _plat_stats[c]->Average( ) );
      _overall_max_plat[c]->AddSample( _plat_stats[c]->Max( ) );
    }
    if(_frag_stats[c]->NumSamples() > 0) {
      _overall_min_frag[c]->AddSample( _frag_stats[c]->Min( ) );
      _overall_avg_frag[c]->AddSample( _frag_stats[c]->Average( ) );
      _overall_max_frag[c]->AddSample( _frag_stats[c]->Max( ) );
    }
    
<<<<<<< HEAD
    if(_hop_stats[c]->NumSamples() > 0) {
      _overall_hop_stats[c]->AddSample( _hop_stats[c]->Average( ) );
    }

    double min, avg;
    _ComputeStats( _accepted_flits[c], &avg, &min );
    _overall_accepted[c]->AddSample( avg );
    _overall_accepted_min[c]->AddSample( min );

=======
    double min, avg, max;
    _ComputeStats( _sent_flits[c], &avg, &min, &max );
    _overall_min_sent[c]->AddSample( min );
    _overall_avg_sent[c]->AddSample( avg );
    _overall_max_sent[c]->AddSample( max );
    _ComputeStats( _accepted_flits[c], &avg, &min, &max );
    _overall_min_accepted[c]->AddSample( min );
    _overall_avg_accepted[c]->AddSample( avg );
    _overall_max_accepted[c]->AddSample( max );
    
>>>>>>> 0c5d3dff
  }
}

void TrafficManager::DisplayStats(ostream & os) const {
  for(int c = 0; c < _classes; ++c) {
    if(_measure_stats[c]) {
      os << "Class " << c << ":" << endl;
      _DisplayClassStats(c, os);
    }
<<<<<<< HEAD
  }
=======
    
    cout << "Class " << c << ":" << endl;
    
    cout << "Minimum latency = " << _plat_stats[c]->Min() << endl
	 << "Average latency = " << _plat_stats[c]->Average() << endl
	 << "Maximum latency = " << _plat_stats[c]->Max() << endl
	 << "Average fragmentation = " << _frag_stats[c]->Average() << endl;
    
    double min, avg, max;
    int min_pos, max_pos;
    _ComputeStats(_sent_flits[c], &avg, &min, &max, &min_pos, &max_pos);
    cout << "Minimum injected packets = " << min 
	 << " (at node " << min_pos << ")" << endl
	 << "Average injected packets = " << avg << endl
	 << "Maximum injected packets = " << max
	 << " (at node " << max_pos << ")" << endl;
    _ComputeStats(_accepted_flits[c], &avg, &min, &max, &min_pos, &max_pos);
    cout << "Minimum accepted packets = " << min 
	 << " (at node " << min_pos << ")" << endl
	 << "Average accepted packets = " << avg << endl
	 << "Maximum accepted packets = " << max
	 << " (at node " << max_pos << ")" << endl;
    
    cout << "Total in-flight flits = " << _total_in_flight_flits[c].size()
	 << " (" << _measured_in_flight_flits[c].size() << " measured)"
	 << endl;
    
    //c+1 due to matlab array starting at 1
    if(_stats_out) {
      *_stats_out << "lat(" << c+1 << ") = " << _plat_stats[c]->Average()
		  << ";" << endl
		  << "lat_hist(" << c+1 << ",:) = " << *_plat_stats[c]
		  << ";" << endl
		  << "frag_hist(" << c+1 << ",:) = " << *_frag_stats[c]
		  << ";" << endl
		  << "pair_sent(" << c+1 << ",:) = [ ";
      for(int i = 0; i < _nodes; ++i) {
	for(int j = 0; j < _nodes; ++j) {
	  *_stats_out << _pair_plat[c][i*_nodes+j]->NumSamples() << " ";
	}
      }
      *_stats_out << "];" << endl
		  << "pair_lat(" << c+1 << ",:) = [ ";
      for(int i = 0; i < _nodes; ++i) {
	for(int j = 0; j < _nodes; ++j) {
	  *_stats_out << _pair_plat[c][i*_nodes+j]->Average( ) << " ";
	}
      }
      *_stats_out << "];" << endl
		  << "pair_lat(" << c+1 << ",:) = [ ";
      for(int i = 0; i < _nodes; ++i) {
	for(int j = 0; j < _nodes; ++j) {
	  *_stats_out << _pair_tlat[c][i*_nodes+j]->Average( ) << " ";
	}
      }
      *_stats_out << "];" << endl
		  << "sent(" << c+1 << ",:) = [ ";
      for ( int d = 0; d < _nodes; ++d ) {
	*_stats_out << _sent_flits[c][d]->Average( ) << " ";
      }
      *_stats_out << "];" << endl
		  << "accepted(" << c+1 << ",:) = [ ";
      for ( int d = 0; d < _nodes; ++d ) {
	*_stats_out << _accepted_flits[c][d]->Average( ) << " ";
      }
      *_stats_out << "];" << endl;
      *_stats_out << "inflight(" << c+1 << ") = " << _total_in_flight_flits[c].size() << ";" << endl;
    }
  }    
>>>>>>> 0c5d3dff
}

void TrafficManager::_DisplayClassStats(int c, ostream & os) const {
  
  os << "Minimum latency = " << _plat_stats[c]->Min() << endl;
  os << "Average latency = " << _plat_stats[c]->Average() << endl;
  os << "Maximum latency = " << _plat_stats[c]->Max() << endl;
  os << "Average fragmentation = " << _frag_stats[c]->Average() << endl;
  
  double min, avg;
  int dmin = _ComputeStats(_accepted_flits[c], &avg, &min);
  os << "Accepted packets = " << avg
     << " (min: " << min << " at node " << dmin << ")"
     << endl;
  
  os << "Total in-flight flits = " << _total_in_flight_flits[c].size()
       << " (" << _measured_in_flight_flits[c].size() << " measured)"
       << endl;
}

void TrafficManager::WriteStats(ostream & os) const {
  for(int c = 0; c < _classes; ++c) {
    if(_measure_stats[c]) {
      _WriteClassStats(c, os);
    }
  }
}

void TrafficManager::_WriteClassStats(int c, ostream & os) const {
  
  os << "lat(" << c+1 << ") = " << _plat_stats[c]->Average() << ";" << endl
     << "lat_hist(" << c+1 << ",:) = " << *_plat_stats[c] << ";" << endl
     << "frag_hist(" << c+1 << ",:) = " << *_frag_stats[c] << ";" << endl
     << "pair_sent(" << c+1 << ",:) = [ ";
  for(int i = 0; i < _nodes; ++i) {
    for(int j = 0; j < _nodes; ++j) {
      os << _pair_plat[c][i*_nodes+j]->NumSamples() << " ";
    }
  }
  os << "];" << endl
     << "pair_lat(" << c+1 << ",:) = [ ";
  for(int i = 0; i < _nodes; ++i) {
    for(int j = 0; j < _nodes; ++j) {
      os << _pair_plat[c][i*_nodes+j]->Average( ) << " ";
    }
  }
  os << "];" << endl
     << "sent(" << c+1 << ",:) = [ ";
  for ( int d = 0; d < _nodes; ++d ) {
    os << _sent_flits[c][d]->Average( ) << " ";
  }
  os << "];" << endl
     << "accepted(" << c+1 << ",:) = [ ";
  for ( int d = 0; d < _nodes; ++d ) {
    os << _accepted_flits[c][d]->Average( ) << " ";
  }
  os << "];" << endl;
  os << "inflight(" << c+1 << ") = " << _total_in_flight_flits[c].size() << ";" << endl;
}

void TrafficManager::_DisplayOverallClassStats( int c, ostream & os ) const {
  
  if(_overall_min_plat[c]->NumSamples() > 0) {
    os << "Overall minimum latency = " << _overall_min_plat[c]->Average( )
       << " (" << _overall_min_plat[c]->NumSamples( ) << " samples)" << endl;
    assert(_overall_avg_plat[c]->NumSamples() > 0);
    os << "Overall average latency = " << _overall_avg_plat[c]->Average( )
       << " (" << _overall_avg_plat[c]->NumSamples( ) << " samples)" << endl;
    assert(_overall_max_plat[c]->NumSamples() > 0);
    os << "Overall maximum latency = " << _overall_max_plat[c]->Average( )
       << " (" << _overall_max_plat[c]->NumSamples( ) << " samples)" << endl;
  }
  if(_overall_min_frag[c]->NumSamples() > 0) {
    os << "Overall minimum fragmentation = " << _overall_min_frag[c]->Average( )
       << " (" << _overall_min_frag[c]->NumSamples( ) << " samples)" << endl;
    assert(_overall_avg_frag[c]->NumSamples() > 0);
    os << "Overall average fragmentation = " << _overall_avg_frag[c]->Average( )
       << " (" << _overall_avg_frag[c]->NumSamples( ) << " samples)" << endl;
    assert(_overall_max_frag[c]->NumSamples() > 0);
    os << "Overall maximum fragmentation = " << _overall_max_frag[c]->Average( )
       << " (" << _overall_max_frag[c]->NumSamples( ) << " samples)" << endl;
<<<<<<< HEAD
  }
  if(_overall_accepted[c]->NumSamples() > 0) {
    os << "Overall average accepted rate = " << _overall_accepted[c]->Average( )
       << " (" << _overall_accepted[c]->NumSamples( ) << " samples)" << endl;
    assert(_overall_accepted_min[c]->NumSamples() > 0);
    os << "Overall min accepted rate = " << _overall_accepted_min[c]->Average( )
       << " (" << _overall_accepted_min[c]->NumSamples( ) << " samples)" << endl;
  }
  if(_overall_hop_stats[c]->NumSamples() > 0) {
    os << "Average hops = " << _overall_hop_stats[c]->Average( )
       << " (" << _overall_hop_stats[c]->NumSamples( ) << " samples)" << endl;
=======

    os << "Overall minimum sent rate = " << _overall_min_sent[c]->Average( )
       << " (" << _overall_min_sent[c]->NumSamples( ) << " samples)" << endl;
    os << "Overall average sent rate = " << _overall_avg_sent[c]->Average( )
       << " (" << _overall_avg_sent[c]->NumSamples( ) << " samples)" << endl;
    os << "Overall maximum sent rate = " << _overall_max_sent[c]->Average( )
       << " (" << _overall_max_sent[c]->NumSamples( ) << " samples)" << endl;
    
    os << "Overall minimum accepted rate = " << _overall_min_accepted[c]->Average( )
       << " (" << _overall_min_accepted[c]->NumSamples( ) << " samples)" << endl;
    os << "Overall average accepted rate = " << _overall_avg_accepted[c]->Average( )
       << " (" << _overall_avg_accepted[c]->NumSamples( ) << " samples)" << endl;
    os << "Overall maximum accepted rate = " << _overall_max_accepted[c]->Average( )
       << " (" << _overall_max_accepted[c]->NumSamples( ) << " samples)" << endl;
    
    os << "Average hops = " << _hop_stats[c]->Average( )
       << " (" << _hop_stats[c]->NumSamples( ) << " samples)" << endl;

    os << "Slowest flit = " << _slowest_flit[c] << endl;
    
>>>>>>> 0c5d3dff
  }
  
  if(_slowest_flit[c] >= 0) {
    os << "Slowest flit = " << _slowest_flit[c] << endl;
  }
}

string TrafficManager::_OverallStatsHeaderCSV() const
{
  ostringstream os;
  os << "min_plat"
     << ',' << "avg_plat"
     << ',' << "max_plat"
     << ',' << "min_frag"
     << ',' << "avg_frag"
     << ',' << "max_frag"
     << ',' << "avg_acc"
     << ',' << "min_acc"
     << ',' << "hops";
  return os.str();
}

string TrafficManager::_OverallClassStatsCSV(int c) const
{
  ostringstream os;
  os << _overall_min_plat[c]->Average( )
     << ',' << _overall_avg_plat[c]->Average( )
     << ',' << _overall_max_plat[c]->Average( )
     << ',' << _overall_min_frag[c]->Average( )
     << ',' << _overall_avg_frag[c]->Average( )
     << ',' << _overall_max_frag[c]->Average( )
<<<<<<< HEAD
     << ',' << _overall_accepted[c]->Average( )
     << ',' << _overall_accepted_min[c]->Average( )
     << ',' << _overall_hop_stats[c]->Average( );
=======
     << ',' << _overall_min_sent[c]->Average( )
     << ',' << _overall_avg_sent[c]->Average( )
     << ',' << _overall_max_sent[c]->Average( )
     << ',' << _overall_min_accepted[c]->Average( )
     << ',' << _overall_avg_accepted[c]->Average( )
     << ',' << _overall_max_accepted[c]->Average( )
     << ',' << _hop_stats[c]->Average( );
>>>>>>> 0c5d3dff
  return os.str();
}

//read the watchlist
void TrafficManager::_LoadWatchList(const string & filename){
  ifstream watch_list;
  watch_list.open(filename.c_str());
  
  string line;
  if(watch_list.is_open()) {
    while(!watch_list.eof()) {
      getline(watch_list, line);
      if(line != "") {
	if(line[0] == 'p') {
	  _packets_to_watch.insert(atoi(line.c_str()+1));
	} else if(line[0] == 't') {
	  _transactions_to_watch.insert(atoi(line.c_str()+1));
	} else {
	  _flits_to_watch.insert(atoi(line.c_str()));
	}
      }
    }
    
  } else {
    Error("Unable to open flit watch file: " + filename);
  }
}<|MERGE_RESOLUTION|>--- conflicted
+++ resolved
@@ -278,6 +278,7 @@
     _overall_max_accepted[c] = new Stats( this, tmp_name.str( ) );
     _stats[tmp_name.str()] = _overall_max_accepted[c];
     tmp_name.str("");
+    
   }
 
   _slowest_flit.resize(_classes, -1);
@@ -405,18 +406,7 @@
     delete _overall_max_frag[c];
     
     delete _hop_stats[c];
-<<<<<<< HEAD
     delete _overall_hop_stats[c];
-
-    delete _overall_accepted[c];
-    delete _overall_accepted_min[c];
-    
-    for ( int source = 0; source < _nodes; ++source ) {
-      delete _sent_flits[c][source];
-      
-      for ( int dest = 0; dest < _nodes; ++dest ) {
-	delete _pair_plat[c][source*_nodes+dest];
-=======
 
     delete _overall_min_sent[c];
     delete _overall_avg_sent[c];
@@ -426,17 +416,12 @@
     delete _overall_avg_accepted[c];
     delete _overall_max_accepted[c];
     
-    delete _traffic_pattern[c];
-    delete _injection_process[c];
-
     for ( int i = 0; i < _nodes; ++i ) {
       delete _sent_flits[c][i];
       delete _accepted_flits[c][i];
       
       for ( int j = 0; j < _nodes; ++j ) {
 	delete _pair_plat[c][i*_nodes+j];
-	delete _pair_tlat[c][i*_nodes+j];
->>>>>>> 0c5d3dff
       }
     }
   }
@@ -1010,194 +995,6 @@
   }
 }
 
-<<<<<<< HEAD
-=======
-bool TrafficManager::_SingleSim( )
-{
-  int converged = 0;
-  
-  //once warmed up, we require 3 converging runs to end the simulation 
-  vector<double> prev_latency(_classes, 0.0);
-  vector<double> prev_accepted(_classes, 0.0);
-  bool clear_last = false;
-  int total_phases = 0;
-  while( ( total_phases < _max_samples ) && 
-	 ( ( _sim_state != running ) || 
-	   ( converged < 3 ) ) ) {
-    
-    if ( clear_last || (( ( _sim_state == warming_up ) && ( ( total_phases % 2 ) == 0 ) )) ) {
-      clear_last = false;
-      _ClearStats( );
-    }
-    
-    
-    for ( int iter = 0; iter < _sample_period; ++iter )
-      _Step( );
-    
-    cout << _sim_state << endl;
-    if(_stats_out)
-      *_stats_out << "%=================================" << endl;
-    
-    DisplayStats();
-    
-    int lat_exc_class = -1;
-    int lat_chg_exc_class = -1;
-    int acc_chg_exc_class = -1;
-    
-    for(int c = 0; c < _classes; ++c) {
-      
-      if(_measure_stats[c] == 0) {
-	continue;
-      }
-
-      double cur_latency = _plat_stats[c]->Average( );
-
-      double cur_accepted;
-      _ComputeStats( _accepted_flits[c], &cur_accepted );
-
-      double latency_change = fabs((cur_latency - prev_latency[c]) / cur_latency);
-      prev_latency[c] = cur_latency;
-
-      double accepted_change = fabs((cur_accepted - prev_accepted[c]) / cur_accepted);
-      prev_accepted[c] = cur_accepted;
-
-      double latency = (double)_plat_stats[c]->Sum();
-      double count = (double)_plat_stats[c]->NumSamples();
-      
-      map<int, Flit *>::const_iterator iter;
-      for(iter = _total_in_flight_flits[c].begin(); 
-	  iter != _total_in_flight_flits[c].end(); 
-	  iter++) {
-	latency += (double)(_time - iter->second->time);
-	count++;
-      }
-      
-      if((lat_exc_class < 0) &&
-	 (_latency_thres[c] >= 0.0) &&
-	 ((latency / count) > _latency_thres[c])) {
-	lat_exc_class = c;
-      }
-      
-      cout << "latency change    = " << latency_change << endl;
-      if(lat_chg_exc_class < 0) {
-	if((_sim_state == warming_up) &&
-	   (_warmup_threshold[c] >= 0.0) &&
-	   (latency_change > _warmup_threshold[c])) {
-	  lat_chg_exc_class = c;
-	} else if((_sim_state == running) &&
-		  (_stopping_threshold[c] >= 0.0) &&
-		  (latency_change > _stopping_threshold[c])) {
-	  lat_chg_exc_class = c;
-	}
-      }
-      
-      cout << "throughput change = " << accepted_change << endl;
-      if(acc_chg_exc_class < 0) {
-	if((_sim_state == warming_up) &&
-	   (_acc_warmup_threshold[c] >= 0.0) &&
-	   (accepted_change > _acc_warmup_threshold[c])) {
-	  acc_chg_exc_class = c;
-	} else if((_sim_state == running) &&
-		  (_acc_stopping_threshold[c] >= 0.0) &&
-		  (accepted_change > _acc_stopping_threshold[c])) {
-	  acc_chg_exc_class = c;
-	}
-      }
-      
-    }
-    
-    // Fail safe for latency mode, throughput will ust continue
-    if ( _measure_latency && ( lat_exc_class >= 0 ) ) {
-      
-      cout << "Average latency for class " << lat_exc_class << " exceeded " << _latency_thres[lat_exc_class] << " cycles. Aborting simulation." << endl;
-      converged = 0; 
-      _sim_state = warming_up;
-      break;
-      
-    }
-    
-    if ( _sim_state == warming_up ) {
-      if ( ( _warmup_periods > 0 ) ? 
-	   ( total_phases + 1 >= _warmup_periods ) :
-	   ( ( !_measure_latency || ( lat_chg_exc_class < 0 ) ) &&
-	     ( acc_chg_exc_class < 0 ) ) ) {
-	cout << "Warmed up ..." <<  "Time used is " << _time << " cycles" <<endl;
-	clear_last = true;
-	_sim_state = running;
-      }
-    } else if(_sim_state == running) {
-      if ( ( !_measure_latency || ( lat_chg_exc_class < 0 ) ) &&
-	   ( acc_chg_exc_class < 0 ) ) {
-	++converged;
-      } else {
-	converged = 0;
-      }
-    }
-    ++total_phases;
-  }
-  
-  if ( _sim_state == running ) {
-    ++converged;
-    
-    if ( _measure_latency ) {
-      cout << "Draining all recorded packets ..." << endl;
-      _sim_state  = draining;
-      _drain_time = _time;
-      int empty_steps = 0;
-      while( _PacketsOutstanding( ) ) { 
-	_Step( ); 
-	
-	++empty_steps;
-	
-	if ( empty_steps % 1000 == 0 ) {
-	  
-	  int lat_exc_class = -1;
-	  
-	  for(int c = 0; c < _classes; c++) {
-	    
-	    double threshold = _latency_thres[c];
-	    
-	    if(threshold < 0.0) {
-	      continue;
-	    }
-	    
-	    double acc_latency = _plat_stats[c]->Sum();
-	    double acc_count = (double)_plat_stats[c]->NumSamples();
-	    
-	    map<int, Flit *>::const_iterator iter;
-	    for(iter = _total_in_flight_flits[c].begin(); 
-		iter != _total_in_flight_flits[c].end(); 
-		iter++) {
-	      acc_latency += (double)(_time - iter->second->time);
-	      acc_count++;
-	    }
-	    
-	    if((acc_latency / acc_count) > threshold) {
-	      lat_exc_class = c;
-	      break;
-	    }
-	  }
-	  
-	  if(lat_exc_class >= 0) {
-	    cout << "Average latency for class " << lat_exc_class << " exceeded " << _latency_thres[lat_exc_class] << " cycles. Aborting simulation." << endl;
-	    converged = 0; 
-	    _sim_state = warming_up;
-	    break;
-	  }
-	  
-	  _DisplayRemaining( ); 
-	  
-	}
-      }
-    }
-  } else {
-    cout << "Too many sample periods needed to converge" << endl;
-  }
-  
-  return ( converged > 0 );
-}
-
->>>>>>> 0c5d3dff
 bool TrafficManager::Run( )
 {
   for ( int sim = 0; sim < _total_sims; ++sim ) {
@@ -1303,17 +1100,10 @@
       _overall_max_frag[c]->AddSample( _frag_stats[c]->Max( ) );
     }
     
-<<<<<<< HEAD
     if(_hop_stats[c]->NumSamples() > 0) {
       _overall_hop_stats[c]->AddSample( _hop_stats[c]->Average( ) );
     }
 
-    double min, avg;
-    _ComputeStats( _accepted_flits[c], &avg, &min );
-    _overall_accepted[c]->AddSample( avg );
-    _overall_accepted_min[c]->AddSample( min );
-
-=======
     double min, avg, max;
     _ComputeStats( _sent_flits[c], &avg, &min, &max );
     _overall_min_sent[c]->AddSample( min );
@@ -1323,8 +1113,7 @@
     _overall_min_accepted[c]->AddSample( min );
     _overall_avg_accepted[c]->AddSample( avg );
     _overall_max_accepted[c]->AddSample( max );
-    
->>>>>>> 0c5d3dff
+
   }
 }
 
@@ -1334,79 +1123,7 @@
       os << "Class " << c << ":" << endl;
       _DisplayClassStats(c, os);
     }
-<<<<<<< HEAD
-  }
-=======
-    
-    cout << "Class " << c << ":" << endl;
-    
-    cout << "Minimum latency = " << _plat_stats[c]->Min() << endl
-	 << "Average latency = " << _plat_stats[c]->Average() << endl
-	 << "Maximum latency = " << _plat_stats[c]->Max() << endl
-	 << "Average fragmentation = " << _frag_stats[c]->Average() << endl;
-    
-    double min, avg, max;
-    int min_pos, max_pos;
-    _ComputeStats(_sent_flits[c], &avg, &min, &max, &min_pos, &max_pos);
-    cout << "Minimum injected packets = " << min 
-	 << " (at node " << min_pos << ")" << endl
-	 << "Average injected packets = " << avg << endl
-	 << "Maximum injected packets = " << max
-	 << " (at node " << max_pos << ")" << endl;
-    _ComputeStats(_accepted_flits[c], &avg, &min, &max, &min_pos, &max_pos);
-    cout << "Minimum accepted packets = " << min 
-	 << " (at node " << min_pos << ")" << endl
-	 << "Average accepted packets = " << avg << endl
-	 << "Maximum accepted packets = " << max
-	 << " (at node " << max_pos << ")" << endl;
-    
-    cout << "Total in-flight flits = " << _total_in_flight_flits[c].size()
-	 << " (" << _measured_in_flight_flits[c].size() << " measured)"
-	 << endl;
-    
-    //c+1 due to matlab array starting at 1
-    if(_stats_out) {
-      *_stats_out << "lat(" << c+1 << ") = " << _plat_stats[c]->Average()
-		  << ";" << endl
-		  << "lat_hist(" << c+1 << ",:) = " << *_plat_stats[c]
-		  << ";" << endl
-		  << "frag_hist(" << c+1 << ",:) = " << *_frag_stats[c]
-		  << ";" << endl
-		  << "pair_sent(" << c+1 << ",:) = [ ";
-      for(int i = 0; i < _nodes; ++i) {
-	for(int j = 0; j < _nodes; ++j) {
-	  *_stats_out << _pair_plat[c][i*_nodes+j]->NumSamples() << " ";
-	}
-      }
-      *_stats_out << "];" << endl
-		  << "pair_lat(" << c+1 << ",:) = [ ";
-      for(int i = 0; i < _nodes; ++i) {
-	for(int j = 0; j < _nodes; ++j) {
-	  *_stats_out << _pair_plat[c][i*_nodes+j]->Average( ) << " ";
-	}
-      }
-      *_stats_out << "];" << endl
-		  << "pair_lat(" << c+1 << ",:) = [ ";
-      for(int i = 0; i < _nodes; ++i) {
-	for(int j = 0; j < _nodes; ++j) {
-	  *_stats_out << _pair_tlat[c][i*_nodes+j]->Average( ) << " ";
-	}
-      }
-      *_stats_out << "];" << endl
-		  << "sent(" << c+1 << ",:) = [ ";
-      for ( int d = 0; d < _nodes; ++d ) {
-	*_stats_out << _sent_flits[c][d]->Average( ) << " ";
-      }
-      *_stats_out << "];" << endl
-		  << "accepted(" << c+1 << ",:) = [ ";
-      for ( int d = 0; d < _nodes; ++d ) {
-	*_stats_out << _accepted_flits[c][d]->Average( ) << " ";
-      }
-      *_stats_out << "];" << endl;
-      *_stats_out << "inflight(" << c+1 << ") = " << _total_in_flight_flits[c].size() << ";" << endl;
-    }
-  }    
->>>>>>> 0c5d3dff
+  }
 }
 
 void TrafficManager::_DisplayClassStats(int c, ostream & os) const {
@@ -1416,11 +1133,14 @@
   os << "Maximum latency = " << _plat_stats[c]->Max() << endl;
   os << "Average fragmentation = " << _frag_stats[c]->Average() << endl;
   
-  double min, avg;
-  int dmin = _ComputeStats(_accepted_flits[c], &avg, &min);
-  os << "Accepted packets = " << avg
-     << " (min: " << min << " at node " << dmin << ")"
-     << endl;
+  double min, avg, max;
+  int min_pos, max_pos;
+  _ComputeStats(_accepted_flits[c], &avg, &min, &max, &min_pos, &max_pos);
+  cout << "Minimum accepted packets = " << min 
+       << " (at node " << min_pos << ")" << endl
+       << "Average accepted packets = " << avg << endl
+       << "Maximum accepted packets = " << max
+       << " (at node " << max_pos << ")" << endl;
   
   os << "Total in-flight flits = " << _total_in_flight_flits[c].size()
        << " (" << _measured_in_flight_flits[c].size() << " measured)"
@@ -1488,40 +1208,30 @@
     assert(_overall_max_frag[c]->NumSamples() > 0);
     os << "Overall maximum fragmentation = " << _overall_max_frag[c]->Average( )
        << " (" << _overall_max_frag[c]->NumSamples( ) << " samples)" << endl;
-<<<<<<< HEAD
-  }
-  if(_overall_accepted[c]->NumSamples() > 0) {
-    os << "Overall average accepted rate = " << _overall_accepted[c]->Average( )
-       << " (" << _overall_accepted[c]->NumSamples( ) << " samples)" << endl;
-    assert(_overall_accepted_min[c]->NumSamples() > 0);
-    os << "Overall min accepted rate = " << _overall_accepted_min[c]->Average( )
-       << " (" << _overall_accepted_min[c]->NumSamples( ) << " samples)" << endl;
+  }
+  if(_overall_min_sent[c]->NumSamples() > 0) {
+    os << "Overall minimum sent rate = " << _overall_min_sent[c]->Average( )
+       << " (" << _overall_min_sent[c]->NumSamples( ) << " samples)" << endl;
+    assert(_overall_avg_sent[c]->NumSamples() > 0);
+    os << "Overall average sent rate = " << _overall_avg_sent[c]->Average( )
+       << " (" << _overall_avg_sent[c]->NumSamples( ) << " samples)" << endl;
+    assert(_overall_max_sent[c]->NumSamples() > 0);
+    os << "Overall maximum sent rate = " << _overall_max_sent[c]->Average( )
+       << " (" << _overall_max_sent[c]->NumSamples( ) << " samples)" << endl;
+  }
+  if(_overall_min_accepted[c]->NumSamples() > 0) {
+    os << "Overall minimum accepted rate = " << _overall_min_accepted[c]->Average( )
+       << " (" << _overall_min_accepted[c]->NumSamples( ) << " samples)" << endl;
+    assert(_overall_avg_accepted[c]->NumSamples() > 0);
+    os << "Overall average accepted rate = " << _overall_avg_accepted[c]->Average( )
+       << " (" << _overall_avg_accepted[c]->NumSamples( ) << " samples)" << endl;
+    assert(_overall_max_accepted[c]->NumSamples() > 0);
+    os << "Overall maximum accepted rate = " << _overall_max_accepted[c]->Average( )
+       << " (" << _overall_max_accepted[c]->NumSamples( ) << " samples)" << endl;
   }
   if(_overall_hop_stats[c]->NumSamples() > 0) {
     os << "Average hops = " << _overall_hop_stats[c]->Average( )
        << " (" << _overall_hop_stats[c]->NumSamples( ) << " samples)" << endl;
-=======
-
-    os << "Overall minimum sent rate = " << _overall_min_sent[c]->Average( )
-       << " (" << _overall_min_sent[c]->NumSamples( ) << " samples)" << endl;
-    os << "Overall average sent rate = " << _overall_avg_sent[c]->Average( )
-       << " (" << _overall_avg_sent[c]->NumSamples( ) << " samples)" << endl;
-    os << "Overall maximum sent rate = " << _overall_max_sent[c]->Average( )
-       << " (" << _overall_max_sent[c]->NumSamples( ) << " samples)" << endl;
-    
-    os << "Overall minimum accepted rate = " << _overall_min_accepted[c]->Average( )
-       << " (" << _overall_min_accepted[c]->NumSamples( ) << " samples)" << endl;
-    os << "Overall average accepted rate = " << _overall_avg_accepted[c]->Average( )
-       << " (" << _overall_avg_accepted[c]->NumSamples( ) << " samples)" << endl;
-    os << "Overall maximum accepted rate = " << _overall_max_accepted[c]->Average( )
-       << " (" << _overall_max_accepted[c]->NumSamples( ) << " samples)" << endl;
-    
-    os << "Average hops = " << _hop_stats[c]->Average( )
-       << " (" << _hop_stats[c]->NumSamples( ) << " samples)" << endl;
-
-    os << "Slowest flit = " << _slowest_flit[c] << endl;
-    
->>>>>>> 0c5d3dff
   }
   
   if(_slowest_flit[c] >= 0) {
@@ -1538,8 +1248,12 @@
      << ',' << "min_frag"
      << ',' << "avg_frag"
      << ',' << "max_frag"
-     << ',' << "avg_acc"
-     << ',' << "min_acc"
+     << ',' << "min_sent"
+     << ',' << "avg_sent"
+     << ',' << "max_sent"
+     << ',' << "min_accepted"
+     << ',' << "avg_accepted"
+     << ',' << "max_accepted"
      << ',' << "hops";
   return os.str();
 }
@@ -1553,19 +1267,13 @@
      << ',' << _overall_min_frag[c]->Average( )
      << ',' << _overall_avg_frag[c]->Average( )
      << ',' << _overall_max_frag[c]->Average( )
-<<<<<<< HEAD
-     << ',' << _overall_accepted[c]->Average( )
-     << ',' << _overall_accepted_min[c]->Average( )
-     << ',' << _overall_hop_stats[c]->Average( );
-=======
      << ',' << _overall_min_sent[c]->Average( )
      << ',' << _overall_avg_sent[c]->Average( )
      << ',' << _overall_max_sent[c]->Average( )
      << ',' << _overall_min_accepted[c]->Average( )
      << ',' << _overall_avg_accepted[c]->Average( )
      << ',' << _overall_max_accepted[c]->Average( )
-     << ',' << _hop_stats[c]->Average( );
->>>>>>> 0c5d3dff
+     << ',' << _overall_hop_stats[c]->Average( );
   return os.str();
 }
 
