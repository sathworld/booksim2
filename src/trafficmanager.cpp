--- conflicted
+++ resolved
@@ -1001,192 +1001,6 @@
   }
 }
 
-<<<<<<< HEAD
-=======
-bool TrafficManager::_SingleSim( )
-{
-  int converged = 0;
-  
-  //once warmed up, we require 3 converging runs to end the simulation 
-  vector<double> prev_latency(_classes, 0.0);
-  vector<double> prev_accepted(_classes, 0.0);
-  bool clear_last = false;
-  int total_phases = 0;
-  while( ( total_phases < _max_samples ) && 
-	 ( ( _sim_state != running ) || 
-	   ( converged < 3 ) ) ) {
-    
-    if ( clear_last || (( ( _sim_state == warming_up ) && ( ( total_phases % 2 ) == 0 ) )) ) {
-      clear_last = false;
-      _ClearStats( );
-    }
-    
-    
-    for ( int iter = 0; iter < _sample_period; ++iter )
-      _Step( );
-    
-    cout << _sim_state << endl;
-
-    DisplayStats();
-    
-    int lat_exc_class = -1;
-    int lat_chg_exc_class = -1;
-    int acc_chg_exc_class = -1;
-    
-    for(int c = 0; c < _classes; ++c) {
-      
-      if(_measure_stats[c] == 0) {
-	continue;
-      }
-
-      double cur_latency = _plat_stats[c]->Average( );
-
-      double cur_accepted;
-      _ComputeStats( _accepted_flits[c], &cur_accepted );
-
-      double latency_change = fabs((cur_latency - prev_latency[c]) / cur_latency);
-      prev_latency[c] = cur_latency;
-
-      double accepted_change = fabs((cur_accepted - prev_accepted[c]) / cur_accepted);
-      prev_accepted[c] = cur_accepted;
-
-      double latency = (double)_plat_stats[c]->Sum();
-      double count = (double)_plat_stats[c]->NumSamples();
-      
-      map<int, Flit *>::const_iterator iter;
-      for(iter = _total_in_flight_flits[c].begin(); 
-	  iter != _total_in_flight_flits[c].end(); 
-	  iter++) {
-	latency += (double)(_time - iter->second->time);
-	count++;
-      }
-      
-      if((lat_exc_class < 0) &&
-	 (_latency_thres[c] >= 0.0) &&
-	 ((latency / count) > _latency_thres[c])) {
-	lat_exc_class = c;
-      }
-      
-      cout << "latency change    = " << latency_change << endl;
-      if(lat_chg_exc_class < 0) {
-	if((_sim_state == warming_up) &&
-	   (_warmup_threshold[c] >= 0.0) &&
-	   (latency_change > _warmup_threshold[c])) {
-	  lat_chg_exc_class = c;
-	} else if((_sim_state == running) &&
-		  (_stopping_threshold[c] >= 0.0) &&
-		  (latency_change > _stopping_threshold[c])) {
-	  lat_chg_exc_class = c;
-	}
-      }
-      
-      cout << "throughput change = " << accepted_change << endl;
-      if(acc_chg_exc_class < 0) {
-	if((_sim_state == warming_up) &&
-	   (_acc_warmup_threshold[c] >= 0.0) &&
-	   (accepted_change > _acc_warmup_threshold[c])) {
-	  acc_chg_exc_class = c;
-	} else if((_sim_state == running) &&
-		  (_acc_stopping_threshold[c] >= 0.0) &&
-		  (accepted_change > _acc_stopping_threshold[c])) {
-	  acc_chg_exc_class = c;
-	}
-      }
-      
-    }
-    
-    // Fail safe for latency mode, throughput will ust continue
-    if ( _measure_latency && ( lat_exc_class >= 0 ) ) {
-      
-      cout << "Average latency for class " << lat_exc_class << " exceeded " << _latency_thres[lat_exc_class] << " cycles. Aborting simulation." << endl;
-      converged = 0; 
-      _sim_state = warming_up;
-      break;
-      
-    }
-    
-    if ( _sim_state == warming_up ) {
-      if ( ( _warmup_periods > 0 ) ? 
-	   ( total_phases + 1 >= _warmup_periods ) :
-	   ( ( !_measure_latency || ( lat_chg_exc_class < 0 ) ) &&
-	     ( acc_chg_exc_class < 0 ) ) ) {
-	cout << "Warmed up ..." <<  "Time used is " << _time << " cycles" <<endl;
-	clear_last = true;
-	_sim_state = running;
-      }
-    } else if(_sim_state == running) {
-      if ( ( !_measure_latency || ( lat_chg_exc_class < 0 ) ) &&
-	   ( acc_chg_exc_class < 0 ) ) {
-	++converged;
-      } else {
-	converged = 0;
-      }
-    }
-    ++total_phases;
-  }
-  
-  if ( _sim_state == running ) {
-    ++converged;
-    
-    if ( _measure_latency ) {
-      cout << "Draining all recorded packets ..." << endl;
-      _sim_state  = draining;
-      _drain_time = _time;
-      int empty_steps = 0;
-      while( _PacketsOutstanding( ) ) { 
-	_Step( ); 
-	
-	++empty_steps;
-	
-	if ( empty_steps % 1000 == 0 ) {
-	  
-	  int lat_exc_class = -1;
-	  
-	  for(int c = 0; c < _classes; c++) {
-	    
-	    double threshold = _latency_thres[c];
-	    
-	    if(threshold < 0.0) {
-	      continue;
-	    }
-	    
-	    double acc_latency = _plat_stats[c]->Sum();
-	    double acc_count = (double)_plat_stats[c]->NumSamples();
-	    
-	    map<int, Flit *>::const_iterator iter;
-	    for(iter = _total_in_flight_flits[c].begin(); 
-		iter != _total_in_flight_flits[c].end(); 
-		iter++) {
-	      acc_latency += (double)(_time - iter->second->time);
-	      acc_count++;
-	    }
-	    
-	    if((acc_latency / acc_count) > threshold) {
-	      lat_exc_class = c;
-	      break;
-	    }
-	  }
-	  
-	  if(lat_exc_class >= 0) {
-	    cout << "Average latency for class " << lat_exc_class << " exceeded " << _latency_thres[lat_exc_class] << " cycles. Aborting simulation." << endl;
-	    converged = 0; 
-	    _sim_state = warming_up;
-	    break;
-	  }
-	  
-	  _DisplayRemaining( ); 
-	  
-	}
-      }
-    }
-  } else {
-    cout << "Too many sample periods needed to converge" << endl;
-  }
-  
-  return ( converged > 0 );
-}
-
->>>>>>> 2904c8a6
 bool TrafficManager::Run( )
 {
   for ( int sim = 0; sim < _total_sims; ++sim ) {
@@ -1314,90 +1128,12 @@
   }
 }
 
-void TrafficManager::WriteStats(ostream & os) const {
-  
-  os << "%=================================" << endl;
-
-  for(int c = 0; c < _classes; ++c) {
-    
-    if(_measure_stats[c] == 0) {
-      continue;
-    }
-    
-    //c+1 due to matlab array starting at 1
-    os << "lat(" << c+1 << ") = " << _plat_stats[c]->Average() << ";" << endl
-       << "lat_hist(" << c+1 << ",:) = " << *_plat_stats[c] << ";" << endl
-       << "frag_hist(" << c+1 << ",:) = " << *_frag_stats[c] << ";" << endl
-       << "pair_sent(" << c+1 << ",:) = [ ";
-    for(int i = 0; i < _nodes; ++i) {
-      for(int j = 0; j < _nodes; ++j) {
-	os << _pair_plat[c][i*_nodes+j]->NumSamples() << " ";
-      }
-    }
-    os << "];" << endl
-       << "pair_plat(" << c+1 << ",:) = [ ";
-    for(int i = 0; i < _nodes; ++i) {
-      for(int j = 0; j < _nodes; ++j) {
-	os << _pair_plat[c][i*_nodes+j]->Average( ) << " ";
-      }
-    }
-    os << "];" << endl
-       << "pair_tlat(" << c+1 << ",:) = [ ";
-    for(int i = 0; i < _nodes; ++i) {
-      for(int j = 0; j < _nodes; ++j) {
-	os << _pair_tlat[c][i*_nodes+j]->Average( ) << " ";
-      }
-    }
-    os << "];" << endl
-       << "sent(" << c+1 << ",:) = [ ";
-    for ( int d = 0; d < _nodes; ++d ) {
-      os << _sent_flits[c][d]->Average( ) << " ";
-    }
-    os << "];" << endl
-       << "accepted(" << c+1 << ",:) = [ ";
-    for ( int d = 0; d < _nodes; ++d ) {
-      os << _accepted_flits[c][d]->Average( ) << " ";
-    }
-    os << "];" << endl;
-  }
-}
-
 void TrafficManager::DisplayStats(ostream & os) const {
   for(int c = 0; c < _classes; ++c) {
     if(_measure_stats[c]) {
       os << "Class " << c << ":" << endl;
       _DisplayClassStats(c, os);
     }
-<<<<<<< HEAD
-=======
-    
-    cout << "Class " << c << ":" << endl;
-    
-    cout << "Minimum latency = " << _plat_stats[c]->Min() << endl
-	 << "Average latency = " << _plat_stats[c]->Average() << endl
-	 << "Maximum latency = " << _plat_stats[c]->Max() << endl
-	 << "Average fragmentation = " << _frag_stats[c]->Average() << endl;
-    
-    double min, avg, max;
-    int min_pos, max_pos;
-    _ComputeStats(_sent_flits[c], &avg, &min, &max, &min_pos, &max_pos);
-    cout << "Minimum injected packets = " << min 
-	 << " (at node " << min_pos << ")" << endl
-	 << "Average injected packets = " << avg << endl
-	 << "Maximum injected packets = " << max
-	 << " (at node " << max_pos << ")" << endl;
-    _ComputeStats(_accepted_flits[c], &avg, &min, &max, &min_pos, &max_pos);
-    cout << "Minimum accepted packets = " << min 
-	 << " (at node " << min_pos << ")" << endl
-	 << "Average accepted packets = " << avg << endl
-	 << "Maximum accepted packets = " << max
-	 << " (at node " << max_pos << ")" << endl;
-    
-    cout << "Total in-flight flits = " << _total_in_flight_flits[c].size()
-	 << " (" << _measured_in_flight_flits[c].size() << " measured)"
-	 << endl;
-    
->>>>>>> 2904c8a6
   }
 }
 
@@ -1410,6 +1146,12 @@
   
   double min, avg, max;
   int min_pos, max_pos;
+  _ComputeStats(_sent_flits[c], &avg, &min, &max, &min_pos, &max_pos);
+  cout << "Minimum sent packets = " << min 
+       << " (at node " << min_pos << ")" << endl
+       << "Average sent packets = " << avg << endl
+       << "Maximum sent packets = " << max
+       << " (at node " << max_pos << ")" << endl;
   _ComputeStats(_accepted_flits[c], &avg, &min, &max, &min_pos, &max_pos);
   cout << "Minimum accepted packets = " << min 
        << " (at node " << min_pos << ")" << endl
@@ -1423,6 +1165,7 @@
 }
 
 void TrafficManager::WriteStats(ostream & os) const {
+  os << "%=================================" << endl;
   for(int c = 0; c < _classes; ++c) {
     if(_measure_stats[c]) {
       _WriteClassStats(c, os);
@@ -1442,7 +1185,7 @@
     }
   }
   os << "];" << endl
-     << "pair_lat(" << c+1 << ",:) = [ ";
+     << "pair_plat(" << c+1 << ",:) = [ ";
   for(int i = 0; i < _nodes; ++i) {
     for(int j = 0; j < _nodes; ++j) {
       os << _pair_plat[c][i*_nodes+j]->Average( ) << " ";
@@ -1459,7 +1202,6 @@
     os << _accepted_flits[c][d]->Average( ) << " ";
   }
   os << "];" << endl;
-  os << "inflight(" << c+1 << ") = " << _total_in_flight_flits[c].size() << ";" << endl;
 }
 
 void TrafficManager::_DisplayOverallClassStats( int c, ostream & os ) const {
