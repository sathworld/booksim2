--- conflicted
+++ resolved
@@ -118,26 +118,7 @@
   }
   _class_priority.resize(_classes, _class_priority.back());
 
-<<<<<<< HEAD
   _last_class.resize(_nodes, -1);
-=======
-  vector<string> injection_process = config.GetStrArray("injection_process");
-  injection_process.resize(_classes, injection_process.back());
-
-  _injection_process.resize(_classes);
-
-  for(int c = 0; c < _classes; ++c) {
-    _traffic_pattern[c] = TrafficPattern::New(_traffic[c], _nodes, config);
-    _injection_process[c] = InjectionProcess::New(injection_process[c], _nodes, _load[c]);
-
-    int const prio = _class_priority[c];
-    if(_class_prio_map.count(prio) > 0) {
-      _class_prio_map.find(prio)->second.second.push_back(c);
-    } else {
-      _class_prio_map.insert(make_pair(prio, make_pair(-1, vector<int>(1, c))));
-    }
-  }
->>>>>>> 3a20372f
 
   // ============ Injection VC states  ============ 
 
@@ -626,7 +607,6 @@
     
     vector<Flit *> flits_sent_by_subnet(_subnets);
     
-<<<<<<< HEAD
     int const last_class = _last_class[source];
 
     for(int i = 1; i <= _classes; ++i) {
@@ -641,7 +621,7 @@
 
 	int const subnet = cf->subnetwork;
 	
-	Flit * & f = flits_sent_by_subnet[subnet];
+	Flit * const f = flits_sent_by_subnet[subnet];
 
 	if(f && (f->pri >= cf->pri)) {
 	  continue;
@@ -657,8 +637,8 @@
 	  assert(os.size() == 1);
 	  OutputSet::sSetElement const & se = *os.begin();
 	  assert(se.output_port == 0);
-	  int const & vc_start = se.vc_start;
-	  int const & vc_end = se.vc_end;
+	  int const vc_start = se.vc_start;
+	  int const vc_end = se.vc_end;
 	  int const vc_count = vc_end - vc_start + 1;
 	  for(int i = 1; i <= vc_count; ++i) {
 	    int const vc = vc_start + (_last_vc[source][subnet][c] - vc_start + i) % vc_count;
@@ -671,119 +651,20 @@
 	}
 	  
 	if((cf->vc != -1) && (!dest_buf->IsFullFor(cf->vc))) {
-	  f = cf;
+	  flits_sent_by_subnet[subnet] = cf;
 	  _last_class[source] = cf->cl;
 	}
-=======
-    for(map<int, pair<int, vector<int> > >::reverse_iterator iter = _class_prio_map.rbegin();
-	iter != _class_prio_map.rend();
-	++iter) {
-      
-      int const base = iter->second.first;
-      vector<int> const & classes = iter->second.second;
-      int const count = classes.size();
-      
-      for(int j = 1; j <= count; ++j) {
-	
-	int const offset = (base + j) % count;
-	int const c = classes[offset];
-	
-	if(_partial_packets[source][c].empty()) {
-	  continue;
-	}
-
-	Flit * const f = _partial_packets[source][c].front();
-	assert(f);
-
-	int const subnet = f->subnetwork;
-	if(flits_sent_by_subnet[subnet] > 0) {
-	  continue;
-	}
-
-	BufferState * const dest_buf = _buf_states[source][subnet];
-
-	if(f->head && f->vc == -1) { // Find first available VC
-	    
-	  OutputSet route_set;
-	  _rf(NULL, f, 0, &route_set, true);
-	  set<OutputSet::sSetElement> const & os = route_set.GetSet();
-	  assert(os.size() == 1);
-	  OutputSet::sSetElement const & se = *os.begin();
-	  assert(se.output_port == 0);
-	  int const vc_start = se.vc_start;
-	  int const vc_end = se.vc_end;
-	  int const vc_count = vc_end - vc_start + 1;
-	  for(int i = 1; i <= vc_count; ++i) {
-	    int const vc = vc_start + (_last_vc[source][subnet][c] + (vc_count - vc_start) + i) % vc_count;
-	    assert((vc >= vc_start) && (vc <= vc_end));
-	    if(dest_buf->IsAvailableFor(vc) && !dest_buf->IsFullFor(vc)) {
-	      f->vc = vc;
-	      break;
-	    }
-	  }
-	  if(f->vc == -1) {
-	    continue;
-	  }
-
-	  dest_buf->TakeBuffer(f->vc);
-	  _last_vc[source][subnet][c] = f->vc;
-	}
-	
-	assert(f->vc != -1);
-	
-	if(dest_buf->IsFullFor(f->vc)) {
-	  continue;
-	}
-	
-	_partial_packets[source][c].pop_front();
-	dest_buf->SendingFlit(f);
-	
-	if(_pri_type == network_age_based) {
-	  f->pri = numeric_limits<int>::max() - _time;
-	  assert(f->pri >= 0);
-	}
-	
-	if(f->watch) {
-	  *gWatchOut << GetSimTime() << " | "
-		     << "node" << source << " | "
-		     << "Injecting flit " << f->id
-		     << " into subnet " << subnet
-		     << " at time " << _time
-		     << " with priority " << f->pri
-		     << "." << endl;
-	}
-	
-	// Pass VC "back"
-	if(!_partial_packets[source][c].empty() && !f->tail) {
-	  Flit * const nf = _partial_packets[source][c].front();
-	  nf->vc = f->vc;
-	}
-	
-	if((_sim_state == warming_up) || (_sim_state == running)) {
-	  ++_sent_flits[c][source];
-	}
-	
-	++flits_sent_by_subnet[subnet];
-	
-#ifdef TRACK_FLOWS
-	++injected_flits[subnet*_nodes+source];
-#endif
-	
-	_net[subnet]->WriteFlit(f, source);
-	iter->second.first = offset;
-	
->>>>>>> 3a20372f
       }
     }
 
     for(int subnet = 0; subnet < _subnets; ++subnet) {
       
-      Flit * & f = flits_sent_by_subnet[subnet];
+      Flit * const f = flits_sent_by_subnet[subnet];
       
       if(f) {
 	
-	int const & subnet = f->subnetwork;
-	int const & c = f->cl;
+	int const subnet = f->subnetwork;
+	int const c = f->cl;
 	
 	if(f->head) {
 	  _buf_states[source][subnet]->TakeBuffer(f->vc);
@@ -835,16 +716,7 @@
     for(int dest = 0; dest < _nodes; ++dest) {
       map<int, Flit *>::const_iterator iter = flits[subnet].find(dest);
       if(iter != flits[subnet].end()) {
-<<<<<<< HEAD
-	Flit * const & f = iter->second;
-=======
 	Flit * const f = iter->second;
-
-#ifdef TRACK_FLOWS
-	++ejected_flits[subnet*_nodes+dest];
-#endif
-
->>>>>>> 3a20372f
 	f->atime = _time;
 	if(f->watch) {
 	  *gWatchOut << GetSimTime() << " | "
