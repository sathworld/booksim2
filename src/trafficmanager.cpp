// $Id$

/*
 Copyright (c) 2007-2011, Trustees of The Leland Stanford Junior University
 All rights reserved.

 Redistribution and use in source and binary forms, with or without
 modification, are permitted provided that the following conditions are met:

 Redistributions of source code must retain the above copyright notice, this 
 list of conditions and the following disclaimer.
 Redistributions in binary form must reproduce the above copyright notice, this
 list of conditions and the following disclaimer in the documentation and/or
 other materials provided with the distribution.

 THIS SOFTWARE IS PROVIDED BY THE COPYRIGHT HOLDERS AND CONTRIBUTORS "AS IS" AND
 ANY EXPRESS OR IMPLIED WARRANTIES, INCLUDING, BUT NOT LIMITED TO, THE IMPLIED
 WARRANTIES OF MERCHANTABILITY AND FITNESS FOR A PARTICULAR PURPOSE ARE 
 DISCLAIMED. IN NO EVENT SHALL THE COPYRIGHT OWNER OR CONTRIBUTORS BE LIABLE FOR
 ANY DIRECT, INDIRECT, INCIDENTAL, SPECIAL, EXEMPLARY, OR CONSEQUENTIAL DAMAGES
 (INCLUDING, BUT NOT LIMITED TO, PROCUREMENT OF SUBSTITUTE GOODS OR SERVICES;
 LOSS OF USE, DATA, OR PROFITS; OR BUSINESS INTERRUPTION) HOWEVER CAUSED AND ON
 ANY THEORY OF LIABILITY, WHETHER IN CONTRACT, STRICT LIABILITY, OR TORT
 (INCLUDING NEGLIGENCE OR OTHERWISE) ARISING IN ANY WAY OUT OF THE USE OF THIS
 SOFTWARE, EVEN IF ADVISED OF THE POSSIBILITY OF SUCH DAMAGE.
*/

#include <sstream>
#include <fstream>
#include <limits>

#include "booksim.hpp"
#include "booksim_config.hpp"
#include "trafficmanager.hpp"
#include "steadystatetrafficmanager.hpp"
#include "batchtrafficmanager.hpp"
#include "workloadtrafficmanager.hpp"
#include "random_utils.hpp" 
#include "vc.hpp"

TrafficManager * TrafficManager::New(Configuration const & config,
				     vector<Network *> const & net)
{
  TrafficManager * result = NULL;
  string sim_type = config.GetStr("sim_type");
  if((sim_type == "latency") || (sim_type == "throughput")) {
    result = new SteadyStateTrafficManager(config, net);
  } else if(sim_type == "batch") {
    result = new BatchTrafficManager(config, net);
  } else if(sim_type == "workload") {
    result = new WorkloadTrafficManager(config, net);
  } else {
    cerr << "Unknown simulation type: " << sim_type << endl;
  } 
  return result;
}

TrafficManager::TrafficManager( const Configuration &config, const vector<Network *> & net )
  : Module( 0, "traffic_manager" ), _net(net), _empty_network(false), _deadlock_timer(0), _reset_time(0), _drain_time(-1), _cur_id(0), _cur_pid(0), _time(0)
{

  _nodes = _net[0]->NumNodes( );
  _routers = _net[0]->NumRouters( );

  _subnets = config.GetInt("subnets");
 
  // ============ Message priorities ============ 

  string priority = config.GetStr( "priority" );

  if ( priority == "class" ) {
    _pri_type = class_based;
  } else if ( priority == "age" ) {
    _pri_type = age_based;
  } else if ( priority == "network_age" ) {
    _pri_type = network_age_based;
  } else if ( priority == "local_age" ) {
    _pri_type = local_age_based;
  } else if ( priority == "queue_length" ) {
    _pri_type = queue_length_based;
  } else if ( priority == "hop_count" ) {
    _pri_type = hop_count_based;
  } else if ( priority == "sequence" ) {
    _pri_type = sequence_based;
  } else if ( priority == "none" ) {
    _pri_type = none;
  } else {
    Error( "Unkown priority value: " + priority );
  }

  // ============ Routing ============ 

  string rf = config.GetStr("routing_function") + "_" + config.GetStr("topology");
  map<string, tRoutingFunction>::const_iterator rf_iter = gRoutingFunctionMap.find(rf);
  if(rf_iter == gRoutingFunctionMap.end()) {
    Error("Invalid routing function: " + rf);
  }
  _rf = rf_iter->second;
  
  _lookahead_routing = !config.GetInt("routing_delay");
  _noq = config.GetInt("noq");
  if(_noq) {
    if(!_lookahead_routing) {
      Error("NOQ requires lookahead routing to be enabled.");
    }
  }

  // ============ Traffic ============ 

  _classes = config.GetInt("classes");

  _subnet = config.GetIntArray("subnet"); 
  if(_subnet.empty()) {
    _subnet.push_back(config.GetInt("subnet"));
  }
  _subnet.resize(_classes, _subnet.back());

  _class_priority = config.GetIntArray("class_priority"); 
  if(_class_priority.empty()) {
    _class_priority.push_back(config.GetInt("class_priority"));
  }
  _class_priority.resize(_classes, _class_priority.back());

  // ============ Injection VC states  ============ 

  _buf_states.resize(_nodes);
  _last_vc.resize(_nodes);
  _last_class.resize(_nodes);

  for ( int source = 0; source < _nodes; ++source ) {
    _buf_states[source].resize(_subnets);
    _last_class[source].resize(_subnets, 0);
    _last_vc[source].resize(_subnets);
    for ( int subnet = 0; subnet < _subnets; ++subnet ) {
      ostringstream tmp_name;
      tmp_name << "terminal_buf_state_" << source << "_" << subnet;
<<<<<<< HEAD
      _buf_states[source][subnet] = new BufferState( config, this, tmp_name.str( ) );
      _last_vc[source][subnet] = gEndVCs;
=======
      BufferState * bs = new BufferState( config, this, tmp_name.str( ) );
      int vc_alloc_delay = config.GetInt("vc_alloc_delay");
      int sw_alloc_delay = config.GetInt("sw_alloc_delay");
      int router_latency = config.GetInt("routing_delay") + (config.GetInt("speculative") ? max(vc_alloc_delay, sw_alloc_delay) : (vc_alloc_delay + sw_alloc_delay));
      int min_latency = 1 + _net[subnet]->GetInject(source)->GetLatency() + router_latency + _net[subnet]->GetInjectCred(source)->GetLatency();
      bs->SetMinLatency(min_latency);
      _buf_states[source][subnet] = bs;
      _last_vc[source][subnet].resize(_classes, -1);
>>>>>>> 4ea650c7
    }
  }

  // ============ Injection queues ============ 

  _partial_packets.resize(_classes);
  _packet_seq_no.resize(_classes);
  _requests_outstanding.resize(_classes);

  for ( int c = 0; c < _classes; ++c ) {
    _partial_packets[c].resize(_nodes);
    _packet_seq_no[c].resize(_nodes);
    _requests_outstanding[c].resize(_nodes);
  }

  _total_in_flight_flits.resize(_classes);
  _measured_in_flight_flits.resize(_classes);
  _retired_packets.resize(_classes);

  _hold_switch_for_packet = config.GetInt("hold_switch_for_packet");

  // ============ Statistics ============ 

  _plat_stats.resize(_classes);
  _overall_min_plat.resize(_classes, 0.0);
  _overall_avg_plat.resize(_classes, 0.0);
  _overall_max_plat.resize(_classes, 0.0);

  _nlat_stats.resize(_classes);
  _overall_min_nlat.resize(_classes, 0.0);
  _overall_avg_nlat.resize(_classes, 0.0);
  _overall_max_nlat.resize(_classes, 0.0);

  _flat_stats.resize(_classes);
  _overall_min_flat.resize(_classes, 0.0);
  _overall_avg_flat.resize(_classes, 0.0);
  _overall_max_flat.resize(_classes, 0.0);

  _frag_stats.resize(_classes);
  _overall_min_frag.resize(_classes, 0.0);
  _overall_avg_frag.resize(_classes, 0.0);
  _overall_max_frag.resize(_classes, 0.0);

  _pair_plat.resize(_classes);
  _pair_nlat.resize(_classes);
  _pair_flat.resize(_classes);
  
  _hop_stats.resize(_classes);
  _overall_hop_stats.resize(_classes, 0.0);
  
  _sent_packets.resize(_classes);
  _overall_min_sent_packets.resize(_classes, 0.0);
  _overall_avg_sent_packets.resize(_classes, 0.0);
  _overall_max_sent_packets.resize(_classes, 0.0);
  _accepted_packets.resize(_classes);
  _overall_min_accepted_packets.resize(_classes, 0.0);
  _overall_avg_accepted_packets.resize(_classes, 0.0);
  _overall_max_accepted_packets.resize(_classes, 0.0);

  _sent_flits.resize(_classes);
  _overall_min_sent.resize(_classes, 0.0);
  _overall_avg_sent.resize(_classes, 0.0);
  _overall_max_sent.resize(_classes, 0.0);
  _accepted_flits.resize(_classes);
  _overall_min_accepted.resize(_classes, 0.0);
  _overall_avg_accepted.resize(_classes, 0.0);
  _overall_max_accepted.resize(_classes, 0.0);

#ifdef TRACK_STALLS
  _buffer_busy_stalls.resize(_classes);
  _buffer_conflict_stalls.resize(_classes);
  _buffer_full_stalls.resize(_classes);
  _buffer_reserved_stalls.resize(_classes);
  _crossbar_conflict_stalls.resize(_classes);
  _overall_buffer_busy_stalls.resize(_classes, 0);
  _overall_buffer_conflict_stalls.resize(_classes, 0);
  _overall_buffer_full_stalls.resize(_classes, 0);
  _overall_buffer_reserved_stalls.resize(_classes, 0);
  _overall_crossbar_conflict_stalls.resize(_classes, 0);
#endif

  for ( int c = 0; c < _classes; ++c ) {
    ostringstream tmp_name;

    tmp_name << "plat_stat_" << c;
    _plat_stats[c] = new Stats( this, tmp_name.str( ), 1.0, 1000 );
    _stats[tmp_name.str()] = _plat_stats[c];
    tmp_name.str("");

    tmp_name << "nlat_stat_" << c;
    _nlat_stats[c] = new Stats( this, tmp_name.str( ), 1.0, 1000 );
    _stats[tmp_name.str()] = _nlat_stats[c];
    tmp_name.str("");

    tmp_name << "flat_stat_" << c;
    _flat_stats[c] = new Stats( this, tmp_name.str( ), 1.0, 1000 );
    _stats[tmp_name.str()] = _flat_stats[c];
    tmp_name.str("");

    tmp_name << "frag_stat_" << c;
    _frag_stats[c] = new Stats( this, tmp_name.str( ), 1.0, 100 );
    _stats[tmp_name.str()] = _frag_stats[c];
    tmp_name.str("");

    tmp_name << "hop_stat_" << c;
    _hop_stats[c] = new Stats( this, tmp_name.str( ), 1.0, 20 );
    _stats[tmp_name.str()] = _hop_stats[c];
    tmp_name.str("");

    _pair_plat[c].resize(_nodes*_nodes);
    _pair_nlat[c].resize(_nodes*_nodes);
    _pair_flat[c].resize(_nodes*_nodes);

    _sent_packets[c].resize(_nodes, 0);
    _accepted_packets[c].resize(_nodes, 0);
    _sent_flits[c].resize(_nodes, 0);
    _accepted_flits[c].resize(_nodes, 0);

#ifdef TRACK_STALLS
    _buffer_busy_stalls[c].resize(_subnets*_routers, 0);
    _buffer_conflict_stalls[c].resize(_subnets*_routers, 0);
    _buffer_full_stalls[c].resize(_subnets*_routers, 0);
    _buffer_reserved_stalls[c].resize(_subnets*_routers, 0);
    _crossbar_conflict_stalls[c].resize(_subnets*_routers, 0);
#endif

    for ( int i = 0; i < _nodes; ++i ) {
      for ( int j = 0; j < _nodes; ++j ) {
	tmp_name << "pair_plat_stat_" << c << "_" << i << "_" << j;
	_pair_plat[c][i*_nodes+j] = new Stats( this, tmp_name.str( ), 1.0, 250 );
	_stats[tmp_name.str()] = _pair_plat[c][i*_nodes+j];
	tmp_name.str("");
	
	tmp_name << "pair_nlat_stat_" << c << "_" << i << "_" << j;
	_pair_nlat[c][i*_nodes+j] = new Stats( this, tmp_name.str( ), 1.0, 250 );
	_stats[tmp_name.str()] = _pair_nlat[c][i*_nodes+j];
	tmp_name.str("");

	tmp_name << "pair_flat_stat_" << c << "_" << i << "_" << j;
	_pair_flat[c][i*_nodes+j] = new Stats( this, tmp_name.str( ), 1.0, 250 );
	_stats[tmp_name.str()] = _pair_flat[c][i*_nodes+j];
	tmp_name.str("");
      }
    }
  }

  _slowest_flit.resize(_classes, -1);
  _slowest_packet.resize(_classes, -1);

  // ============ Simulation parameters ============ 

  _total_sims = config.GetInt( "sim_count" );

  _router.resize(_subnets);
  for (int i=0; i < _subnets; ++i) {
    _router[i] = _net[i]->GetRouters();
  }

  //seed the network
  RandomSeed(config.GetInt("seed"));

  _measure_stats = config.GetIntArray( "measure_stats" );
  if(_measure_stats.empty()) {
    _measure_stats.push_back(config.GetInt("measure_stats"));
  }
  _measure_stats.resize(_classes, _measure_stats.back());

  _include_queuing = config.GetInt( "include_queuing" );

  _print_csv_results = config.GetInt( "print_csv_results" );
  _deadlock_warn_timeout = config.GetInt( "deadlock_warn_timeout" );

  string watch_file = config.GetStr( "watch_file" );
  if((watch_file != "") && (watch_file != "-")) {
    _LoadWatchList(watch_file);
  }

  vector<int> watch_flits = config.GetIntArray("watch_flits");
  for(size_t i = 0; i < watch_flits.size(); ++i) {
    _flits_to_watch.insert(watch_flits[i]);
  }
  
  vector<int> watch_packets = config.GetIntArray("watch_packets");
  for(size_t i = 0; i < watch_packets.size(); ++i) {
    _packets_to_watch.insert(watch_packets[i]);
  }

  string stats_out_file = config.GetStr( "stats_out" );
  if(stats_out_file == "") {
    _stats_out = NULL;
  } else if(stats_out_file == "-") {
    _stats_out = &cout;
  } else {
    _stats_out = new ofstream(stats_out_file.c_str());
    config.WriteMatlabFile(_stats_out);
  }
  
#ifdef TRACK_FLOWS
  _injected_flits.resize(_classes, vector<int>(_nodes, 0));
  _ejected_flits.resize(_classes, vector<int>(_nodes, 0));
  string injected_flits_out_file = config.GetStr( "injected_flits_out" );
  if(injected_flits_out_file == "") {
    _injected_flits_out = NULL;
  } else {
    _injected_flits_out = new ofstream(injected_flits_out_file.c_str());
  }
  string received_flits_out_file = config.GetStr( "received_flits_out" );
  if(received_flits_out_file == "") {
    _received_flits_out = NULL;
  } else {
    _received_flits_out = new ofstream(received_flits_out_file.c_str());
  }
  string stored_flits_out_file = config.GetStr( "stored_flits_out" );
  if(stored_flits_out_file == "") {
    _stored_flits_out = NULL;
  } else {
    _stored_flits_out = new ofstream(stored_flits_out_file.c_str());
  }
  string sent_flits_out_file = config.GetStr( "sent_flits_out" );
  if(sent_flits_out_file == "") {
    _sent_flits_out = NULL;
  } else {
    _sent_flits_out = new ofstream(sent_flits_out_file.c_str());
  }
  string outstanding_flits_out_file = config.GetStr( "outstanding_flits_out" );
  if(outstanding_flits_out_file == "") {
    _outstanding_flits_out = NULL;
  } else {
    _outstanding_flits_out = new ofstream(outstanding_flits_out_file.c_str());
  }
  string ejected_flits_out_file = config.GetStr( "ejected_flits_out" );
  if(ejected_flits_out_file == "") {
    _ejected_flits_out = NULL;
  } else {
    _ejected_flits_out = new ofstream(ejected_flits_out_file.c_str());
  }
  string active_packets_out_file = config.GetStr( "active_packets_out" );
  if(active_packets_out_file == "") {
    _active_packets_out = NULL;
  } else {
    _active_packets_out = new ofstream(active_packets_out_file.c_str());
  }
#endif

}

TrafficManager::~TrafficManager( )
{

  for ( int source = 0; source < _nodes; ++source ) {
    for ( int subnet = 0; subnet < _subnets; ++subnet ) {
      delete _buf_states[source][subnet];
    }
  }
  
  for ( int c = 0; c < _classes; ++c ) {
    delete _plat_stats[c];
    delete _nlat_stats[c];
    delete _flat_stats[c];
    delete _frag_stats[c];
    delete _hop_stats[c];

    for ( int i = 0; i < _nodes; ++i ) {
      for ( int j = 0; j < _nodes; ++j ) {
	delete _pair_plat[c][i*_nodes+j];
	delete _pair_nlat[c][i*_nodes+j];
	delete _pair_flat[c][i*_nodes+j];
      }
    }
  }
  
  if(gWatchOut && (gWatchOut != &cout)) delete gWatchOut;
  if(_stats_out && (_stats_out != &cout)) delete _stats_out;

#ifdef TRACK_FLOWS
  if(_injected_flits_out) delete _injected_flits_out;
  if(_received_flits_out) delete _received_flits_out;
  if(_stored_flits_out) delete _stored_flits_out;
  if(_sent_flits_out) delete _sent_flits_out;
  if(_outstanding_flits_out) delete _outstanding_flits_out;
  if(_ejected_flits_out) delete _ejected_flits_out;
  if(_active_packets_out) delete _active_packets_out;
#endif

  Flit::FreeAll();
  Credit::FreeAll();
}


void TrafficManager::_RetireFlit( Flit *f, int dest )
{
  _deadlock_timer = 0;

  assert(_total_in_flight_flits[f->cl].count(f->id) > 0);
  _total_in_flight_flits[f->cl].erase(f->id);
  
  if(f->record) {
    assert(_measured_in_flight_flits[f->cl].count(f->id) > 0);
    _measured_in_flight_flits[f->cl].erase(f->id);
  }

  if ( f->watch ) { 
    *gWatchOut << GetSimTime() << " | "
	       << "node" << dest << " | "
	       << "Retiring flit " << f->id 
	       << " (packet " << f->pid
	       << ", src = " << f->src 
	       << ", dest = " << f->dest
	       << ", hops = " << f->hops
	       << ", flat = " << f->atime - f->itime
	       << ")." << endl;
  }

  if ( f->head && ( f->dest != dest ) ) {
    ostringstream err;
    err << "Flit " << f->id << " arrived at incorrect output " << dest;
    Error( err.str( ) );
  }
  
  if((_slowest_flit[f->cl] < 0) ||
     (_flat_stats[f->cl]->Max() < (f->atime - f->itime)))
    _slowest_flit[f->cl] = f->id;
  _flat_stats[f->cl]->AddSample( f->atime - f->itime);
  _pair_flat[f->cl][f->src*_nodes+dest]->AddSample( f->atime - f->itime );
      
  if ( f->tail ) {
    Flit * head;
    if(f->head) {
      head = f;
    } else {
      map<int, Flit *>::iterator iter = _retired_packets[f->cl].find(f->pid);
      assert(iter != _retired_packets[f->cl].end());
      head = iter->second;
      _retired_packets[f->cl].erase(iter);
      assert(head->head);
      assert(f->pid == head->pid);
    }
    if ( f->watch ) { 
      *gWatchOut << GetSimTime() << " | "
		 << "node" << dest << " | "
		 << "Retiring packet " << head->pid 
		 << " (plat = " << f->atime - head->ctime
		 << ", nlat = " << f->atime - head->itime
		 << ", frag = " << (f->atime - head->atime) - (f->id - head->id) // NB: In the spirit of solving problems using ugly hacks, we compute the packet length by taking advantage of the fact that the IDs of flits within a packet are contiguous.
		 << ", src = " << head->src 
		 << ", dest = " << head->dest
		 << ")." << endl;
    }

    _RetirePacket(head, f);
    
    // Only record statistics once per packet (at tail)
    // and based on the simulation state
    if ( ( _sim_state == warming_up ) || f->record ) {
      
      _hop_stats[f->cl]->AddSample( f->hops );
      
      if((_slowest_packet[f->cl] < 0) ||
	 (_plat_stats[f->cl]->Max() < (f->atime - head->itime)))
	_slowest_packet[f->cl] = f->pid;
      _plat_stats[f->cl]->AddSample( f->atime - head->ctime);
      _nlat_stats[f->cl]->AddSample( f->atime - head->itime);
      _frag_stats[f->cl]->AddSample( (f->atime - head->atime) - (f->id - head->id) );
   
      _pair_plat[f->cl][f->src*_nodes+dest]->AddSample( f->atime - head->ctime );
      _pair_nlat[f->cl][f->src*_nodes+dest]->AddSample( f->atime - head->itime );
      
    }
    
    if(f != head) {
      head->Free();
    }
    
  }
  
  if(f->head && !f->tail) {
    _retired_packets[f->cl].insert(make_pair(f->pid, f));
  } else {
    f->Free();
  }
}

void TrafficManager::_RetirePacket(Flit * head, Flit * tail)
{
  assert(head);
  assert(tail);
  assert(head->pid == tail->pid);
  assert(head->cl == tail->cl);
  _requests_outstanding[head->cl][head->src]--;
}

int TrafficManager::_GeneratePacket( int source, int dest, int size, int cl, 
				      int time )
{
  assert(size > 0);
  assert((source >= 0) && (source < _nodes));
  assert((dest >= 0) && (dest < _nodes));

  int pid = _cur_pid++;
  assert(_cur_pid);

  bool watch = gWatchOut && (_packets_to_watch.count(pid) > 0);

  if(watch) {
    *gWatchOut << GetSimTime() << " | "
	       << "node" << source << " | "
	       << "Enqueuing packet " << pid
	       << " at time " << time
	       << "." << endl;
  }
  
  bool record = (((_sim_state == running) ||
		  ((_sim_state == draining) && (time < _drain_time))) &&
		 _measure_stats[cl]);

  for ( int i = 0; i < size; ++i ) {

    int id = _cur_id++;
    assert(_cur_id);

    Flit * f = Flit::New();

    f->id = id;
    f->pid = pid;
    f->watch = watch | (gWatchOut && (_flits_to_watch.count(f->id) > 0));
    f->src = source;
    f->dest = dest;
    f->ctime = time;
    f->record = record;
    f->cl = cl;
    f->head = (i == 0);
    f->tail = (i == (size-1));
    f->vc  = -1;

    switch(_pri_type) {
    case class_based:
      f->pri = _class_priority[cl];
      break;
    case age_based:
      f->pri = numeric_limits<int>::max() - time;
      assert(f->pri >= 0);
      break;
    case sequence_based:
      f->pri = numeric_limits<int>::max() - _packet_seq_no[cl][source];
      break;
    default:
      f->pri = 0;
    }
    assert(f->pri >= 0);

    _total_in_flight_flits[f->cl].insert(make_pair(f->id, f));
    if(record) {
      _measured_in_flight_flits[f->cl].insert(make_pair(f->id, f));
    }
    
    if(gTrace) {
      cout<<"New Flit "<<f->src<<endl;
    }

    if(f->watch) { 
      *gWatchOut << GetSimTime() << " | "
		  << "node" << source << " | "
		  << "Enqueuing flit " << f->id
		  << " (packet " << f->pid
		  << ") at time " << time
		  << "." << endl;
    }

    _partial_packets[cl][source].push_back(f);
  }
  return pid;
}

void TrafficManager::_Step( )
{
  bool flits_in_flight = false;
  for(int c = 0; c < _classes; ++c) {
    flits_in_flight |= !_total_in_flight_flits[c].empty();
  }
  if(flits_in_flight && (_deadlock_timer++ >= _deadlock_warn_timeout)) {
    _deadlock_timer = 0;
    cout << "WARNING: Possible network deadlock." << endl;
  }

  vector<map<int, Flit *> > flits(_subnets);

  for ( int subnet = 0; subnet < _subnets; ++subnet ) {
    for ( int n = 0; n < _nodes; ++n ) {
      Flit * const f = _net[subnet]->ReadFlit( n );
      if ( f ) {
	if(f->watch) {
	  *gWatchOut << GetSimTime() << " | "
		     << "node" << n << " | "
		     << "Ejecting flit " << f->id
		     << " (packet " << f->pid << ")"
		     << " from VC " << f->vc
		     << "." << endl;
	}
	flits[subnet].insert(make_pair(n, f));
	if((_sim_state == warming_up) || (_sim_state == running)) {
	  ++_accepted_flits[f->cl][n];
	  if(f->tail) {
	    ++_accepted_packets[f->cl][n];
	  }
	}
      }

      Credit * const c = _net[subnet]->ReadCredit( n );
      if ( c ) {
	_buf_states[n][subnet]->ProcessCredit(c);
	c->Free();
      }
    }
    _net[subnet]->ReadInputs( );
  }
  
  if ( !_empty_network ) {
    _Inject();
  }

  for(int subnet = 0; subnet < _subnets; ++subnet) {

    for(int n = 0; n < _nodes; ++n) {

      Flit * f = NULL;

      BufferState * const dest_buf = _buf_states[n][subnet];

      int const last_class = _last_class[n][subnet];

      int class_limit = _classes;

      if(_hold_switch_for_packet) {
	list<Flit *> const & pp = _partial_packets[last_class][n];
	if(!pp.empty() && !pp.front()->head && 
	   !dest_buf->IsFullFor(pp.front()->vc)) {
	  f = pp.front();
	  assert(f->vc == _last_vc[n][subnet][last_class]);

	  // if we're holding the connection, we don't need to check that class 
	  // again in the for loop
	  --class_limit;
	}
      }

      for(int i = 1; i <= class_limit; ++i) {

	int const c = (last_class + i) % _classes;

	if(_subnet[c] != subnet) {
	  continue;
	}

	list<Flit *> const & pp = _partial_packets[c][n];

	if(pp.empty()) {
	  continue;
	}

	Flit * const cf = pp.front();
	assert(cf);
	assert(cf->cl == c);
	
	if(f && (f->pri >= cf->pri)) {
	  continue;
	}

	if(cf->head && cf->vc == -1) { // Find first available VC
	  
	  OutputSet route_set;
	  _rf(NULL, cf, -1, &route_set, true);
	  set<OutputSet::sSetElement> const & os = route_set.GetSet();
	  assert(os.size() == 1);
	  OutputSet::sSetElement const & se = *os.begin();
	  assert(se.output_port == -1);
	  int vcBegin = se.vc_start;
	  int vcEnd = se.vc_end;
	  int vc_count = vcEnd - vcBegin + 1;
	  if(_noq) {
	    assert(_lookahead_routing);
	    const FlitChannel * inject = _net[subnet]->GetInject(n);
	    const Router * router = inject->GetSink();
	    assert(router);
	    int in_channel = inject->GetSinkPort();

	    // NOTE: Because the lookahead is not for injection, but for the 
	    // first hop, we have to temporarily set cf's VC to be non-negative 
	    // in order to avoid seting of an assertion in the routing function.
	    cf->vc = vcBegin;
	    _rf(router, cf, in_channel, &cf->la_route_set, false);
	    cf->vc = -1;

	    if(cf->watch) {
	      *gWatchOut << GetSimTime() << " | "
			 << "node" << n << " | "
			 << "Generating lookahead routing info for flit " << cf->id
			 << " (NOQ)." << endl;
	    }
	    set<OutputSet::sSetElement> const sl = cf->la_route_set.GetSet();
	    assert(sl.size() == 1);
	    int next_output = sl.begin()->output_port;
	    vc_count /= router->NumOutputs();
	    vcBegin += next_output * vc_count;
	    vcEnd = vcBegin + vc_count - 1;
	    assert(vcBegin >= se.vc_start && vcBegin <= se.vc_end);
	    assert(vcEnd >= se.vc_start && vcEnd <= se.vc_end);
	    assert(vcBegin <= vcEnd);
	  }
	  if(cf->watch) {
	    *gWatchOut << GetSimTime() << " | " << FullName() << " | "
		       << "Finding output VC for flit " << cf->id
		       << ":" << endl;
	  }
	  for(int i = 1; i <= vc_count; ++i) {
	    int const lvc = _last_vc[n][subnet][c];
	    int const vc = 
	      (lvc < vcBegin || lvc > vcEnd) ? 
	      vcBegin : 
	      (vcBegin + (lvc - vcBegin + i) % vc_count);
	    assert((vc >= vcBegin) && (vc <= vcEnd));
	    if(!dest_buf->IsAvailableFor(vc)) {
	      if(cf->watch) {
		*gWatchOut << GetSimTime() << " | " << FullName() << " | "
			   << "  Output VC " << vc << " is busy." << endl;
	      }
	    } else {
	      if(dest_buf->IsFullFor(vc)) {
		if(cf->watch) {
		  *gWatchOut << GetSimTime() << " | " << FullName() << " | "
			     << "  Output VC " << vc << " is full." << endl;
		}
	      } else {
		if(cf->watch) {
		  *gWatchOut << GetSimTime() << " | " << FullName() << " | "
			     << "  Selected output VC " << vc << "." << endl;
		}
		cf->vc = vc;
		break;
	      }
	    }
	  }
	}
	
	if(cf->vc == -1) {
	  if(cf->watch) {
	    *gWatchOut << GetSimTime() << " | " << FullName() << " | "
		       << "No output VC found for flit " << cf->id
		       << "." << endl;
	  }
	} else {
	  if(dest_buf->IsFullFor(cf->vc)) {
	    if(cf->watch) {
	      *gWatchOut << GetSimTime() << " | " << FullName() << " | "
			 << "Selected output VC " << cf->vc
			 << " is full for flit " << cf->id
			 << "." << endl;
	    }
	  } else {
	    f = cf;
	  }
	}
      }
      
      if(f) {
	
	int const c = f->cl;
	
	if(f->head) {
	  
	  if (_lookahead_routing) {
	    if(!_noq) {
	      const FlitChannel * inject = _net[subnet]->GetInject(n);
	      const Router * router = inject->GetSink();
	      assert(router);
	      int in_channel = inject->GetSinkPort();
	      _rf(router, f, in_channel, &f->la_route_set, false);
	      if(f->watch) {
		*gWatchOut << GetSimTime() << " | "
			   << "node" << n << " | "
			   << "Generating lookahead routing info for flit " << f->id
			   << "." << endl;
	      }
	    } else if(f->watch) {
	      *gWatchOut << GetSimTime() << " | "
			 << "node" << n << " | "
			 << "Already generated lookahead routing info for flit " << f->id
			 << " (NOQ)." << endl;
	    }
	  } else {
	    f->la_route_set.Clear();
	  }

	  dest_buf->TakeBuffer(f->vc);
	  _last_vc[n][subnet][c] = f->vc;
	}
	
	_last_class[n][subnet] = c;

	_partial_packets[c][n].pop_front();
	dest_buf->SendingFlit(f);
	
	if(_pri_type == network_age_based) {
	  f->pri = numeric_limits<int>::max() - _time;
	  assert(f->pri >= 0);
	}
	
	if(f->watch) {
	  *gWatchOut << GetSimTime() << " | "
		     << "node" << n << " | "
		     << "Injecting flit " << f->id
		     << " into subnet " << subnet
		     << " at time " << _time
		     << " with priority " << f->pri
		     << " (packet " << f->pid
		     << ", class = " << c
		     << ", src = " << f->src 
		     << ", dest = " << f->dest
		     << ")." << endl;
	  *gWatchOut << *f;
	}
	f->itime = _time;

	// Pass VC "back"
	if(!_partial_packets[c][n].empty() && !f->tail) {
	  Flit * const nf = _partial_packets[c][n].front();
	  nf->vc = f->vc;
	}
	
	if((_sim_state == warming_up) || (_sim_state == running)) {
	  ++_sent_flits[c][n];
	  if(f->head) {
	    ++_sent_packets[c][n];
	  }
	}
	
#ifdef TRACK_FLOWS
	++_injected_flits[c][n];
#endif
	
	_net[subnet]->WriteFlit(f, n);

      }	
    }
  }

  for(int subnet = 0; subnet < _subnets; ++subnet) {
    for(int n = 0; n < _nodes; ++n) {
      map<int, Flit *>::const_iterator iter = flits[subnet].find(n);
      if(iter != flits[subnet].end()) {
	Flit * const f = iter->second;

	f->atime = _time;
	if(f->watch) {
	  *gWatchOut << GetSimTime() << " | "
		     << "node" << n << " | "
		     << "Injecting credit for VC " << f->vc 
		     << " into subnet " << subnet 
		     << "." << endl;
	}
	Credit * const c = Credit::New();
	c->vc.insert(f->vc);
	_net[subnet]->WriteCredit(c, n);
	
#ifdef TRACK_FLOWS
	++_ejected_flits[f->cl][n];
#endif
	
	_RetireFlit(f, n);
      }
    }
    flits[subnet].clear();
    _net[subnet]->Evaluate( );
    _net[subnet]->WriteOutputs( );
  }

  ++_time;
  assert(_time);
  if(gTrace){
    cout<<"TIME "<<_time<<endl;
  }

}
  
bool TrafficManager::_PacketsOutstanding( ) const
{
  for ( int c = 0; c < _classes; ++c ) {
    if ( !_measured_in_flight_flits[c].empty() ) {
      return true;
    }
  }
  return false;
}

void TrafficManager::_ResetSim( )
{
  _time = 0;
  
  //remove any pending request from the previous simulations
  for ( int c = 0; c < _classes; ++c ) {
    _requests_outstanding[c].assign(_nodes, 0);
  }
}

void TrafficManager::_ClearStats( )
{
  _slowest_flit.assign(_classes, -1);
  _slowest_packet.assign(_classes, -1);

  for ( int c = 0; c < _classes; ++c ) {

    _plat_stats[c]->Clear( );
    _nlat_stats[c]->Clear( );
    _flat_stats[c]->Clear( );

    _frag_stats[c]->Clear( );

    _sent_packets[c].assign(_nodes, 0);
    _accepted_packets[c].assign(_nodes, 0);
    _sent_flits[c].assign(_nodes, 0);
    _accepted_flits[c].assign(_nodes, 0);

#ifdef TRACK_STALLS
    _buffer_busy_stalls[c].assign(_subnets*_routers, 0);
    _buffer_conflict_stalls[c].assign(_subnets*_routers, 0);
    _buffer_full_stalls[c].assign(_subnets*_routers, 0);
    _buffer_reserved_stalls[c].assign(_subnets*_routers, 0);
    _crossbar_conflict_stalls[c].assign(_subnets*_routers, 0);
#endif

    for ( int i = 0; i < _nodes; ++i ) {
      for ( int j = 0; j < _nodes; ++j ) {
	_pair_plat[c][i*_nodes+j]->Clear( );
	_pair_nlat[c][i*_nodes+j]->Clear( );
	_pair_flat[c][i*_nodes+j]->Clear( );
      }
    }

    _hop_stats[c]->Clear();

  }

  _reset_time = _time;
}

void TrafficManager::_ComputeStats( const vector<int> & stats, int *sum, int *min, int *max, int *min_pos, int *max_pos ) const 
{
  int const count = stats.size();
  assert(count > 0);

  if(min_pos) {
    *min_pos = 0;
  }
  if(max_pos) {
    *max_pos = 0;
  }

  if(min) {
    *min = stats[0];
  }
  if(max) {
    *max = stats[0];
  }

  *sum = stats[0];

  for ( int i = 1; i < count; ++i ) {
    int curr = stats[i];
    if ( min  && ( curr < *min ) ) {
      *min = curr;
      if ( min_pos ) {
	*min_pos = i;
      }
    }
    if ( max && ( curr > *max ) ) {
      *max = curr;
      if ( max_pos ) {
	*max_pos = i;
      }
    }
    *sum += curr;
  }
}

void TrafficManager::_DisplayRemaining( ostream & os ) const 
{
  for(int c = 0; c < _classes; ++c) {

    map<int, Flit *>::const_iterator iter;
    int i;

    os << "Class " << c << ":" << endl;

    os << "Remaining flits: ";
    for ( iter = _total_in_flight_flits[c].begin( ), i = 0;
	  ( iter != _total_in_flight_flits[c].end( ) ) && ( i < 10 );
	  iter++, i++ ) {
      os << iter->first << " ";
    }
    if(_total_in_flight_flits[c].size() > 10)
      os << "[...] ";
    
    os << "(" << _total_in_flight_flits[c].size() << " flits)" << endl;
    
    os << "Measured flits: ";
    for ( iter = _measured_in_flight_flits[c].begin( ), i = 0;
	  ( iter != _measured_in_flight_flits[c].end( ) ) && ( i < 10 );
	  iter++, i++ ) {
      os << iter->first << " ";
    }
    if(_measured_in_flight_flits[c].size() > 10)
      os << "[...] ";
    
    os << "(" << _measured_in_flight_flits[c].size() << " flits)" << endl;
    
  }
}

bool TrafficManager::Run( )
{
  for ( int sim = 0; sim < _total_sims; ++sim ) {

    _ResetSim( );

    _ClearStats( );

    if ( !_SingleSim( ) ) {
      cout << "Simulation unstable, ending ..." << endl;
      return false;
    }

    // Empty any remaining packets
    cout << "Draining remaining packets ..." << endl;
    _empty_network = true;
    int empty_steps = 0;

    bool packets_left = false;
    for(int c = 0; c < _classes; ++c) {
      packets_left |= !_total_in_flight_flits[c].empty();
    }

    while( packets_left ) { 
      _Step( ); 

      ++empty_steps;

      if ( empty_steps % 1000 == 0 ) {
	_DisplayRemaining( ); 
      }
      
      packets_left = false;
      for(int c = 0; c < _classes; ++c) {
	packets_left |= !_total_in_flight_flits[c].empty();
      }
    }
    //wait until all the credits are drained as well
    while(Credit::OutStanding()!=0){
      _Step();
    }
    _empty_network = false;

    //for the love of god don't ever say "Time taken" anywhere else
    //the power script depend on it
    cout << "Time taken is " << _time << " cycles" <<endl; 

    if(_stats_out) {
      WriteStats(*_stats_out);
    }
    _UpdateOverallStats();
  }
  
  DisplayOverallStats();
  if(_print_csv_results) {
    DisplayOverallStatsCSV();
  }
  
  return true;
}

void TrafficManager::DisplayOverallStats(ostream & os) const
{
  for ( int c = 0; c < _classes; ++c ) {
    if(_measure_stats[c]) {
      cout << "====== Traffic class " << c << " ======" << endl;
      _DisplayOverallClassStats(c, os);
    }
  }
}

void TrafficManager::DisplayOverallStatsCSV(ostream & os) const
{
  os << "header:class," << _OverallStatsHeaderCSV() << endl;
  for(int c = 0; c < _classes; ++c) {
    if(_measure_stats[c]) {
      os << "results:" << c << ',' << _OverallClassStatsCSV(c) << endl;
    }
  }
}

void TrafficManager::_UpdateOverallStats() {

  for ( int c = 0; c < _classes; ++c ) {
    
    if(_measure_stats[c] == 0) {
      continue;
    }
    
    _overall_min_plat[c] += _plat_stats[c]->Min();
    _overall_avg_plat[c] += _plat_stats[c]->Average();
    _overall_max_plat[c] += _plat_stats[c]->Max();
    _overall_min_nlat[c] += _nlat_stats[c]->Min();
    _overall_avg_nlat[c] += _nlat_stats[c]->Average();
    _overall_max_nlat[c] += _nlat_stats[c]->Max();
    _overall_min_flat[c] += _flat_stats[c]->Min();
    _overall_avg_flat[c] += _flat_stats[c]->Average();
    _overall_max_flat[c] += _flat_stats[c]->Max();
    
    _overall_min_frag[c] += _frag_stats[c]->Min();
    _overall_avg_frag[c] += _frag_stats[c]->Average();
    _overall_max_frag[c] += _frag_stats[c]->Max();

    _overall_hop_stats[c] += _hop_stats[c]->Average();

    int count_min, count_sum, count_max;
    double rate_min, rate_sum, rate_max;
    double rate_avg;
    double time_delta = (double)(_drain_time - _reset_time);
    _ComputeStats( _sent_flits[c], &count_sum, &count_min, &count_max );
    rate_min = (double)count_min / time_delta;
    rate_sum = (double)count_sum / time_delta;
    rate_max = (double)count_max / time_delta;
    rate_avg = rate_sum / (double)_nodes;
    _overall_min_sent[c] += rate_min;
    _overall_avg_sent[c] += rate_avg;
    _overall_max_sent[c] += rate_max;
    _ComputeStats( _sent_packets[c], &count_sum, &count_min, &count_max );
    rate_min = (double)count_min / time_delta;
    rate_sum = (double)count_sum / time_delta;
    rate_max = (double)count_max / time_delta;
    rate_avg = rate_sum / (double)_nodes;
    _overall_min_sent_packets[c] += rate_min;
    _overall_avg_sent_packets[c] += rate_avg;
    _overall_max_sent_packets[c] += rate_max;
    _ComputeStats( _accepted_flits[c], &count_sum, &count_min, &count_max );
    rate_min = (double)count_min / time_delta;
    rate_sum = (double)count_sum / time_delta;
    rate_max = (double)count_max / time_delta;
    rate_avg = rate_sum / (double)_nodes;
    _overall_min_accepted[c] += rate_min;
    _overall_avg_accepted[c] += rate_avg;
    _overall_max_accepted[c] += rate_max;
    _ComputeStats( _accepted_packets[c], &count_sum, &count_min, &count_max );
    rate_min = (double)count_min / time_delta;
    rate_sum = (double)count_sum / time_delta;
    rate_max = (double)count_max / time_delta;
    rate_avg = rate_sum / (double)_nodes;
    _overall_min_accepted_packets[c] += rate_min;
    _overall_avg_accepted_packets[c] += rate_avg;
    _overall_max_accepted_packets[c] += rate_max;

#ifdef TRACK_STALLS
    _ComputeStats(_buffer_busy_stalls[c], &count_sum);
    rate_sum = (double)count_sum / time_delta;
    rate_avg = rate_sum / (double)(_subnets*_routers);
    _overall_buffer_busy_stalls[c] += rate_avg;
    _ComputeStats(_buffer_conflict_stalls[c], &count_sum);
    rate_sum = (double)count_sum / time_delta;
    rate_avg = rate_sum / (double)(_subnets*_routers);
    _overall_buffer_conflict_stalls[c] += rate_avg;
    _ComputeStats(_buffer_full_stalls[c], &count_sum);
    rate_sum = (double)count_sum / time_delta;
    rate_avg = rate_sum / (double)(_subnets*_routers);
    _overall_buffer_full_stalls[c] += rate_avg;
    _ComputeStats(_buffer_reserved_stalls[c], &count_sum);
    rate_sum = (double)count_sum / time_delta;
    rate_avg = rate_sum / (double)(_subnets*_routers);
    _overall_buffer_reserved_stalls[c] += rate_avg;
    _ComputeStats(_crossbar_conflict_stalls[c], &count_sum);
    rate_sum = (double)count_sum / time_delta;
    rate_avg = rate_sum / (double)(_subnets*_routers);
    _overall_crossbar_conflict_stalls[c] += rate_avg;
#endif

  }
}

void TrafficManager::UpdateStats() {
#if defined(TRACK_FLOWS) || defined(TRACK_STALLS)
  for(int c = 0; c < _classes; ++c) {
#ifdef TRACK_FLOWS
    {
      char trail_char = (c == _classes - 1) ? '\n' : ',';
      if(_injected_flits_out) *_injected_flits_out << _injected_flits[c] << trail_char;
      _injected_flits[c].assign(_nodes, 0);
      if(_ejected_flits_out) *_ejected_flits_out << _ejected_flits[c] << trail_char;
      _ejected_flits[c].assign(_nodes, 0);
    }
#endif
    for(int subnet = 0; subnet < _subnets; ++subnet) {
      for(int router = 0; router < _routers; ++router) {
	Router * const r = _router[subnet][router];
#ifdef TRACK_FLOWS
	char trail_char = 
	  ((router == _routers - 1) && (subnet == _subnets - 1) && (c == _classes - 1)) ? '\n' : ',';
	if(_received_flits_out) *_received_flits_out << r->GetReceivedFlits(c) << trail_char;
	if(_stored_flits_out) *_stored_flits_out << r->GetStoredFlits(c) << trail_char;
	if(_sent_flits_out) *_sent_flits_out << r->GetSentFlits(c) << trail_char;
	if(_outstanding_flits_out) *_outstanding_flits_out << r->GetOutstandingFlits(c) << trail_char;
	if(_active_packets_out) *_active_packets_out << r->GetActivePackets(c) << trail_char;
	r->ResetFlowStats(c);
#endif
#ifdef TRACK_STALLS
	_buffer_busy_stalls[c][subnet*_routers+router] += r->GetBufferBusyStalls(c);
	_buffer_conflict_stalls[c][subnet*_routers+router] += r->GetBufferConflictStalls(c);
	_buffer_full_stalls[c][subnet*_routers+router] += r->GetBufferFullStalls(c);
	_buffer_reserved_stalls[c][subnet*_routers+router] += r->GetBufferReservedStalls(c);
	_crossbar_conflict_stalls[c][subnet*_routers+router] += r->GetCrossbarConflictStalls(c);
	r->ResetStallStats(c);
#endif
      }
    }
  }
#ifdef TRACK_FLOWS
  if(_injected_flits_out) *_injected_flits_out << flush;
  if(_received_flits_out) *_received_flits_out << flush;
  if(_stored_flits_out) *_stored_flits_out << flush;
  if(_sent_flits_out) *_sent_flits_out << flush;
  if(_outstanding_flits_out) *_stored_flits_out << flush;
  if(_ejected_flits_out) *_ejected_flits_out << flush;
  if(_active_packets_out) *_active_packets_out << flush;
#endif
#endif
}

void TrafficManager::DisplayStats(ostream & os) const {
  os << "===== Time: " << _time << " =====" << endl;

  for(int c = 0; c < _classes; ++c) {
    if(_measure_stats[c]) {
      os << "Class " << c << ":" << endl;
      _DisplayClassStats(c, os);
    }
  }
}

void TrafficManager::_DisplayClassStats(int c, ostream & os) const {
  
  os << "Minimum packet latency = " << _plat_stats[c]->Min() << endl;
  os << "Average packet latency = " << _plat_stats[c]->Average() << endl;
  os << "Maximum packet latency = " << _plat_stats[c]->Max() << endl;
  os << "Minimum network latency = " << _nlat_stats[c]->Min() << endl;
  os << "Average network latency = " << _nlat_stats[c]->Average() << endl;
  os << "Maximum network latency = " << _nlat_stats[c]->Max() << endl;
  os << "Slowest packet = " << _slowest_packet[c] << endl;
  os << "Minimum flit latency = " << _flat_stats[c]->Min() << endl;
  os << "Average flit latency = " << _flat_stats[c]->Average() << endl;
  os << "Maximum flit latency = " << _flat_stats[c]->Max() << endl;
  os << "Slowest flit = " << _slowest_flit[c] << endl;
  os << "Minimum fragmentation = " << _frag_stats[c]->Min() << endl;
  os << "Average fragmentation = " << _frag_stats[c]->Average() << endl;
  os << "Maximum fragmentation = " << _frag_stats[c]->Max() << endl;
  
  int count_sum, count_min, count_max;
  double rate_sum, rate_min, rate_max;
  double rate_avg;
  int sent_packets, sent_flits, accepted_packets, accepted_flits;
  int min_pos, max_pos;
  double time_delta = (double)(_time - _reset_time);
  _ComputeStats(_sent_packets[c], &count_sum, &count_min, &count_max, &min_pos, &max_pos);
  rate_sum = (double)count_sum / time_delta;
  rate_min = (double)count_min / time_delta;
  rate_max = (double)count_max / time_delta;
  rate_avg = rate_sum / (double)_nodes;
  sent_packets = count_sum;
  os << "Minimum injected packet rate = " << rate_min 
     << " (at node " << min_pos << ")" << endl
     << "Average injected packet rate = " << rate_avg << endl
     << "Maximum injected packet rate = " << rate_max
     << " (at node " << max_pos << ")" << endl;
  _ComputeStats(_accepted_packets[c], &count_sum, &count_min, &count_max, &min_pos, &max_pos);
  rate_sum = (double)count_sum / time_delta;
  rate_min = (double)count_min / time_delta;
  rate_max = (double)count_max / time_delta;
  rate_avg = rate_sum / (double)_nodes;
  accepted_packets = count_sum;
  os << "Minimum accepted packet rate = " << rate_min 
     << " (at node " << min_pos << ")" << endl
     << "Average accepted packet rate = " << rate_avg << endl
     << "Maximum accepted packet rate = " << rate_max
     << " (at node " << max_pos << ")" << endl;
  _ComputeStats(_sent_flits[c], &count_sum, &count_min, &count_max, &min_pos, &max_pos);
  rate_sum = (double)count_sum / time_delta;
  rate_min = (double)count_min / time_delta;
  rate_max = (double)count_max / time_delta;
  rate_avg = rate_sum / (double)_nodes;
  sent_flits = count_sum;
  os << "Minimum injected flit rate = " << rate_min 
     << " (at node " << min_pos << ")" << endl
     << "Average injected flit rate = " << rate_avg << endl
     << "Maximum injected flit rate = " << rate_max
     << " (at node " << max_pos << ")" << endl;
  _ComputeStats(_accepted_flits[c], &count_sum, &count_min, &count_max, &min_pos, &max_pos);
  rate_sum = (double)count_sum / time_delta;
  rate_min = (double)count_min / time_delta;
  rate_max = (double)count_max / time_delta;
  rate_avg = rate_sum / (double)_nodes;
  accepted_flits = count_sum;
  os << "Minimum accepted flit rate = " << rate_min 
     << " (at node " << min_pos << ")" << endl
     << "Average accepted flit rate = " << rate_avg << endl
     << "Maximum accepted flit rate = " << rate_max
     << " (at node " << max_pos << ")" << endl;
  
  os << "Total number of injected packets = " << sent_packets << endl
     << "Total number of injected flits = " << sent_flits << endl
     << "Average injected packet length = " << (double)sent_flits / (double)sent_packets << endl;

  os << "Total number of accepted packets = " << accepted_packets << endl
     << "Total number of accepted flits = " << accepted_flits << endl
     << "Average accepted packet length = " << (double)accepted_flits / (double)accepted_packets << endl;
  
  os << "Total in-flight flits = " << _total_in_flight_flits[c].size()
       << " (" << _measured_in_flight_flits[c].size() << " measured)"
       << endl;

#ifdef TRACK_STALLS
  _ComputeStats(_buffer_busy_stalls[c], &count_sum);
  rate_sum = (double)count_sum / time_delta;
  rate_avg = rate_sum / (double)(_subnets*_routers);
  os << "Buffer busy stall rate = " << rate_avg << endl;
  _ComputeStats(_buffer_conflict_stalls[c], &count_sum);
  rate_sum = (double)count_sum / time_delta;
  rate_avg = rate_sum / (double)(_subnets*_routers);
  os << "Buffer conflict stall rate = " << rate_avg << endl;
  _ComputeStats(_buffer_full_stalls[c], &count_sum);
  rate_sum = (double)count_sum / time_delta;
  rate_avg = rate_sum / (double)(_subnets*_routers);
  os << "Buffer full stall rate = " << rate_avg << endl;
  _ComputeStats(_buffer_reserved_stalls[c], &count_sum);
  rate_sum = (double)count_sum / time_delta;
  rate_avg = rate_sum / (double)(_subnets*_routers);
  os << "Buffer reserved stall rate = " << rate_avg << endl;
  _ComputeStats(_crossbar_conflict_stalls[c], &count_sum);
  rate_sum = (double)count_sum / time_delta;
  rate_avg = rate_sum / (double)(_subnets*_routers);
  os << "Crossbar conflict stall rate = " << rate_avg << endl;
#endif
}

void TrafficManager::WriteStats(ostream & os) const {
  os << "%=================================" << endl;
  for(int c = 0; c < _classes; ++c) {
    if(_measure_stats[c]) {
      _WriteClassStats(c, os);
    }
  }
}

void TrafficManager::_WriteClassStats(int c, ostream & os) const {
  
  os << "plat(" << c+1 << ") = " << _plat_stats[c]->Average() << ";" << endl
     << "plat_hist(" << c+1 << ",:) = " << *_plat_stats[c] << ";" << endl
     << "nlat(" << c+1 << ") = " << _nlat_stats[c]->Average() << ";" << endl
     << "nlat_hist(" << c+1 << ",:) = " << *_nlat_stats[c] << ";" << endl
     << "flat(" << c+1 << ") = " << _flat_stats[c]->Average() << ";" << endl
     << "flat_hist(" << c+1 << ",:) = " << *_flat_stats[c] << ";" << endl
     << "frag_hist(" << c+1 << ",:) = " << *_frag_stats[c] << ";" << endl
     << "hops(" << c+1 << ",:) = " << *_hop_stats[c] << ";" << endl
     << "pair_sent(" << c+1 << ",:) = [ ";
  for(int i = 0; i < _nodes; ++i) {
    for(int j = 0; j < _nodes; ++j) {
      os << _pair_plat[c][i*_nodes+j]->NumSamples() << " ";
    }
  }
  os << "];" << endl
     << "pair_plat(" << c+1 << ",:) = [ ";
  for(int i = 0; i < _nodes; ++i) {
    for(int j = 0; j < _nodes; ++j) {
      os << _pair_plat[c][i*_nodes+j]->Average( ) << " ";
    }
  }
  os << "];" << endl
     << "pair_nlat(" << c+1 << ",:) = [ ";
  for(int i = 0; i < _nodes; ++i) {
    for(int j = 0; j < _nodes; ++j) {
      os << _pair_nlat[c][i*_nodes+j]->Average( ) << " ";
    }
  }
  os << "];" << endl
     << "pair_flat(" << c+1 << ",:) = [ ";
  for(int i = 0; i < _nodes; ++i) {
    for(int j = 0; j < _nodes; ++j) {
      os << _pair_flat[c][i*_nodes+j]->Average( ) << " ";
    }
  }

  double time_delta = (double)(_time - _reset_time);

  os << "];" << endl
     << "sent_packets(" << c+1 << ",:) = [ ";
  for ( int d = 0; d < _nodes; ++d ) {
    os << (double)_sent_packets[c][d] / time_delta << " ";
  }
  os << "];" << endl
     << "accepted_packets(" << c+1 << ",:) = [ ";
  for ( int d = 0; d < _nodes; ++d ) {
    os << (double)_accepted_packets[c][d] / time_delta << " ";
  }
  os << "];" << endl
     << "sent_flits(" << c+1 << ",:) = [ ";
  for ( int d = 0; d < _nodes; ++d ) {
    os << (double)_sent_flits[c][d] / time_delta << " ";
  }
  os << "];" << endl
     << "accepted_flits(" << c+1 << ",:) = [ ";
  for ( int d = 0; d < _nodes; ++d ) {
    os << (double)_accepted_flits[c][d] / time_delta << " ";
  }
  os << "];" << endl
     << "sent_packet_size(" << c+1 << ",:) = [ ";
  for ( int d = 0; d < _nodes; ++d ) {
    os << (double)_sent_flits[c][d] / (double)_sent_packets[c][d] << " ";
  }
  os << "];" << endl
     << "accepted_packet_size(" << c+1 << ",:) = [ ";
  for ( int d = 0; d < _nodes; ++d ) {
    os << (double)_accepted_flits[c][d] / (double)_accepted_packets[c][d] << " ";
  }
  os << "];" << endl;

#ifdef TRACK_STALLS
  os << "buffer_busy_stalls(" << c+1 << ",:) = [ ";
  for ( int d = 0; d < _subnets*_routers; ++d ) {
    os << (double)_buffer_busy_stalls[c][d] / time_delta << " ";
  }
  os << "];" << endl
     << "buffer_conflict_stalls(" << c+1 << ",:) = [ ";
  for ( int d = 0; d < _subnets*_routers; ++d ) {
    os << (double)_buffer_conflict_stalls[c][d] / time_delta << " ";
  }
  os << "];" << endl
     << "buffer_full_stalls(" << c+1 << ",:) = [ ";
  for ( int d = 0; d < _subnets*_routers; ++d ) {
    os << (double)_buffer_full_stalls[c][d] / time_delta << " ";
  }
  os << "];" << endl
     << "buffer_reserved_stalls(" << c+1 << ",:) = [ ";
  for ( int d = 0; d < _subnets*_routers; ++d ) {
    os << (double)_buffer_reserved_stalls[c][d] / time_delta << " ";
  }
  os << "];" << endl
     << "crossbar_conflict_stalls(" << c+1 << ",:) = [ ";
  for ( int d = 0; d < _subnets*_routers; ++d ) {
    os << (double)_crossbar_conflict_stalls[c][d] / time_delta << " ";
  }
  os << "];" << endl;
#endif
}

void TrafficManager::_DisplayOverallClassStats( int c, ostream & os ) const {
  
  os << "Overall minimum packet latency = " << _overall_min_plat[c] / (double)_total_sims
     << " (" << _total_sims << " samples)" << endl
     << "Overall average packet latency = " << _overall_avg_plat[c] / (double)_total_sims
     << " (" << _total_sims << " samples)" << endl
     << "Overall maximum packet latency = " << _overall_max_plat[c] / (double)_total_sims
     << " (" << _total_sims << " samples)" << endl;
  
  os << "Overall minimum network latency = " << _overall_min_nlat[c] / (double)_total_sims
     << " (" << _total_sims << " samples)" << endl;
  os << "Overall average network latency = " << _overall_avg_nlat[c] / (double)_total_sims
     << " (" << _total_sims << " samples)" << endl;
  os << "Overall maximum network latency = " << _overall_max_nlat[c] / (double)_total_sims
     << " (" << _total_sims << " samples)" << endl;
  
  os << "Overall minimum flit latency = " << _overall_min_flat[c] / (double)_total_sims
     << " (" << _total_sims << " samples)" << endl;
  os << "Overall average flit latency = " << _overall_avg_flat[c] / (double)_total_sims
     << " (" << _total_sims << " samples)" << endl;
  os << "Overall maximum flit latency = " << _overall_max_flat[c] / (double)_total_sims
     << " (" << _total_sims << " samples)" << endl;
  
  os << "Overall minimum fragmentation = " << _overall_min_frag[c] / (double)_total_sims
     << " (" << _total_sims << " samples)" << endl;
  os << "Overall average fragmentation = " << _overall_avg_frag[c] / (double)_total_sims
     << " (" << _total_sims << " samples)" << endl;
  os << "Overall maximum fragmentation = " << _overall_max_frag[c] / (double)_total_sims
     << " (" << _total_sims << " samples)" << endl;
  
  os << "Overall minimum injected packet rate = " << _overall_min_sent_packets[c] / (double)_total_sims
     << " (" << _total_sims << " samples)" << endl;
  os << "Overall average injected packet rate = " << _overall_avg_sent_packets[c] / (double)_total_sims
     << " (" << _total_sims << " samples)" << endl;
  os << "Overall maximum injected packet rate = " << _overall_max_sent_packets[c] / (double)_total_sims
     << " (" << _total_sims << " samples)" << endl;
  
  os << "Overall minimum accepted packet rate = " << _overall_min_accepted_packets[c] / (double)_total_sims
     << " (" << _total_sims << " samples)" << endl;
  os << "Overall average accepted packet rate = " << _overall_avg_accepted_packets[c] / (double)_total_sims
     << " (" << _total_sims << " samples)" << endl;
  os << "Overall maximum accepted packet rate = " << _overall_max_accepted_packets[c] / (double)_total_sims
     << " (" << _total_sims << " samples)" << endl;
  
  os << "Overall minimum injected flit rate = " << _overall_min_sent[c] / (double)_total_sims
     << " (" << _total_sims << " samples)" << endl;
  os << "Overall average injected flit rate = " << _overall_avg_sent[c] / (double)_total_sims
     << " (" << _total_sims << " samples)" << endl;
  os << "Overall maximum injected flit rate = " << _overall_max_sent[c] / (double)_total_sims
     << " (" << _total_sims << " samples)" << endl;
  
  os << "Overall minimum accepted flit rate = " << _overall_min_accepted[c] / (double)_total_sims
     << " (" << _total_sims << " samples)" << endl;
  os << "Overall average accepted flit rate = " << _overall_avg_accepted[c] / (double)_total_sims
     << " (" << _total_sims << " samples)" << endl;
  os << "Overall maximum accepted flit rate = " << _overall_max_accepted[c] / (double)_total_sims
     << " (" << _total_sims << " samples)" << endl;
  
  os << "Overall average injected packet size = " << _overall_avg_sent[c] / _overall_avg_sent_packets[c]
     << " (" << _total_sims << " samples)" << endl;
  
  os << "Overall average accepted packet size = " << _overall_avg_accepted[c] / _overall_avg_accepted_packets[c]
     << " (" << _total_sims << " samples)" << endl;
  
  os << "Overall average hops = " << _overall_hop_stats[c] / (double)_total_sims
     << " (" << _total_sims << " samples)" << endl;
  
#ifdef TRACK_STALLS
  os << "Overall buffer busy stalls = " << (double)_overall_buffer_busy_stalls[c] / (double)_total_sims
     << " (" << _total_sims << " samples)" << endl
     << "Overall buffer conflict stalls = " << (double)_overall_buffer_conflict_stalls[c] / (double)_total_sims
     << " (" << _total_sims << " samples)" << endl
     << "Overall buffer full stalls = " << (double)_overall_buffer_full_stalls[c] / (double)_total_sims
     << " (" << _total_sims << " samples)" << endl
     << "Overall buffer reserved stalls = " << (double)_overall_buffer_reserved_stalls[c] / (double)_total_sims
     << " (" << _total_sims << " samples)" << endl
     << "Overall crossbar conflict stalls = " << (double)_overall_crossbar_conflict_stalls[c] / (double)_total_sims
     << " (" << _total_sims << " samples)" << endl;
#endif

}

string TrafficManager::_OverallStatsHeaderCSV() const
{
  ostringstream os;
  os << "min_plat"
     << ',' << "avg_plat"
     << ',' << "max_plat"
     << ',' << "min_nlat"
     << ',' << "avg_nlat"
     << ',' << "max_nlat"
     << ',' << "min_flat"
     << ',' << "avg_flat"
     << ',' << "max_flat"
     << ',' << "min_frag"
     << ',' << "avg_frag"
     << ',' << "max_frag"
     << ',' << "min_sent_packets"
     << ',' << "avg_sent_packets"
     << ',' << "max_sent_packets"
     << ',' << "min_accepted_packets"
     << ',' << "avg_accepted_packets"
     << ',' << "max_accepted_packets"
     << ',' << "min_sent_flits"
     << ',' << "avg_sent_flits"
     << ',' << "max_sent_flits"
     << ',' << "min_accepted_flits"
     << ',' << "avg_accepted_flits"
     << ',' << "max_accepted_flits"
     << ',' << "avg_sent_packet_size"
     << ',' << "avg_accepted_packet_size"
     << ',' << "hops";
#ifdef TRACK_STALLS
  os << ',' << "buffer_busy"
     << ',' << "buffer_conflict"
     << ',' << "buffer_full"
     << ',' << "buffer_reserved"
     << ',' << "crossbar_conflict";
#endif
  return os.str();
}

string TrafficManager::_OverallClassStatsCSV(int c) const
{
  ostringstream os;
  os << _overall_min_plat[c] / (double)_total_sims
     << ',' << _overall_avg_plat[c] / (double)_total_sims
     << ',' << _overall_max_plat[c] / (double)_total_sims
     << ',' << _overall_min_nlat[c] / (double)_total_sims
     << ',' << _overall_avg_nlat[c] / (double)_total_sims
     << ',' << _overall_max_nlat[c] / (double)_total_sims
     << ',' << _overall_min_flat[c] / (double)_total_sims
     << ',' << _overall_avg_flat[c] / (double)_total_sims
     << ',' << _overall_max_flat[c] / (double)_total_sims
     << ',' << _overall_min_frag[c] / (double)_total_sims
     << ',' << _overall_avg_frag[c] / (double)_total_sims
     << ',' << _overall_max_frag[c] / (double)_total_sims
     << ',' << _overall_min_sent_packets[c] / (double)_total_sims
     << ',' << _overall_avg_sent_packets[c] / (double)_total_sims
     << ',' << _overall_max_sent_packets[c] / (double)_total_sims
     << ',' << _overall_min_accepted_packets[c] / (double)_total_sims
     << ',' << _overall_avg_accepted_packets[c] / (double)_total_sims
     << ',' << _overall_max_accepted_packets[c] / (double)_total_sims
     << ',' << _overall_min_sent[c] / (double)_total_sims
     << ',' << _overall_avg_sent[c] / (double)_total_sims
     << ',' << _overall_max_sent[c] / (double)_total_sims
     << ',' << _overall_min_accepted[c] / (double)_total_sims
     << ',' << _overall_avg_accepted[c] / (double)_total_sims
     << ',' << _overall_max_accepted[c] / (double)_total_sims
     << ',' << _overall_avg_sent[c] / _overall_avg_sent_packets[c]
     << ',' << _overall_avg_accepted[c] / _overall_avg_accepted_packets[c]
     << ',' << _overall_hop_stats[c] / (double)_total_sims;

#ifdef TRACK_STALLS
  os << ',' << (double)_overall_buffer_busy_stalls[c] / (double)_total_sims
     << ',' << (double)_overall_buffer_conflict_stalls[c] / (double)_total_sims
     << ',' << (double)_overall_buffer_full_stalls[c] / (double)_total_sims
     << ',' << (double)_overall_buffer_reserved_stalls[c] / (double)_total_sims
     << ',' << (double)_overall_crossbar_conflict_stalls[c] / (double)_total_sims;
#endif

  return os.str();
}

//read the watchlist
void TrafficManager::_LoadWatchList(const string & filename){
  ifstream watch_list;
  watch_list.open(filename.c_str());
  
  string line;
  if(watch_list.is_open()) {
    while(!watch_list.eof()) {
      getline(watch_list, line);
      if(line != "") {
	if(line[0] == 'p') {
	  _packets_to_watch.insert(atoi(line.c_str()+1));
	} else {
	  _flits_to_watch.insert(atoi(line.c_str()));
	}
      }
    }
    
  } else {
    Error("Unable to open flit watch file: " + filename);
  }
}<|MERGE_RESOLUTION|>--- conflicted
+++ resolved
@@ -134,10 +134,6 @@
     for ( int subnet = 0; subnet < _subnets; ++subnet ) {
       ostringstream tmp_name;
       tmp_name << "terminal_buf_state_" << source << "_" << subnet;
-<<<<<<< HEAD
-      _buf_states[source][subnet] = new BufferState( config, this, tmp_name.str( ) );
-      _last_vc[source][subnet] = gEndVCs;
-=======
       BufferState * bs = new BufferState( config, this, tmp_name.str( ) );
       int vc_alloc_delay = config.GetInt("vc_alloc_delay");
       int sw_alloc_delay = config.GetInt("sw_alloc_delay");
@@ -145,8 +141,7 @@
       int min_latency = 1 + _net[subnet]->GetInject(source)->GetLatency() + router_latency + _net[subnet]->GetInjectCred(source)->GetLatency();
       bs->SetMinLatency(min_latency);
       _buf_states[source][subnet] = bs;
-      _last_vc[source][subnet].resize(_classes, -1);
->>>>>>> 4ea650c7
+      _last_vc[source][subnet] = gEndVCs;
     }
   }
 
