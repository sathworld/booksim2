// $Id$

/*
 Copyright (c) 2007-2011, Trustees of The Leland Stanford Junior University
 All rights reserved.

 Redistribution and use in source and binary forms, with or without
 modification, are permitted provided that the following conditions are met:

 Redistributions of source code must retain the above copyright notice, this 
 list of conditions and the following disclaimer.
 Redistributions in binary form must reproduce the above copyright notice, this
 list of conditions and the following disclaimer in the documentation and/or
 other materials provided with the distribution.

 THIS SOFTWARE IS PROVIDED BY THE COPYRIGHT HOLDERS AND CONTRIBUTORS "AS IS" AND
 ANY EXPRESS OR IMPLIED WARRANTIES, INCLUDING, BUT NOT LIMITED TO, THE IMPLIED
 WARRANTIES OF MERCHANTABILITY AND FITNESS FOR A PARTICULAR PURPOSE ARE 
 DISCLAIMED. IN NO EVENT SHALL THE COPYRIGHT OWNER OR CONTRIBUTORS BE LIABLE FOR
 ANY DIRECT, INDIRECT, INCIDENTAL, SPECIAL, EXEMPLARY, OR CONSEQUENTIAL DAMAGES
 (INCLUDING, BUT NOT LIMITED TO, PROCUREMENT OF SUBSTITUTE GOODS OR SERVICES;
 LOSS OF USE, DATA, OR PROFITS; OR BUSINESS INTERRUPTION) HOWEVER CAUSED AND ON
 ANY THEORY OF LIABILITY, WHETHER IN CONTRACT, STRICT LIABILITY, OR TORT
 (INCLUDING NEGLIGENCE OR OTHERWISE) ARISING IN ANY WAY OUT OF THE USE OF THIS
 SOFTWARE, EVEN IF ADVISED OF THE POSSIBILITY OF SUCH DAMAGE.
*/

#include <sstream>
#include <fstream>
#include <limits>

#include "booksim.hpp"
#include "booksim_config.hpp"
#include "trafficmanager.hpp"
#include "steadystatetrafficmanager.hpp"
#include "batchtrafficmanager.hpp"
#include "workloadtrafficmanager.hpp"
#include "random_utils.hpp" 
#include "vc.hpp"

TrafficManager * TrafficManager::New(Configuration const & config,
				     vector<Network *> const & net)
{
  TrafficManager * result = NULL;
  string sim_type = config.GetStr("sim_type");
  if((sim_type == "latency") || (sim_type == "throughput")) {
    result = new SteadyStateTrafficManager(config, net);
  } else if(sim_type == "batch") {
    result = new BatchTrafficManager(config, net);
  } else if(sim_type == "workload") {
    result = new WorkloadTrafficManager(config, net);
  } else {
    cerr << "Unknown simulation type: " << sim_type << endl;
  } 
  return result;
}

TrafficManager::TrafficManager( const Configuration &config, const vector<Network *> & net )
  : Module( 0, "traffic_manager" ), _net(net), _empty_network(false), _deadlock_timer(0), _reset_time(0), _drain_time(-1), _cur_id(0), _cur_pid(0), _time(0)
{

  _nodes = _net[0]->NumNodes( );
  _routers = _net[0]->NumRouters( );

  _subnets = config.GetInt("subnets");
 
  // ============ Message priorities ============ 

  string priority = config.GetStr( "priority" );

  if ( priority == "class" ) {
    _pri_type = class_based;
  } else if ( priority == "age" ) {
    _pri_type = age_based;
  } else if ( priority == "network_age" ) {
    _pri_type = network_age_based;
  } else if ( priority == "local_age" ) {
    _pri_type = local_age_based;
  } else if ( priority == "queue_length" ) {
    _pri_type = queue_length_based;
  } else if ( priority == "hop_count" ) {
    _pri_type = hop_count_based;
  } else if ( priority == "sequence" ) {
    _pri_type = sequence_based;
  } else if ( priority == "none" ) {
    _pri_type = none;
  } else {
    Error( "Unkown priority value: " + priority );
  }

  // ============ Routing ============ 

  string rf = config.GetStr("routing_function") + "_" + config.GetStr("topology");
  map<string, tRoutingFunction>::const_iterator rf_iter = gRoutingFunctionMap.find(rf);
  if(rf_iter == gRoutingFunctionMap.end()) {
    Error("Invalid routing function: " + rf);
  }
  _rf = rf_iter->second;
  
  _lookahead_routing = !config.GetInt("routing_delay");


  // ============ Traffic ============ 

  _classes = config.GetInt("classes");

  _subnet = config.GetIntArray("subnet"); 
  if(_subnet.empty()) {
    _subnet.push_back(config.GetInt("subnet"));
  }
  _subnet.resize(_classes, _subnet.back());

  _class_priority = config.GetIntArray("class_priority"); 
  if(_class_priority.empty()) {
    _class_priority.push_back(config.GetInt("class_priority"));
  }
  _class_priority.resize(_classes, _class_priority.back());

  // ============ Injection VC states  ============ 

  _buf_states.resize(_nodes);
  _last_vc.resize(_nodes);
  _last_class.resize(_nodes);

  for ( int source = 0; source < _nodes; ++source ) {
    _buf_states[source].resize(_subnets);
    _last_class[source].resize(_subnets, 0);
    _last_vc[source].resize(_subnets);
    for ( int subnet = 0; subnet < _subnets; ++subnet ) {
      ostringstream tmp_name;
      tmp_name << "terminal_buf_state_" << source << "_" << subnet;
      _buf_states[source][subnet] = new BufferState( config, this, tmp_name.str( ) );
      _last_vc[source][subnet] = gEndVCs;
    }
  }

  // ============ Injection queues ============ 

  _partial_packets.resize(_classes);
  _packet_seq_no.resize(_classes);
  _requests_outstanding.resize(_classes);

  for ( int c = 0; c < _classes; ++c ) {
    _partial_packets[c].resize(_nodes);
    _packet_seq_no[c].resize(_nodes);
    _requests_outstanding[c].resize(_nodes);
  }

  _total_in_flight_flits.resize(_classes);
  _measured_in_flight_flits.resize(_classes);
  _retired_packets.resize(_classes);

  _hold_switch_for_packet = config.GetInt("hold_switch_for_packet");

  // ============ Statistics ============ 

  _plat_stats.resize(_classes);
  _overall_min_plat.resize(_classes, 0.0);
  _overall_avg_plat.resize(_classes, 0.0);
  _overall_max_plat.resize(_classes, 0.0);

<<<<<<< HEAD
=======
  _nlat_stats.resize(_classes);
  _overall_min_nlat.resize(_classes, 0.0);
  _overall_avg_nlat.resize(_classes, 0.0);
  _overall_max_nlat.resize(_classes, 0.0);

  _flat_stats.resize(_classes);
  _overall_min_flat.resize(_classes, 0.0);
  _overall_avg_flat.resize(_classes, 0.0);
  _overall_max_flat.resize(_classes, 0.0);

>>>>>>> 6cb217be
  _frag_stats.resize(_classes);
  _overall_min_frag.resize(_classes, 0.0);
  _overall_avg_frag.resize(_classes, 0.0);
  _overall_max_frag.resize(_classes, 0.0);

  _pair_plat.resize(_classes);
  _pair_nlat.resize(_classes);
  _pair_flat.resize(_classes);
  
  _hop_stats.resize(_classes);
  _overall_hop_stats.resize(_classes, 0.0);
  
  _sent_packets.resize(_classes);
  _overall_min_sent_packets.resize(_classes, 0.0);
  _overall_avg_sent_packets.resize(_classes, 0.0);
  _overall_max_sent_packets.resize(_classes, 0.0);
  _accepted_packets.resize(_classes);
  _overall_min_accepted_packets.resize(_classes, 0.0);
  _overall_avg_accepted_packets.resize(_classes, 0.0);
  _overall_max_accepted_packets.resize(_classes, 0.0);

  _sent_flits.resize(_classes);
  _overall_min_sent.resize(_classes, 0.0);
  _overall_avg_sent.resize(_classes, 0.0);
  _overall_max_sent.resize(_classes, 0.0);
  _accepted_flits.resize(_classes);
  _overall_min_accepted.resize(_classes, 0.0);
  _overall_avg_accepted.resize(_classes, 0.0);
  _overall_max_accepted.resize(_classes, 0.0);

#ifdef TRACK_STALLS
  _overall_buffer_busy_stalls.resize(_classes, 0);
  _overall_buffer_conflict_stalls.resize(_classes, 0);
  _overall_buffer_full_stalls.resize(_classes, 0);
  _overall_buffer_reserved_stalls.resize(_classes, 0);
  _overall_crossbar_conflict_stalls.resize(_classes, 0);
#endif

  for ( int c = 0; c < _classes; ++c ) {
    ostringstream tmp_name;

    tmp_name << "plat_stat_" << c;
    _plat_stats[c] = new Stats( this, tmp_name.str( ), 1.0, 1000 );
    _stats[tmp_name.str()] = _plat_stats[c];
    tmp_name.str("");

<<<<<<< HEAD
=======
    tmp_name << "nlat_stat_" << c;
    _nlat_stats[c] = new Stats( this, tmp_name.str( ), 1.0, 1000 );
    _stats[tmp_name.str()] = _nlat_stats[c];
    tmp_name.str("");

    tmp_name << "flat_stat_" << c;
    _flat_stats[c] = new Stats( this, tmp_name.str( ), 1.0, 1000 );
    _stats[tmp_name.str()] = _flat_stats[c];
    tmp_name.str("");

>>>>>>> 6cb217be
    tmp_name << "frag_stat_" << c;
    _frag_stats[c] = new Stats( this, tmp_name.str( ), 1.0, 100 );
    _stats[tmp_name.str()] = _frag_stats[c];
    tmp_name.str("");

    tmp_name << "hop_stat_" << c;
    _hop_stats[c] = new Stats( this, tmp_name.str( ), 1.0, 20 );
    _stats[tmp_name.str()] = _hop_stats[c];
    tmp_name.str("");

    _pair_plat[c].resize(_nodes*_nodes);
    _pair_nlat[c].resize(_nodes*_nodes);
    _pair_flat[c].resize(_nodes*_nodes);

    _sent_packets[c].resize(_nodes, 0);
    _accepted_packets[c].resize(_nodes, 0);
    _sent_flits[c].resize(_nodes, 0);
    _accepted_flits[c].resize(_nodes, 0);

    for ( int i = 0; i < _nodes; ++i ) {
      for ( int j = 0; j < _nodes; ++j ) {
	tmp_name << "pair_plat_stat_" << c << "_" << i << "_" << j;
	_pair_plat[c][i*_nodes+j] = new Stats( this, tmp_name.str( ), 1.0, 250 );
	_stats[tmp_name.str()] = _pair_plat[c][i*_nodes+j];
	tmp_name.str("");
	
	tmp_name << "pair_nlat_stat_" << c << "_" << i << "_" << j;
	_pair_nlat[c][i*_nodes+j] = new Stats( this, tmp_name.str( ), 1.0, 250 );
	_stats[tmp_name.str()] = _pair_nlat[c][i*_nodes+j];
	tmp_name.str("");

	tmp_name << "pair_flat_stat_" << c << "_" << i << "_" << j;
	_pair_flat[c][i*_nodes+j] = new Stats( this, tmp_name.str( ), 1.0, 250 );
	_stats[tmp_name.str()] = _pair_flat[c][i*_nodes+j];
	tmp_name.str("");
      }
    }
  }

  _slowest_flit.resize(_classes, -1);
  _slowest_packet.resize(_classes, -1);

  // ============ Simulation parameters ============ 

  _total_sims = config.GetInt( "sim_count" );

  _router.resize(_subnets);
  for (int i=0; i < _subnets; ++i) {
    _router[i] = _net[i]->GetRouters();
  }

  //seed the network
  RandomSeed(config.GetInt("seed"));

  _measure_stats = config.GetIntArray( "measure_stats" );
  if(_measure_stats.empty()) {
    _measure_stats.push_back(config.GetInt("measure_stats"));
  }
  _measure_stats.resize(_classes, _measure_stats.back());

  _include_queuing = config.GetInt( "include_queuing" );

  _print_csv_results = config.GetInt( "print_csv_results" );
  _deadlock_warn_timeout = config.GetInt( "deadlock_warn_timeout" );

  string watch_file = config.GetStr( "watch_file" );
  if((watch_file != "") && (watch_file != "-")) {
    _LoadWatchList(watch_file);
  }

  vector<int> watch_flits = config.GetIntArray("watch_flits");
  for(size_t i = 0; i < watch_flits.size(); ++i) {
    _flits_to_watch.insert(watch_flits[i]);
  }
  
  vector<int> watch_packets = config.GetIntArray("watch_packets");
  for(size_t i = 0; i < watch_packets.size(); ++i) {
    _packets_to_watch.insert(watch_packets[i]);
  }

  string stats_out_file = config.GetStr( "stats_out" );
  if(stats_out_file == "") {
    _stats_out = NULL;
  } else if(stats_out_file == "-") {
    _stats_out = &cout;
  } else {
    _stats_out = new ofstream(stats_out_file.c_str());
    config.WriteMatlabFile(_stats_out);
  }
  
#ifdef TRACK_FLOWS
  string active_packets_out_file = config.GetStr( "active_packets_out" );
  if(active_packets_out_file == "") {
    _active_packets_out = NULL;
  } else {
    _active_packets_out = new ofstream(active_packets_out_file.c_str());
  }
  string received_flits_out_file = config.GetStr( "received_flits_out" );
  if(received_flits_out_file == "") {
    _received_flits_out = NULL;
  } else {
    _received_flits_out = new ofstream(received_flits_out_file.c_str());
  }
  string sent_flits_out_file = config.GetStr( "sent_flits_out" );
  if(sent_flits_out_file == "") {
    _sent_flits_out = NULL;
  } else {
    _sent_flits_out = new ofstream(sent_flits_out_file.c_str());
  }
  string stored_flits_out_file = config.GetStr( "stored_flits_out" );
  if(stored_flits_out_file == "") {
    _stored_flits_out = NULL;
  } else {
    _stored_flits_out = new ofstream(stored_flits_out_file.c_str());
  }
#endif

}

TrafficManager::~TrafficManager( )
{

  for ( int source = 0; source < _nodes; ++source ) {
    for ( int subnet = 0; subnet < _subnets; ++subnet ) {
      delete _buf_states[source][subnet];
    }
  }
  
  for ( int c = 0; c < _classes; ++c ) {
    delete _plat_stats[c];
<<<<<<< HEAD
    delete _frag_stats[c];
=======
>>>>>>> 6cb217be
    delete _nlat_stats[c];
    delete _flat_stats[c];
    delete _frag_stats[c];
    delete _hop_stats[c];

    for ( int i = 0; i < _nodes; ++i ) {
      for ( int j = 0; j < _nodes; ++j ) {
	delete _pair_plat[c][i*_nodes+j];
	delete _pair_nlat[c][i*_nodes+j];
	delete _pair_flat[c][i*_nodes+j];
      }
    }
  }
  
  if(gWatchOut && (gWatchOut != &cout)) delete gWatchOut;
  if(_stats_out && (_stats_out != &cout)) delete _stats_out;

#ifdef TRACK_FLOWS
  if(_active_packets_out) delete _active_packets_out;
  if(_received_flits_out) delete _received_flits_out;
  if(_sent_flits_out) delete _sent_flits_out;
  if(_stored_flits_out) delete _stored_flits_out;
#endif

  Flit::FreeAll();
  Credit::FreeAll();
}


void TrafficManager::_RetireFlit( Flit *f, int dest )
{
  _deadlock_timer = 0;

  assert(_total_in_flight_flits[f->cl].count(f->id) > 0);
  _total_in_flight_flits[f->cl].erase(f->id);
  
  if(f->record) {
    assert(_measured_in_flight_flits[f->cl].count(f->id) > 0);
    _measured_in_flight_flits[f->cl].erase(f->id);
  }

  if ( f->watch ) { 
    *gWatchOut << GetSimTime() << " | "
	       << "node" << dest << " | "
	       << "Retiring flit " << f->id 
	       << " (packet " << f->pid
	       << ", src = " << f->src 
	       << ", dest = " << f->dest
	       << ", hops = " << f->hops
	       << ", flat = " << f->atime - f->itime
	       << ")." << endl;
  }

  if ( f->head && ( f->dest != dest ) ) {
    ostringstream err;
    err << "Flit " << f->id << " arrived at incorrect output " << dest;
    Error( err.str( ) );
  }
  
  if((_slowest_flit[f->cl] < 0) ||
     (_flat_stats[f->cl]->Max() < (f->atime - f->itime)))
    _slowest_flit[f->cl] = f->id;
  _flat_stats[f->cl]->AddSample( f->atime - f->itime);
  _pair_flat[f->cl][f->src*_nodes+dest]->AddSample( f->atime - f->itime );
      
  if ( f->tail ) {
    Flit * head;
    if(f->head) {
      head = f;
    } else {
      map<int, Flit *>::iterator iter = _retired_packets[f->cl].find(f->pid);
      assert(iter != _retired_packets[f->cl].end());
      head = iter->second;
      _retired_packets[f->cl].erase(iter);
      assert(head->head);
      assert(f->pid == head->pid);
    }
    if ( f->watch ) { 
      *gWatchOut << GetSimTime() << " | "
		 << "node" << dest << " | "
		 << "Retiring packet " << head->pid 
		 << " (plat = " << f->atime - head->ctime
<<<<<<< HEAD
		 << ", frag = " << (f->atime - head->atime) - (f->id - head->id)
=======
		 << ", nlat = " << f->atime - head->itime
		 << ", frag = " << (f->atime - head->atime) - (f->id - head->id) // NB: In the spirit of solving problems using ugly hacks, we compute the packet length by taking advantage of the fact that the IDs of flits within a packet are contiguous.
>>>>>>> 6cb217be
		 << ", src = " << head->src 
		 << ", dest = " << head->dest
		 << ")." << endl;
    }

<<<<<<< HEAD
    _RetirePacket(head, f, dest);
    
=======
    //code the source of request, look carefully, its tricky ;)
    if (f->type == Flit::READ_REQUEST || f->type == Flit::WRITE_REQUEST) {
      PacketReplyInfo* rinfo = PacketReplyInfo::New();
      rinfo->source = f->src;
      rinfo->time = f->atime;
      rinfo->record = f->record;
      rinfo->type = f->type;
      _repliesPending[dest].push_back(rinfo);
    } else {
      if(f->type == Flit::READ_REPLY || f->type == Flit::WRITE_REPLY  ){
	_requestsOutstanding[dest]--;
      } else if(f->type == Flit::ANY_TYPE) {
	_requestsOutstanding[f->src]--;
      }
      
    }

>>>>>>> 6cb217be
    // Only record statistics once per packet (at tail)
    // and based on the simulation state
    if ( ( _sim_state == warming_up ) || f->record ) {
      
      _hop_stats[f->cl]->AddSample( f->hops );
      
      if((_slowest_packet[f->cl] < 0) ||
<<<<<<< HEAD
	 (_plat_stats[f->cl]->Max() < (f->atime - f->ctime))) {
	_slowest_packet[f->cl] = f->pid;
      }
      _plat_stats[f->cl]->AddSample( f->atime - f->ctime);
      _frag_stats[f->cl]->AddSample( (f->atime - head->atime) - (f->id - head->id) );
      _pair_plat[f->cl][f->src*_nodes+dest]->AddSample( f->atime - f->ctime );
=======
	 (_plat_stats[f->cl]->Max() < (f->atime - head->itime)))
	_slowest_packet[f->cl] = f->pid;
      _plat_stats[f->cl]->AddSample( f->atime - head->ctime);
      _nlat_stats[f->cl]->AddSample( f->atime - head->itime);
      _frag_stats[f->cl]->AddSample( (f->atime - head->atime) - (f->id - head->id) );
   
      _pair_plat[f->cl][f->src*_nodes+dest]->AddSample( f->atime - head->ctime );
      _pair_nlat[f->cl][f->src*_nodes+dest]->AddSample( f->atime - head->itime );
      
>>>>>>> 6cb217be
    }
    
    if(f != head) {
      head->Free();
    }
    
  }
  
  if(f->head && !f->tail) {
    _retired_packets[f->cl].insert(make_pair(f->pid, f));
  } else {
    f->Free();
  }
}

void TrafficManager::_RetirePacket(Flit * head, Flit * tail, int dest)
{
  if ( tail->watch ) { 
    *gWatchOut << GetSimTime() << " | "
	       << "node" << dest << " | "
	       << "Completing transation " << tail->tid
	       << " (tlat = " << tail->atime - head->ttime
	       << ", src = " << head->src 
	       << ", dest = " << head->dest
	       << ")." << endl;
  }
  _requests_outstanding[tail->cl][tail->src]--;
}

void TrafficManager::_GeneratePacket( int source, int dest, int size, 
				      int cl, int time, int tid, int ttime )
{
  assert(size > 0);
  assert((source >= 0) && (source < _nodes));
  assert((dest >= 0) && (dest < _nodes));

  bool begin_trans = false;

  if(tid < 0) {
    tid = _cur_tid++;
    assert(_cur_tid);
    begin_trans = true;
  }
  if(ttime < 0) {
    ttime = time;
  }

<<<<<<< HEAD
  int pid = _cur_pid++;
  assert(_cur_pid);

  bool watch = gWatchOut && ((_packets_to_watch.count(pid) > 0) ||
			     (_transactions_to_watch.count(tid) > 0));

  if(watch) {
    if(begin_trans) {
      *gWatchOut << GetSimTime() << " | "
		 << "node" << source << " | "
		 << "Beginning transaction " << tid
		 << " at time " << time
		 << "." << endl;
    }
=======
  Flit::FlitType packet_type = Flit::ANY_TYPE;
  int size = _GetNextPacketSize(cl); //input size 
  int pid = _cur_pid++;
  assert(_cur_pid);
  int packet_destination = _traffic_pattern[cl]->dest(source);
  bool record = false;
  bool watch = gWatchOut && (_packets_to_watch.count(pid) > 0);
  if(_use_read_write[cl]){
    if(stype > 0) {
      if (stype == 1) {
	packet_type = Flit::READ_REQUEST;
	size = _read_request_size[cl];
      } else if (stype == 2) {
	packet_type = Flit::WRITE_REQUEST;
	size = _write_request_size[cl];
      } else {
	ostringstream err;
	err << "Invalid packet type: " << packet_type;
	Error( err.str( ) );
      }
    } else {
      PacketReplyInfo* rinfo = _repliesPending[source].front();
      if (rinfo->type == Flit::READ_REQUEST) {//read reply
	size = _read_reply_size[cl];
	packet_type = Flit::READ_REPLY;
      } else if(rinfo->type == Flit::WRITE_REQUEST) {  //write reply
	size = _write_reply_size[cl];
	packet_type = Flit::WRITE_REPLY;
      } else {
	ostringstream err;
	err << "Invalid packet type: " << rinfo->type;
	Error( err.str( ) );
      }
      packet_destination = rinfo->source;
      time = rinfo->time;
      record = rinfo->record;
      _repliesPending[source].pop_front();
      rinfo->Free();
    }
  }

  if ((packet_destination <0) || (packet_destination >= _nodes)) {
    ostringstream err;
    err << "Incorrect packet destination " << packet_destination
	<< " for stype " << packet_type;
    Error( err.str( ) );
  }

  if ( ( _sim_state == running ) ||
       ( ( _sim_state == draining ) && ( time < _drain_time ) ) ) {
    record = _measure_stats[cl];
  }

  int subnetwork = ((packet_type == Flit::ANY_TYPE) ? 
		    RandomInt(_subnets-1) :
		    _subnet[packet_type]);
  
  if ( watch ) { 
>>>>>>> 6cb217be
    *gWatchOut << GetSimTime() << " | "
	       << "node" << source << " | "
	       << "Enqueuing packet " << pid
	       << " at time " << time
	       << "." << endl;
  }
  
  bool record = (((_sim_state == running) ||
		  ((_sim_state == draining) && (time < _drain_time))) &&
		 _measure_stats[cl]);

  for ( int i = 0; i < size; ++i ) {

    int id = _cur_id++;
    assert(_cur_id);
<<<<<<< HEAD
=======
    f->pid    = pid;
    f->watch  = watch | (gWatchOut && (_flits_to_watch.count(f->id) > 0));
    f->subnetwork = subnetwork;
    f->src    = source;
    f->ctime  = time;
    f->record = record;
    f->cl     = cl;
>>>>>>> 6cb217be

    Flit * f = Flit::New();

    f->id = id;
    f->pid = pid;
    f->tid = tid;
    f->watch = watch | (gWatchOut && (_flits_to_watch.count(f->id) > 0));
    f->src = source;
    f->dest = dest;
    f->ctime = time;
    f->ttime = ttime;
    f->record = record;
    f->cl = cl;
    f->head = (i == 0);
    f->tail = (i == (size-1));
    f->vc  = -1;

    switch(_pri_type) {
    case class_based:
      f->pri = _class_priority[cl];
      break;
    case age_based:
      f->pri = numeric_limits<int>::max() - time;
<<<<<<< HEAD
=======
      assert(f->pri >= 0);
>>>>>>> 6cb217be
      break;
    case sequence_based:
      f->pri = numeric_limits<int>::max() - _packet_seq_no[cl][source];
      break;
    default:
      f->pri = 0;
    }
    assert(f->pri >= 0);

    _total_in_flight_flits[f->cl].insert(make_pair(f->id, f));
    if(record) {
      _measured_in_flight_flits[f->cl].insert(make_pair(f->id, f));
    }
    
    if(gTrace) {
      cout<<"New Flit "<<f->src<<endl;
    }

    if(f->watch) { 
      *gWatchOut << GetSimTime() << " | "
		  << "node" << source << " | "
		  << "Enqueuing flit " << f->id
		  << " (packet " << f->pid
		  << ") at time " << time
		  << "." << endl;
    }

    _partial_packets[cl][source].push_back(f);
  }
}

void TrafficManager::_Step( )
{
  bool flits_in_flight = false;
  for(int c = 0; c < _classes; ++c) {
    flits_in_flight |= !_total_in_flight_flits[c].empty();
  }
  if(flits_in_flight && (_deadlock_timer++ >= _deadlock_warn_timeout)) {
    _deadlock_timer = 0;
    cout << "WARNING: Possible network deadlock." << endl;
  }

  vector<map<int, Flit *> > flits(_subnets);

  for ( int subnet = 0; subnet < _subnets; ++subnet ) {
    for ( int n = 0; n < _nodes; ++n ) {
      Flit * const f = _net[subnet]->ReadFlit( n );
      if ( f ) {
	if(f->watch) {
	  *gWatchOut << GetSimTime() << " | "
		     << "node" << n << " | "
		     << "Ejecting flit " << f->id
		     << " (packet " << f->pid << ")"
		     << " from VC " << f->vc
		     << "." << endl;
	}
	flits[subnet].insert(make_pair(n, f));
	if((_sim_state == warming_up) || (_sim_state == running)) {
	  ++_accepted_flits[f->cl][n];
	  if(f->tail) {
	    ++_accepted_packets[f->cl][n];
	  }
	}
      }

      Credit * const c = _net[subnet]->ReadCredit( n );
      if ( c ) {
	_buf_states[n][subnet]->ProcessCredit(c);
	c->Free();
      }
    }
    _net[subnet]->ReadInputs( );
  }
  
  if ( !_empty_network ) {
    _Inject();
  }

  for(int subnet = 0; subnet < _subnets; ++subnet) {

    for(int n = 0; n < _nodes; ++n) {

      Flit * f = NULL;

      BufferState * const dest_buf = _buf_states[n][subnet];

      int const last_class = _last_class[n][subnet];

      int class_limit = _classes;

      if(_hold_switch_for_packet) {
	list<Flit *> const & pp = _partial_packets[last_class][n];
	if(!pp.empty() && !pp.front()->head && 
	   !dest_buf->IsFullFor(pp.front()->vc)) {
	  f = pp.front();
	  assert(f->vc == _last_vc[n][subnet][last_class]);

	  // if we're holding the connection, we don't need to check that class 
	  // again in the for loop
	  --class_limit;
	}
      }

      for(int i = 1; i <= class_limit; ++i) {

	int const c = (last_class + i) % _classes;

	if(_subnet[c] != subnet) {
	  continue;
	}

	list<Flit *> const & pp = _partial_packets[c][n];

	if(pp.empty()) {
	  continue;
	}

	Flit * const cf = pp.front();
	assert(cf);
	assert(cf->cl == c);
	
	if(f && (f->pri >= cf->pri)) {
	  continue;
	}

	if(cf->head && cf->vc == -1) { // Find first available VC
	  
	  OutputSet route_set;
	  _rf(NULL, cf, -1, &route_set, true);
	  set<OutputSet::sSetElement> const & os = route_set.GetSet();
	  assert(os.size() == 1);
	  OutputSet::sSetElement const & se = *os.begin();
	  assert(se.output_port == -1);
	  int const vcBegin = se.vc_start;
	  int const vcEnd = se.vc_end;
	  int const vc_count = vcEnd - vcBegin + 1;
	  for(int i = 1; i <= vc_count; ++i) {
	    int const vc = vcBegin + (_last_vc[n][subnet][c] - vcBegin + i) % vc_count;
	    assert((vc >= vcBegin) && (vc <= vcEnd));
	    if(dest_buf->IsAvailableFor(vc) && !dest_buf->IsFullFor(vc)) {
	      cf->vc = vc;
	      break;
	    }
	  }
	}
	  
	if((cf->vc != -1) && (!dest_buf->IsFullFor(cf->vc))) {
	  f = cf;
	}
      }
      
      if(f) {
	
	int const c = f->cl;
	
	if(f->head) {
	  
	  if (_lookahead_routing) {
	    const FlitChannel * inject = _net[subnet]->GetInject(n);
	    const Router * router = inject->GetSink();
	    assert(router);
	    int in_channel = inject->GetSinkPort();
	    _rf(router, f, in_channel, &f->la_route_set, false);
	    if(f->watch) {
	      *gWatchOut << GetSimTime() << " | "
			 << "node" << n << " | "
			 << "Generating lookahead routing info for flit " << f->id
			 << "." << endl;
	    }
	  } else {
	    f->la_route_set.Clear();
	  }

	  dest_buf->TakeBuffer(f->vc);
	  _last_vc[n][subnet][c] = f->vc;
	}
	
	_last_class[n][subnet] = c;

	_partial_packets[c][n].pop_front();
	dest_buf->SendingFlit(f);
	
	if(_pri_type == network_age_based) {
	  f->pri = numeric_limits<int>::max() - _time;
	  assert(f->pri >= 0);
	}
	
	if(f->watch) {
	  *gWatchOut << GetSimTime() << " | "
		     << "node" << n << " | "
		     << "Injecting flit " << f->id
		     << " into subnet " << subnet
		     << " at time " << _time
		     << " with priority " << f->pri
		     << " (packet " << f->pid
		     << ", class = " << c
		     << ", src = " << f->src 
		     << ", dest = " << f->dest
		     << ")." << endl;
	  *gWatchOut << *f;
	}
	f->itime = _time;

	// Pass VC "back"
	if(!_partial_packets[c][n].empty() && !f->tail) {
	  Flit * const nf = _partial_packets[c][n].front();
	  nf->vc = f->vc;
	}
	
	if((_sim_state == warming_up) || (_sim_state == running)) {
	  ++_sent_flits[c][n];
	  if(f->head) {
	    ++_sent_packets[c][n];
	  }
	}

	_net[subnet]->WriteFlit(f, n);

      }	
    }
  }

#ifdef TRACK_FLOWS
  vector<vector<int> > received_flits(_subnets*_routers, 0);
  vector<vector<int> > sent_flits(_subnets*_routers, 0);
  vector<vector<int> > stored_flits(_subnets*_routers, 0);
  vector<vector<int> > active_packets(_subnets*_routers, 0);
#endif

  for(int subnet = 0; subnet < _subnets; ++subnet) {
    for(int n = 0; n < _nodes; ++n) {
      map<int, Flit *>::const_iterator iter = flits[subnet].find(n);
      if(iter != flits[subnet].end()) {
	Flit * const f = iter->second;
	f->atime = _time;
	if(f->watch) {
	  *gWatchOut << GetSimTime() << " | "
		     << "node" << n << " | "
		     << "Injecting credit for VC " << f->vc 
		     << " into subnet " << subnet 
		     << "." << endl;
	}
	Credit * const c = Credit::New();
	c->vc.insert(f->vc);
	_net[subnet]->WriteCredit(c, n);
	_RetireFlit(f, n);
      }
    }
    flits[subnet].clear();
    _net[subnet]->Evaluate( );
    _net[subnet]->WriteOutputs( );

#ifdef TRACK_FLOWS
    for(int router = 0; router < _routers; ++router) {
      Router * const r = _router[subnet][router];
      for(int c = 0; c < _classes; ++c) {
	received_flits[(c*_subnets+subnet)*_routers+router] = r->GetReceivedFlits(c);
	sent_flits[(c*_subnets+subnet)*_routers+router] = r->GetSentFlits(c);
	stored_flits[(c*_subnets+subnet)*_routers+router] = r->GetStoredFlits(c);
	active_packets[(c*_subnets+subnet)*_routers+router] = r->GetActivePackets(c);
	r->ResetFlowStats(c);
      }
    }
#endif
  }
  
#ifdef TRACK_FLOWS
  if(_received_flits_out) *_received_flits_out << received_flits << endl;
  if(_stored_flits_out) *_stored_flits_out << stored_flits << endl;
  if(_sent_flits_out) *_sent_flits_out << sent_flits << endl;
  if(_active_packets_out) *_active_packets_out << active_packets << endl;
#endif

  ++_time;
  assert(_time);
  if(gTrace){
    cout<<"TIME "<<_time<<endl;
  }

}
  
bool TrafficManager::_PacketsOutstanding( ) const
{
  for ( int c = 0; c < _classes; ++c ) {
    if ( !_measured_in_flight_flits[c].empty() ) {
      return true;
    }
  }
  return false;
}

void TrafficManager::_ResetSim( )
{
  _time = 0;
  
  //remove any pending request from the previous simulations
  for ( int c = 0; c < _classes; ++c ) {
    _requests_outstanding[c].assign(_nodes, 0);
  }
}

void TrafficManager::_ClearStats( )
{
  _slowest_flit.assign(_classes, -1);
  _slowest_packet.assign(_classes, -1);

  for ( int c = 0; c < _classes; ++c ) {

    _plat_stats[c]->Clear( );
<<<<<<< HEAD
=======
    _nlat_stats[c]->Clear( );
    _flat_stats[c]->Clear( );

>>>>>>> 6cb217be
    _frag_stats[c]->Clear( );

    _sent_packets[c].assign(_nodes, 0);
    _accepted_packets[c].assign(_nodes, 0);
    _sent_flits[c].assign(_nodes, 0);
    _accepted_flits[c].assign(_nodes, 0);

    for ( int i = 0; i < _nodes; ++i ) {
      for ( int j = 0; j < _nodes; ++j ) {
	_pair_plat[c][i*_nodes+j]->Clear( );
<<<<<<< HEAD
=======
	_pair_nlat[c][i*_nodes+j]->Clear( );
	_pair_flat[c][i*_nodes+j]->Clear( );
>>>>>>> 6cb217be
      }
    }

    _hop_stats[c]->Clear();

  }

#ifdef TRACK_STALLS
  for(int s = 0; s < _subnets; ++s) {
    for(int r = 0; r < _routers; ++r) {
      for(int c = 0; c < _classes; ++c) {
	_router[s][r]->ResetStallStats(c);
      }
    }
  }
#endif

  _reset_time = _time;
}

void TrafficManager::_ComputeStats( const vector<int> & stats, int *sum, int *min, int *max, int *min_pos, int *max_pos ) const 
{
  int const count = stats.size();
  assert(count > 0);

  if(min_pos) {
    *min_pos = 0;
  }
  if(max_pos) {
    *max_pos = 0;
  }

  if(min) {
    *min = stats[0];
  }
  if(max) {
    *max = stats[0];
  }

  *sum = stats[0];

  for ( int i = 1; i < count; ++i ) {
    int curr = stats[i];
    if ( min  && ( curr < *min ) ) {
      *min = curr;
      if ( min_pos ) {
	*min_pos = i;
      }
    }
    if ( max && ( curr > *max ) ) {
      *max = curr;
      if ( max_pos ) {
	*max_pos = i;
      }
    }
    *sum += curr;
  }
}

void TrafficManager::_DisplayRemaining( ostream & os ) const 
{
  for(int c = 0; c < _classes; ++c) {

    map<int, Flit *>::const_iterator iter;
    int i;

    os << "Class " << c << ":" << endl;

    os << "Remaining flits: ";
    for ( iter = _total_in_flight_flits[c].begin( ), i = 0;
	  ( iter != _total_in_flight_flits[c].end( ) ) && ( i < 10 );
	  iter++, i++ ) {
      os << iter->first << " ";
    }
    if(_total_in_flight_flits[c].size() > 10)
      os << "[...] ";
    
    os << "(" << _total_in_flight_flits[c].size() << " flits)" << endl;
    
    os << "Measured flits: ";
    for ( iter = _measured_in_flight_flits[c].begin( ), i = 0;
	  ( iter != _measured_in_flight_flits[c].end( ) ) && ( i < 10 );
	  iter++, i++ ) {
      os << iter->first << " ";
    }
    if(_measured_in_flight_flits[c].size() > 10)
      os << "[...] ";
    
    os << "(" << _measured_in_flight_flits[c].size() << " flits)" << endl;
    
  }
}

bool TrafficManager::Run( )
{
  for ( int sim = 0; sim < _total_sims; ++sim ) {

    _ResetSim( );

    _ClearStats( );

    if ( !_SingleSim( ) ) {
      cout << "Simulation unstable, ending ..." << endl;
      return false;
    }

    // Empty any remaining packets
    cout << "Draining remaining packets ..." << endl;
    _empty_network = true;
    int empty_steps = 0;

    bool packets_left = false;
    for(int c = 0; c < _classes; ++c) {
      packets_left |= !_total_in_flight_flits[c].empty();
    }

    while( packets_left ) { 
      _Step( ); 

      ++empty_steps;

      if ( empty_steps % 1000 == 0 ) {
	_DisplayRemaining( ); 
      }
      
      packets_left = false;
      for(int c = 0; c < _classes; ++c) {
	packets_left |= !_total_in_flight_flits[c].empty();
      }
    }
    //wait until all the credits are drained as well
    while(Credit::OutStanding()!=0){
      _Step();
    }
    _empty_network = false;

    //for the love of god don't ever say "Time taken" anywhere else
    //the power script depend on it
    cout << "Time taken is " << _time << " cycles" <<endl; 

    if(_stats_out) {
      WriteStats(*_stats_out);
    }
    _UpdateOverallStats();
  }
  
  DisplayOverallStats();
  if(_print_csv_results) {
    DisplayOverallStatsCSV();
  }
  
  return true;
}

void TrafficManager::DisplayOverallStats(ostream & os) const
{
  for ( int c = 0; c < _classes; ++c ) {
    if(_measure_stats[c]) {
      cout << "====== Traffic class " << c << " ======" << endl;
      _DisplayOverallClassStats(c, os);
    }
  }
}

void TrafficManager::DisplayOverallStatsCSV(ostream & os) const
{
  os << "header:class," << _OverallStatsHeaderCSV() << endl;
  for(int c = 0; c < _classes; ++c) {
    if(_measure_stats[c]) {
      os << "results:" << c << ',' << _OverallClassStatsCSV(c) << endl;
    }
  }
}

void TrafficManager::_UpdateOverallStats() {

  for ( int c = 0; c < _classes; ++c ) {
    
    if(_measure_stats[c] == 0) {
      continue;
    }
    
    _overall_min_plat[c] += _plat_stats[c]->Min();
    _overall_avg_plat[c] += _plat_stats[c]->Average();
    _overall_max_plat[c] += _plat_stats[c]->Max();
<<<<<<< HEAD
    _overall_min_frag[c] += _frag_stats[c]->Min();
    _overall_avg_frag[c] += _frag_stats[c]->Average();
    _overall_max_frag[c] += _frag_stats[c]->Max();
=======
>>>>>>> 6cb217be
    _overall_min_nlat[c] += _nlat_stats[c]->Min();
    _overall_avg_nlat[c] += _nlat_stats[c]->Average();
    _overall_max_nlat[c] += _nlat_stats[c]->Max();
    _overall_min_flat[c] += _flat_stats[c]->Min();
    _overall_avg_flat[c] += _flat_stats[c]->Average();
    _overall_max_flat[c] += _flat_stats[c]->Max();
    
    _overall_min_frag[c] += _frag_stats[c]->Min();
    _overall_avg_frag[c] += _frag_stats[c]->Average();
    _overall_max_frag[c] += _frag_stats[c]->Max();

    _overall_hop_stats[c] += _hop_stats[c]->Average();

    int count_min, count_sum, count_max;
    double rate_min, rate_sum, rate_max;
    double rate_avg;
    double time_delta = (double)(_drain_time - _reset_time);
    _ComputeStats( _sent_flits[c], &count_sum, &count_min, &count_max );
    rate_min = (double)count_min / time_delta;
    rate_sum = (double)count_sum / time_delta;
    rate_max = (double)count_max / time_delta;
    rate_avg = rate_sum / (double)_nodes;
    _overall_min_sent[c] += rate_min;
    _overall_avg_sent[c] += rate_avg;
    _overall_max_sent[c] += rate_max;
    _ComputeStats( _sent_packets[c], &count_sum, &count_min, &count_max );
    rate_min = (double)count_min / time_delta;
    rate_sum = (double)count_sum / time_delta;
    rate_max = (double)count_max / time_delta;
    rate_avg = rate_sum / (double)_nodes;
    _overall_min_sent_packets[c] += rate_min;
    _overall_avg_sent_packets[c] += rate_avg;
    _overall_max_sent_packets[c] += rate_max;
    _ComputeStats( _accepted_flits[c], &count_sum, &count_min, &count_max );
    rate_min = (double)count_min / time_delta;
    rate_sum = (double)count_sum / time_delta;
    rate_max = (double)count_max / time_delta;
    rate_avg = rate_sum / (double)_nodes;
    _overall_min_accepted[c] += rate_min;
    _overall_avg_accepted[c] += rate_avg;
    _overall_max_accepted[c] += rate_max;
    _ComputeStats( _accepted_packets[c], &count_sum, &count_min, &count_max );
    rate_min = (double)count_min / time_delta;
    rate_sum = (double)count_sum / time_delta;
    rate_max = (double)count_max / time_delta;
    rate_avg = rate_sum / (double)_nodes;
    _overall_min_accepted_packets[c] += rate_min;
    _overall_avg_accepted_packets[c] += rate_avg;
    _overall_max_accepted_packets[c] += rate_max;

#ifdef TRACK_STALLS
    for(int subnet = 0; subnet < _subnets; ++subnet) {
      for(int router = 0; router < _routers; ++router) {
	Router const * const r = _router[subnet][router];
	for(int c = 0; c < _classes; ++c) {
	  _overall_buffer_busy_stalls[c] += r->GetBufferBusyStalls(c);
	  _overall_buffer_conflict_stalls[c] += r->GetBufferConflictStalls(c);
	  _overall_buffer_full_stalls[c] += r->GetBufferFullStalls(c);
	  _overall_buffer_reserved_stalls[c] += r->GetBufferReservedStalls(c);
	  _overall_crossbar_conflict_stalls[c] += r->GetCrossbarConflictStalls(c);
	}
      }
    }
#endif

  }
}

void TrafficManager::DisplayStats(ostream & os) const {
  os << "===== Time: " << _time << " =====" << endl;

  for(int c = 0; c < _classes; ++c) {
<<<<<<< HEAD
    if(_measure_stats[c]) {
      os << "Class " << c << ":" << endl;
      _DisplayClassStats(c, os);
    }
=======
    
    if(_measure_stats[c] == 0) {
      continue;
    }
    
    //c+1 due to matlab array starting at 1
    os << "plat(" << c+1 << ") = " << _plat_stats[c]->Average() << ";" << endl
       << "plat_hist(" << c+1 << ",:) = " << *_plat_stats[c] << ";" << endl
       << "nlat(" << c+1 << ") = " << _plat_stats[c]->Average() << ";" << endl
       << "nlat_hist(" << c+1 << ",:) = " << *_plat_stats[c] << ";" << endl
       << "flat(" << c+1 << ") = " << _plat_stats[c]->Average() << ";" << endl
       << "flat_hist(" << c+1 << ",:) = " << *_plat_stats[c] << ";" << endl
       << "frag_hist(" << c+1 << ",:) = " << *_frag_stats[c] << ";" << endl
       << "hops(" << c+1 << ",:) = " << *_hop_stats[c] << ";" << endl
       << "pair_sent(" << c+1 << ",:) = [ ";
    for(int i = 0; i < _nodes; ++i) {
      for(int j = 0; j < _nodes; ++j) {
	os << _pair_plat[c][i*_nodes+j]->NumSamples() << " ";
      }
    }
    os << "];" << endl
       << "pair_plat(" << c+1 << ",:) = [ ";
    for(int i = 0; i < _nodes; ++i) {
      for(int j = 0; j < _nodes; ++j) {
	os << _pair_plat[c][i*_nodes+j]->Average( ) << " ";
      }
    }
    os << "];" << endl
       << "pair_nlat(" << c+1 << ",:) = [ ";
    for(int i = 0; i < _nodes; ++i) {
      for(int j = 0; j < _nodes; ++j) {
	os << _pair_nlat[c][i*_nodes+j]->Average( ) << " ";
      }
    }
    os << "];" << endl
       << "pair_flat(" << c+1 << ",:) = [ ";
    for(int i = 0; i < _nodes; ++i) {
      for(int j = 0; j < _nodes; ++j) {
	os << _pair_flat[c][i*_nodes+j]->Average( ) << " ";
      }
    }

    double time_delta = (double)(_time - _reset_time);

    os << "];" << endl
       << "sent_packets(" << c+1 << ",:) = [ ";
    for ( int d = 0; d < _nodes; ++d ) {
      os << (double)_sent_packets[c][d] / time_delta << " ";
    }
    os << "];" << endl
       << "accepted_packets(" << c+1 << ",:) = [ ";
    for ( int d = 0; d < _nodes; ++d ) {
      os << (double)_accepted_packets[c][d] / time_delta << " ";
    }
    os << "];" << endl
       << "sent_flits(" << c+1 << ",:) = [ ";
    for ( int d = 0; d < _nodes; ++d ) {
      os << (double)_sent_flits[c][d] / time_delta << " ";
    }
    os << "];" << endl
       << "accepted_flits(" << c+1 << ",:) = [ ";
    for ( int d = 0; d < _nodes; ++d ) {
      os << (double)_accepted_flits[c][d] / time_delta << " ";
    }
    os << "];" << endl
       << "sent_packet_size(" << c+1 << ",:) = [ ";
    for ( int d = 0; d < _nodes; ++d ) {
      os << (double)_sent_flits[c][d] / (double)_sent_packets[c][d] << " ";
    }
    os << "];" << endl
       << "accepted_packet_size(" << c+1 << ",:) = [ ";
    for ( int d = 0; d < _nodes; ++d ) {
      os << (double)_accepted_flits[c][d] / _accepted_packets[c][d] << " ";
    }
    os << "];" << endl;
>>>>>>> 6cb217be
  }
}

void TrafficManager::_DisplayClassStats(int c, ostream & os) const {
  
  os << "Minimum packet latency = " << _plat_stats[c]->Min() << endl;
  os << "Average packet latency = " << _plat_stats[c]->Average() << endl;
  os << "Maximum packet latency = " << _plat_stats[c]->Max() << endl;
  os << "Slowest packet = " << _slowest_packet[c] << endl;
  os << "Minimum fragmentation = " << _frag_stats[c]->Min() << endl;
  os << "Average fragmentation = " << _frag_stats[c]->Average() << endl;
  os << "Maximum fragmentation = " << _frag_stats[c]->Max() << endl;
  os << "Minimum network latency = " << _nlat_stats[c]->Min() << endl;
  os << "Average network latency = " << _nlat_stats[c]->Average() << endl;
  os << "Maximum network latency = " << _nlat_stats[c]->Max() << endl;
  os << "Slowest flit = " << _slowest_flit[c] << endl;
  
  int count_sum, count_min, count_max;
  double rate_sum, rate_min, rate_max;
  double rate_avg, length_avg;
  int min_pos, max_pos;
  double time_delta = (double)(_time - _reset_time);
  _ComputeStats(_sent_flits[c], &count_sum, &count_min, &count_max, &min_pos, &max_pos);
  rate_sum = (double)count_sum / time_delta;
  rate_min = (double)count_min / time_delta;
  rate_max = (double)count_max / time_delta;
  rate_avg = rate_sum / (double)_nodes;
  length_avg = rate_sum;
  cout << "Minimum injected flit rate = " << rate_min 
       << " (at node " << min_pos << ")" << endl
       << "Average injected flit rate = " << rate_avg << endl
       << "Maximum injected flit rate = " << rate_max
       << " (at node " << max_pos << ")" << endl;
  _ComputeStats(_sent_packets[c], &count_sum, &count_min, &count_max, &min_pos, &max_pos);
  rate_sum = (double)count_sum / time_delta;
  rate_min = (double)count_min / time_delta;
  rate_max = (double)count_max / time_delta;
  rate_avg = rate_sum / (double)_nodes;
  length_avg /= rate_sum;
  cout << "Minimum injected packet rate = " << rate_min 
       << " (at node " << min_pos << ")" << endl
       << "Average injected packet rate = " << rate_avg << endl
       << "Maximum injected packet rate = " << rate_max
       << " (at node " << max_pos << ")" << endl
       << "Average injected packet length = " << length_avg << endl;
  _ComputeStats(_accepted_flits[c], &count_sum, &count_min, &count_max, &min_pos, &max_pos);
  rate_sum = (double)count_sum / time_delta;
  rate_min = (double)count_min / time_delta;
  rate_max = (double)count_max / time_delta;
  rate_avg = rate_sum / (double)_nodes;
  length_avg = rate_sum;
  cout << "Minimum accepted flit rate = " << rate_min 
       << " (at node " << min_pos << ")" << endl
       << "Average accepted flit rate = " << rate_avg << endl
       << "Maximum accepted flit rate = " << rate_max
       << " (at node " << max_pos << ")" << endl;
  _ComputeStats(_accepted_packets[c], &count_sum, &count_min, &count_max, &min_pos, &max_pos);
  rate_sum = (double)count_sum / time_delta;
  rate_min = (double)count_min / time_delta;
  rate_max = (double)count_max / time_delta;
  rate_avg = rate_sum / (double)_nodes;
  length_avg /= rate_sum;
  cout << "Minimum accepted packet rate = " << rate_min 
       << " (at node " << min_pos << ")" << endl
       << "Average accepted packet rate = " << rate_avg << endl
       << "Maximum accepted packet rate = " << rate_max
       << " (at node " << max_pos << ")" << endl
       << "Average accepted packet length = " << length_avg << endl;
  
  os << "Total in-flight flits = " << _total_in_flight_flits[c].size()
       << " (" << _measured_in_flight_flits[c].size() << " measured)"
       << endl;
}

void TrafficManager::WriteStats(ostream & os) const {
  os << "%=================================" << endl;
  for(int c = 0; c < _classes; ++c) {
    if(_measure_stats[c]) {
      _WriteClassStats(c, os);
    }
<<<<<<< HEAD
=======
    
    cout << "Class " << c << ":" << endl;
    
    cout << "Minimum packet latency = " << _plat_stats[c]->Min() << endl
	 << "Average packet latency = " << _plat_stats[c]->Average() << endl
	 << "Maximum packet latency = " << _plat_stats[c]->Max() << endl
	 << "Minimum network latency = " << _nlat_stats[c]->Min() << endl
	 << "Average network latency = " << _nlat_stats[c]->Average() << endl
	 << "Maximum network latency = " << _nlat_stats[c]->Max() << endl
	 << "Slowest packet = " << _slowest_packet[c] << endl
	 << "Minimum flit latency = " << _flat_stats[c]->Min() << endl
	 << "Average flit latency = " << _flat_stats[c]->Average() << endl
	 << "Maximum flit latency = " << _flat_stats[c]->Max() << endl
	 << "Slowest flit = " << _slowest_flit[c] << endl
	 << "Minimum fragmentation = " << _frag_stats[c]->Min() << endl
	 << "Average fragmentation = " << _frag_stats[c]->Average() << endl
	 << "Maximum fragmentation = " << _frag_stats[c]->Max() << endl;
    
    int count_sum, count_min, count_max;
    double rate_sum, rate_min, rate_max;
    double rate_avg;
    int sent_packets, sent_flits, accepted_packets, accepted_flits;
    int min_pos, max_pos;
    double time_delta = (double)(_time - _reset_time);
    _ComputeStats(_sent_packets[c], &count_sum, &count_min, &count_max, &min_pos, &max_pos);
    rate_sum = (double)count_sum / time_delta;
    rate_min = (double)count_min / time_delta;
    rate_max = (double)count_max / time_delta;
    rate_avg = rate_sum / (double)_nodes;
    sent_packets = count_sum;
    cout << "Minimum injected packet rate = " << rate_min 
	 << " (at node " << min_pos << ")" << endl
	 << "Average injected packet rate = " << rate_avg << endl
	 << "Maximum injected packet rate = " << rate_max
	 << " (at node " << max_pos << ")" << endl;
    _ComputeStats(_accepted_packets[c], &count_sum, &count_min, &count_max, &min_pos, &max_pos);
    rate_sum = (double)count_sum / time_delta;
    rate_min = (double)count_min / time_delta;
    rate_max = (double)count_max / time_delta;
    rate_avg = rate_sum / (double)_nodes;
    accepted_packets = count_sum;
    cout << "Minimum accepted packet rate = " << rate_min 
	 << " (at node " << min_pos << ")" << endl
	 << "Average accepted packet rate = " << rate_avg << endl
	 << "Maximum accepted packet rate = " << rate_max
	 << " (at node " << max_pos << ")" << endl;
    _ComputeStats(_sent_flits[c], &count_sum, &count_min, &count_max, &min_pos, &max_pos);
    rate_sum = (double)count_sum / time_delta;
    rate_min = (double)count_min / time_delta;
    rate_max = (double)count_max / time_delta;
    rate_avg = rate_sum / (double)_nodes;
    sent_flits = count_sum;
    cout << "Minimum injected flit rate = " << rate_min 
	 << " (at node " << min_pos << ")" << endl
	 << "Average injected flit rate = " << rate_avg << endl
	 << "Maximum injected flit rate = " << rate_max
	 << " (at node " << max_pos << ")" << endl;
    _ComputeStats(_accepted_flits[c], &count_sum, &count_min, &count_max, &min_pos, &max_pos);
    rate_sum = (double)count_sum / time_delta;
    rate_min = (double)count_min / time_delta;
    rate_max = (double)count_max / time_delta;
    rate_avg = rate_sum / (double)_nodes;
    accepted_flits = count_sum;
    cout << "Minimum accepted flit rate = " << rate_min 
	 << " (at node " << min_pos << ")" << endl
	 << "Average accepted flit rate = " << rate_avg << endl
	 << "Maximum accepted flit rate = " << rate_max
	 << " (at node " << max_pos << ")" << endl;
    
    cout << "Average injected packet length = " << (double)sent_flits / (double)sent_packets << endl
	 << "Average accepted packet length = " << (double)accepted_flits / (double)accepted_packets << endl;

    cout << "Total in-flight flits = " << _total_in_flight_flits[c].size()
	 << " (" << _measured_in_flight_flits[c].size() << " measured)"
	 << endl;
    
>>>>>>> 6cb217be
  }
}

void TrafficManager::_WriteClassStats(int c, ostream & os) const {
  
  os << "plat(" << c+1 << ") = " << _plat_stats[c]->Average() << ";" << endl
     << "plat_hist(" << c+1 << ",:) = " << *_plat_stats[c] << ";" << endl
     << "frag_hist(" << c+1 << ",:) = " << *_frag_stats[c] << ";" << endl
     << "nlat(" << c+1 << ") = " << _nlat_stats[c]->Average() << ";" << endl
     << "nlat_hist(" << c+1 << ",:) = " << *_nlat_stats[c] << ";" << endl
     << "hops(" << c+1 << ",:) = " << *_hop_stats[c] << ";" << endl
     << "pair_sent(" << c+1 << ",:) = [ ";
  for(int i = 0; i < _nodes; ++i) {
    for(int j = 0; j < _nodes; ++j) {
      os << _pair_plat[c][i*_nodes+j]->NumSamples() << " ";
    }
  }
  os << "];" << endl
     << "pair_plat(" << c+1 << ",:) = [ ";
  for(int i = 0; i < _nodes; ++i) {
    for(int j = 0; j < _nodes; ++j) {
      os << _pair_plat[c][i*_nodes+j]->Average( ) << " ";
    }
  }
  os << "];" << endl
     << "pair_nlat(" << c+1 << ",:) = [ ";
  for(int i = 0; i < _nodes; ++i) {
    for(int j = 0; j < _nodes; ++j) {
      os << _pair_nlat[c][i*_nodes+j]->Average( ) << " ";
    }
  }

<<<<<<< HEAD
  double time_delta = (double)(_time - _reset_time);

  os << "];" << endl
     << "sent_flits(" << c+1 << ",:) = [ ";
  for ( int d = 0; d < _nodes; ++d ) {
    os << _sent_flits[c][d] / time_delta << " ";
  }
  os << "];" << endl
     << "sent_packets(" << c+1 << ",:) = [ ";
  for ( int d = 0; d < _nodes; ++d ) {
    os << _sent_packets[c][d] / time_delta << " ";
  }
  os << "];" << endl
     << "sent_packet_size(" << c+1 << ",:) = [ ";
  for ( int d = 0; d < _nodes; ++d ) {
    os << _sent_flits[c][d] / _sent_packets[c][d] << " ";
  }
  os << "];" << endl
     << "accepted_flits(" << c+1 << ",:) = [ ";
  for ( int d = 0; d < _nodes; ++d ) {
    os << _accepted_flits[c][d] / time_delta << " ";
  }
  os << "];" << endl
     << "accepted_packets(" << c+1 << ",:) = [ ";
  for ( int d = 0; d < _nodes; ++d ) {
    os << _accepted_packets[c][d] / time_delta << " ";
  }
  os << "];" << endl
     << "accepted_packet_size(" << c+1 << ",:) = [ ";
  for ( int d = 0; d < _nodes; ++d ) {
    os << _accepted_flits[c][d] / _accepted_packets[c][d] << " ";
  }
  os << "];" << endl;
}

void TrafficManager::_DisplayOverallClassStats( int c, ostream & os ) const {
  
  os << "Overall minimum packet latency = " << _overall_min_plat[c] / (double)_total_sims
     << " (" << _total_sims << " samples)" << endl
     << "Overall average packet latency = " << _overall_avg_plat[c] / (double)_total_sims
     << " (" << _total_sims << " samples)" << endl
     << "Overall maximum packet latency = " << _overall_max_plat[c] / (double)_total_sims
     << " (" << _total_sims << " samples)" << endl;
    
  os << "Overall minimum fragmentation = " << _overall_min_frag[c] / (double)_total_sims
     << " (" << _total_sims << " samples)" << endl
     << "Overall average fragmentation = " << _overall_avg_frag[c] / (double)_total_sims
     << " (" << _total_sims << " samples)" << endl
     << "Overall maximum fragmentation = " << _overall_max_frag[c] / (double)_total_sims
     << " (" << _total_sims << " samples)" << endl;

  os << "Overall minimum network latency = " << _overall_min_nlat[c] / (double)_total_sims
     << " (" << _total_sims << " samples)" << endl
     << "Overall average network latency = " << _overall_avg_nlat[c] / (double)_total_sims
     << " (" << _total_sims << " samples)" << endl
     << "Overall maximum network latency = " << _overall_max_nlat[c] / (double)_total_sims
     << " (" << _total_sims << " samples)" << endl;

  os << "Overall minimum flit sent rate = " << _overall_min_sent[c] / (double)_total_sims
     << " (" << _total_sims << " samples)" << endl
     << "Overall average flit sent rate = " << _overall_avg_sent[c] / (double)_total_sims
     << " (" << _total_sims << " samples)" << endl
     << "Overall maximum flit sent rate = " << _overall_max_sent[c] / (double)_total_sims
     << " (" << _total_sims << " samples)" << endl;
  os << "Overall minimum packet sent rate = " << _overall_min_sent_packets[c] / (double)_total_sims
     << " (" << _total_sims << " samples)" << endl
     << "Overall average packet sent rate = " << _overall_avg_sent_packets[c] / (double)_total_sims
     << " (" << _total_sims << " samples)" << endl
     << "Overall maximum packet sent rate = " << _overall_max_sent_packets[c] / (double)_total_sims
     << " (" << _total_sims << " samples)" << endl;
  os << "Overall average sent packet size = " << _overall_avg_sent[c] / _overall_avg_sent_packets[c]
       << " (" << _total_sims << " samples)" << endl;
  os << "Overall minimum flit accepted rate = " << _overall_min_accepted[c] / (double)_total_sims
     << " (" << _total_sims << " samples)" << endl
     << "Overall average flit accepted rate = " << _overall_avg_accepted[c] / (double)_total_sims
     << " (" << _total_sims << " samples)" << endl
     << "Overall maximum flit accepted rate = " << _overall_max_accepted[c] / (double)_total_sims
     << " (" << _total_sims << " samples)" << endl;
  os << "Overall minimum packet accepted rate = " << _overall_min_accepted_packets[c] / (double)_total_sims
     << " (" << _total_sims << " samples)" << endl
     << "Overall average packet accepted rate = " << _overall_avg_accepted_packets[c] / (double)_total_sims
     << " (" << _total_sims << " samples)" << endl
     << "Overall maximum packet accepted rate = " << _overall_max_accepted_packets[c] / (double)_total_sims
     << " (" << _total_sims << " samples)" << endl;
  os << "Overall average accepted packet size = " << _overall_avg_accepted[c] / _overall_avg_accepted_packets[c]
       << " (" << _total_sims << " samples)" << endl;
  os << "Overall average hops = " << _overall_hop_stats[c] / (double)_total_sims
     << " (" << _total_sims << " samples)" << endl;

=======
    os << "====== Traffic class " << c << " ======" << endl;
    
    os << "Overall minimum packet latency = " << _overall_min_plat[c] / (double)_total_sims
       << " (" << _total_sims << " samples)" << endl;
    os << "Overall average packet latency = " << _overall_avg_plat[c] / (double)_total_sims
       << " (" << _total_sims << " samples)" << endl;
    os << "Overall maximum packet latency = " << _overall_max_plat[c] / (double)_total_sims
       << " (" << _total_sims << " samples)" << endl;

    os << "Overall minimum network latency = " << _overall_min_nlat[c] / (double)_total_sims
       << " (" << _total_sims << " samples)" << endl;
    os << "Overall average network latency = " << _overall_avg_nlat[c] / (double)_total_sims
       << " (" << _total_sims << " samples)" << endl;
    os << "Overall maximum network latency = " << _overall_max_nlat[c] / (double)_total_sims
       << " (" << _total_sims << " samples)" << endl;

    os << "Overall minimum flit latency = " << _overall_min_flat[c] / (double)_total_sims
       << " (" << _total_sims << " samples)" << endl;
    os << "Overall average flit latency = " << _overall_avg_flat[c] / (double)_total_sims
       << " (" << _total_sims << " samples)" << endl;
    os << "Overall maximum flit latency = " << _overall_max_flat[c] / (double)_total_sims
       << " (" << _total_sims << " samples)" << endl;

    os << "Overall minimum fragmentation = " << _overall_min_frag[c] / (double)_total_sims
       << " (" << _total_sims << " samples)" << endl;
    os << "Overall average fragmentation = " << _overall_avg_frag[c] / (double)_total_sims
       << " (" << _total_sims << " samples)" << endl;
    os << "Overall maximum fragmentation = " << _overall_max_frag[c] / (double)_total_sims
       << " (" << _total_sims << " samples)" << endl;

    os << "Overall minimum injected packet rate = " << _overall_min_sent_packets[c] / (double)_total_sims
       << " (" << _total_sims << " samples)" << endl;
    os << "Overall average injected packet rate = " << _overall_avg_sent_packets[c] / (double)_total_sims
       << " (" << _total_sims << " samples)" << endl;
    os << "Overall maximum injected packet rate = " << _overall_max_sent_packets[c] / (double)_total_sims
       << " (" << _total_sims << " samples)" << endl;
    
    os << "Overall minimum accepted packet rate = " << _overall_min_accepted_packets[c] / (double)_total_sims
       << " (" << _total_sims << " samples)" << endl;
    os << "Overall average accepted packet rate = " << _overall_avg_accepted_packets[c] / (double)_total_sims
       << " (" << _total_sims << " samples)" << endl;
    os << "Overall maximum accepted packet rate = " << _overall_max_accepted_packets[c] / (double)_total_sims
       << " (" << _total_sims << " samples)" << endl;
    
    os << "Overall minimum injected flit rate = " << _overall_min_sent[c] / (double)_total_sims
       << " (" << _total_sims << " samples)" << endl;
    os << "Overall average injected flit rate = " << _overall_avg_sent[c] / (double)_total_sims
       << " (" << _total_sims << " samples)" << endl;
    os << "Overall maximum injected flit rate = " << _overall_max_sent[c] / (double)_total_sims
       << " (" << _total_sims << " samples)" << endl;
    
    os << "Overall minimum accepted flit rate = " << _overall_min_accepted[c] / (double)_total_sims
       << " (" << _total_sims << " samples)" << endl;
    os << "Overall average accepted flit rate = " << _overall_avg_accepted[c] / (double)_total_sims
       << " (" << _total_sims << " samples)" << endl;
    os << "Overall maximum accepted flit rate = " << _overall_max_accepted[c] / (double)_total_sims
       << " (" << _total_sims << " samples)" << endl;
    
    os << "Overall average injected packet size = " << _overall_avg_sent[c] / _overall_avg_sent_packets[c]
       << " (" << _total_sims << " samples)" << endl;

    os << "Overall average accepted packet size = " << _overall_avg_accepted[c] / _overall_avg_accepted_packets[c]
       << " (" << _total_sims << " samples)" << endl;
    
    os << "Overall average hops = " << _overall_hop_stats[c] / (double)_total_sims
       << " (" << _total_sims << " samples)" << endl;
    
  }
  
>>>>>>> 6cb217be
#ifdef TRACK_STALLS
  os << "Overall buffer busy stalls = " << (double)_overall_buffer_busy_stalls[c] / (double)_total_sims << endl
     << "Overall buffer conflict stalls = " << (double)_overall_buffer_conflict_stalls[c] / (double)_total_sims << endl
     << "Overall buffer full stalls = " << (double)_overall_buffer_full_stalls[c] / (double)_total_sims << endl
     << "Overall buffer reserved stalls = " << (double)_overall_buffer_reserved_stalls[c] / (double)_total_sims << endl
     << "Overall crossbar conflict stalls = " << (double)_overall_crossbar_conflict_stalls[c] / (double)_total_sims << endl;
#endif

}

string TrafficManager::_OverallStatsHeaderCSV() const
{
  ostringstream os;
<<<<<<< HEAD
  os << "min_plat"
     << ',' << "avg_plat"
     << ',' << "max_plat"
     << ',' << "min_frag"
     << ',' << "avg_frag"
     << ',' << "max_frag"
     << ',' << "min_nlat"
     << ',' << "avg_nlat"
     << ',' << "max_nlat"
     << ',' << "min_sent_flits"
     << ',' << "avg_sent_flits"
     << ',' << "max_sent_flits"
     << ',' << "min_sent_packets"
     << ',' << "avg_sent_packets"
     << ',' << "max_sent_packets"
     << ',' << "avg_sent_packet_size"
     << ',' << "min_accepted_flits"
     << ',' << "avg_accepted_flits"
     << ',' << "max_accepted_flits"
     << ',' << "min_accepted_packets"
     << ',' << "avg_accepted_packets"
     << ',' << "max_accepted_packets"
     << ',' << "avg_accepted_packet_size"
     << ',' << "hops";
#ifdef TRACK_STALLS
  os << ',' << "buffer_busy"
     << ',' << "buffer_conflict"
     << ',' << "buffer_full"
     << ',' << "buffer_reserved"
     << ',' << "crossbar_conflict";
#endif
  return os.str();
}

string TrafficManager::_OverallClassStatsCSV(int c) const
{
  ostringstream os;
  os << _overall_min_plat[c] / (double)_total_sims
     << ',' << _overall_avg_plat[c] / (double)_total_sims
     << ',' << _overall_max_plat[c] / (double)_total_sims
     << ',' << _overall_min_frag[c] / (double)_total_sims
     << ',' << _overall_avg_frag[c] / (double)_total_sims
     << ',' << _overall_max_frag[c] / (double)_total_sims
=======
  os << _traffic[c]
     << ',' << _use_read_write[c]
     << ',' << _load[c]
     << ',' << _overall_min_plat[c] / (double)_total_sims
     << ',' << _overall_avg_plat[c] / (double)_total_sims
     << ',' << _overall_max_plat[c] / (double)_total_sims
>>>>>>> 6cb217be
     << ',' << _overall_min_nlat[c] / (double)_total_sims
     << ',' << _overall_avg_nlat[c] / (double)_total_sims
     << ',' << _overall_max_nlat[c] / (double)_total_sims
     << ',' << _overall_min_flat[c] / (double)_total_sims
     << ',' << _overall_avg_flat[c] / (double)_total_sims
     << ',' << _overall_max_flat[c] / (double)_total_sims
     << ',' << _overall_min_frag[c] / (double)_total_sims
     << ',' << _overall_avg_frag[c] / (double)_total_sims
     << ',' << _overall_max_frag[c] / (double)_total_sims
     << ',' << _overall_min_sent_packets[c] / (double)_total_sims
     << ',' << _overall_avg_sent_packets[c] / (double)_total_sims
     << ',' << _overall_max_sent_packets[c] / (double)_total_sims
     << ',' << _overall_min_accepted_packets[c] / (double)_total_sims
     << ',' << _overall_avg_accepted_packets[c] / (double)_total_sims
     << ',' << _overall_max_accepted_packets[c] / (double)_total_sims
     << ',' << _overall_min_sent[c] / (double)_total_sims
     << ',' << _overall_avg_sent[c] / (double)_total_sims
     << ',' << _overall_max_sent[c] / (double)_total_sims
     << ',' << _overall_min_sent_packets[c] / (double)_total_sims
     << ',' << _overall_avg_sent_packets[c] / (double)_total_sims
     << ',' << _overall_max_sent_packets[c] / (double)_total_sims
     << ',' << _overall_avg_sent[c] / _overall_avg_sent_packets[c]
     << ',' << _overall_min_accepted[c] / (double)_total_sims
     << ',' << _overall_avg_accepted[c] / (double)_total_sims
     << ',' << _overall_max_accepted[c] / (double)_total_sims
<<<<<<< HEAD
     << ',' << _overall_min_accepted_packets[c] / (double)_total_sims
     << ',' << _overall_avg_accepted_packets[c] / (double)_total_sims
     << ',' << _overall_max_accepted_packets[c] / (double)_total_sims
=======
     << ',' << _overall_avg_sent[c] / _overall_avg_sent_packets[c]
>>>>>>> 6cb217be
     << ',' << _overall_avg_accepted[c] / _overall_avg_accepted_packets[c]
     << ',' << _overall_hop_stats[c] / (double)_total_sims;

#ifdef TRACK_STALLS
  os << ',' << (double)_overall_buffer_busy_stalls[c] / (double)_total_sims
     << ',' << (double)_overall_buffer_conflict_stalls[c] / (double)_total_sims
     << ',' << (double)_overall_buffer_full_stalls[c] / (double)_total_sims
     << ',' << (double)_overall_buffer_reserved_stalls[c] / (double)_total_sims
     << ',' << (double)_overall_crossbar_conflict_stalls[c] / (double)_total_sims;
#endif

  return os.str();
}

//read the watchlist
void TrafficManager::_LoadWatchList(const string & filename){
  ifstream watch_list;
  watch_list.open(filename.c_str());
  
  string line;
  if(watch_list.is_open()) {
    while(!watch_list.eof()) {
      getline(watch_list, line);
      if(line != "") {
	if(line[0] == 'p') {
	  _packets_to_watch.insert(atoi(line.c_str()+1));
	} else {
	  _flits_to_watch.insert(atoi(line.c_str()));
	}
      }
    }
    
  } else {
    Error("Unable to open flit watch file: " + filename);
  }
}<|MERGE_RESOLUTION|>--- conflicted
+++ resolved
@@ -159,8 +159,6 @@
   _overall_avg_plat.resize(_classes, 0.0);
   _overall_max_plat.resize(_classes, 0.0);
 
-<<<<<<< HEAD
-=======
   _nlat_stats.resize(_classes);
   _overall_min_nlat.resize(_classes, 0.0);
   _overall_avg_nlat.resize(_classes, 0.0);
@@ -171,7 +169,6 @@
   _overall_avg_flat.resize(_classes, 0.0);
   _overall_max_flat.resize(_classes, 0.0);
 
->>>>>>> 6cb217be
   _frag_stats.resize(_classes);
   _overall_min_frag.resize(_classes, 0.0);
   _overall_avg_frag.resize(_classes, 0.0);
@@ -218,8 +215,6 @@
     _stats[tmp_name.str()] = _plat_stats[c];
     tmp_name.str("");
 
-<<<<<<< HEAD
-=======
     tmp_name << "nlat_stat_" << c;
     _nlat_stats[c] = new Stats( this, tmp_name.str( ), 1.0, 1000 );
     _stats[tmp_name.str()] = _nlat_stats[c];
@@ -230,7 +225,6 @@
     _stats[tmp_name.str()] = _flat_stats[c];
     tmp_name.str("");
 
->>>>>>> 6cb217be
     tmp_name << "frag_stat_" << c;
     _frag_stats[c] = new Stats( this, tmp_name.str( ), 1.0, 100 );
     _stats[tmp_name.str()] = _frag_stats[c];
@@ -361,10 +355,6 @@
   
   for ( int c = 0; c < _classes; ++c ) {
     delete _plat_stats[c];
-<<<<<<< HEAD
-    delete _frag_stats[c];
-=======
->>>>>>> 6cb217be
     delete _nlat_stats[c];
     delete _flat_stats[c];
     delete _frag_stats[c];
@@ -447,39 +437,15 @@
 		 << "node" << dest << " | "
 		 << "Retiring packet " << head->pid 
 		 << " (plat = " << f->atime - head->ctime
-<<<<<<< HEAD
-		 << ", frag = " << (f->atime - head->atime) - (f->id - head->id)
-=======
 		 << ", nlat = " << f->atime - head->itime
 		 << ", frag = " << (f->atime - head->atime) - (f->id - head->id) // NB: In the spirit of solving problems using ugly hacks, we compute the packet length by taking advantage of the fact that the IDs of flits within a packet are contiguous.
->>>>>>> 6cb217be
 		 << ", src = " << head->src 
 		 << ", dest = " << head->dest
 		 << ")." << endl;
     }
 
-<<<<<<< HEAD
     _RetirePacket(head, f, dest);
     
-=======
-    //code the source of request, look carefully, its tricky ;)
-    if (f->type == Flit::READ_REQUEST || f->type == Flit::WRITE_REQUEST) {
-      PacketReplyInfo* rinfo = PacketReplyInfo::New();
-      rinfo->source = f->src;
-      rinfo->time = f->atime;
-      rinfo->record = f->record;
-      rinfo->type = f->type;
-      _repliesPending[dest].push_back(rinfo);
-    } else {
-      if(f->type == Flit::READ_REPLY || f->type == Flit::WRITE_REPLY  ){
-	_requestsOutstanding[dest]--;
-      } else if(f->type == Flit::ANY_TYPE) {
-	_requestsOutstanding[f->src]--;
-      }
-      
-    }
-
->>>>>>> 6cb217be
     // Only record statistics once per packet (at tail)
     // and based on the simulation state
     if ( ( _sim_state == warming_up ) || f->record ) {
@@ -487,14 +453,6 @@
       _hop_stats[f->cl]->AddSample( f->hops );
       
       if((_slowest_packet[f->cl] < 0) ||
-<<<<<<< HEAD
-	 (_plat_stats[f->cl]->Max() < (f->atime - f->ctime))) {
-	_slowest_packet[f->cl] = f->pid;
-      }
-      _plat_stats[f->cl]->AddSample( f->atime - f->ctime);
-      _frag_stats[f->cl]->AddSample( (f->atime - head->atime) - (f->id - head->id) );
-      _pair_plat[f->cl][f->src*_nodes+dest]->AddSample( f->atime - f->ctime );
-=======
 	 (_plat_stats[f->cl]->Max() < (f->atime - head->itime)))
 	_slowest_packet[f->cl] = f->pid;
       _plat_stats[f->cl]->AddSample( f->atime - head->ctime);
@@ -504,7 +462,6 @@
       _pair_plat[f->cl][f->src*_nodes+dest]->AddSample( f->atime - head->ctime );
       _pair_nlat[f->cl][f->src*_nodes+dest]->AddSample( f->atime - head->itime );
       
->>>>>>> 6cb217be
     }
     
     if(f != head) {
@@ -522,111 +479,22 @@
 
 void TrafficManager::_RetirePacket(Flit * head, Flit * tail, int dest)
 {
-  if ( tail->watch ) { 
-    *gWatchOut << GetSimTime() << " | "
-	       << "node" << dest << " | "
-	       << "Completing transation " << tail->tid
-	       << " (tlat = " << tail->atime - head->ttime
-	       << ", src = " << head->src 
-	       << ", dest = " << head->dest
-	       << ")." << endl;
-  }
   _requests_outstanding[tail->cl][tail->src]--;
 }
 
-void TrafficManager::_GeneratePacket( int source, int dest, int size, 
-				      int cl, int time, int tid, int ttime )
+void TrafficManager::_GeneratePacket( int source, int dest, int size, int cl, 
+				      int time )
 {
   assert(size > 0);
   assert((source >= 0) && (source < _nodes));
   assert((dest >= 0) && (dest < _nodes));
 
-  bool begin_trans = false;
-
-  if(tid < 0) {
-    tid = _cur_tid++;
-    assert(_cur_tid);
-    begin_trans = true;
-  }
-  if(ttime < 0) {
-    ttime = time;
-  }
-
-<<<<<<< HEAD
   int pid = _cur_pid++;
   assert(_cur_pid);
 
-  bool watch = gWatchOut && ((_packets_to_watch.count(pid) > 0) ||
-			     (_transactions_to_watch.count(tid) > 0));
+  bool watch = gWatchOut && (_packets_to_watch.count(pid) > 0);
 
   if(watch) {
-    if(begin_trans) {
-      *gWatchOut << GetSimTime() << " | "
-		 << "node" << source << " | "
-		 << "Beginning transaction " << tid
-		 << " at time " << time
-		 << "." << endl;
-    }
-=======
-  Flit::FlitType packet_type = Flit::ANY_TYPE;
-  int size = _GetNextPacketSize(cl); //input size 
-  int pid = _cur_pid++;
-  assert(_cur_pid);
-  int packet_destination = _traffic_pattern[cl]->dest(source);
-  bool record = false;
-  bool watch = gWatchOut && (_packets_to_watch.count(pid) > 0);
-  if(_use_read_write[cl]){
-    if(stype > 0) {
-      if (stype == 1) {
-	packet_type = Flit::READ_REQUEST;
-	size = _read_request_size[cl];
-      } else if (stype == 2) {
-	packet_type = Flit::WRITE_REQUEST;
-	size = _write_request_size[cl];
-      } else {
-	ostringstream err;
-	err << "Invalid packet type: " << packet_type;
-	Error( err.str( ) );
-      }
-    } else {
-      PacketReplyInfo* rinfo = _repliesPending[source].front();
-      if (rinfo->type == Flit::READ_REQUEST) {//read reply
-	size = _read_reply_size[cl];
-	packet_type = Flit::READ_REPLY;
-      } else if(rinfo->type == Flit::WRITE_REQUEST) {  //write reply
-	size = _write_reply_size[cl];
-	packet_type = Flit::WRITE_REPLY;
-      } else {
-	ostringstream err;
-	err << "Invalid packet type: " << rinfo->type;
-	Error( err.str( ) );
-      }
-      packet_destination = rinfo->source;
-      time = rinfo->time;
-      record = rinfo->record;
-      _repliesPending[source].pop_front();
-      rinfo->Free();
-    }
-  }
-
-  if ((packet_destination <0) || (packet_destination >= _nodes)) {
-    ostringstream err;
-    err << "Incorrect packet destination " << packet_destination
-	<< " for stype " << packet_type;
-    Error( err.str( ) );
-  }
-
-  if ( ( _sim_state == running ) ||
-       ( ( _sim_state == draining ) && ( time < _drain_time ) ) ) {
-    record = _measure_stats[cl];
-  }
-
-  int subnetwork = ((packet_type == Flit::ANY_TYPE) ? 
-		    RandomInt(_subnets-1) :
-		    _subnet[packet_type]);
-  
-  if ( watch ) { 
->>>>>>> 6cb217be
     *gWatchOut << GetSimTime() << " | "
 	       << "node" << source << " | "
 	       << "Enqueuing packet " << pid
@@ -642,27 +510,15 @@
 
     int id = _cur_id++;
     assert(_cur_id);
-<<<<<<< HEAD
-=======
-    f->pid    = pid;
-    f->watch  = watch | (gWatchOut && (_flits_to_watch.count(f->id) > 0));
-    f->subnetwork = subnetwork;
-    f->src    = source;
-    f->ctime  = time;
-    f->record = record;
-    f->cl     = cl;
->>>>>>> 6cb217be
 
     Flit * f = Flit::New();
 
     f->id = id;
     f->pid = pid;
-    f->tid = tid;
     f->watch = watch | (gWatchOut && (_flits_to_watch.count(f->id) > 0));
     f->src = source;
     f->dest = dest;
     f->ctime = time;
-    f->ttime = ttime;
     f->record = record;
     f->cl = cl;
     f->head = (i == 0);
@@ -675,10 +531,7 @@
       break;
     case age_based:
       f->pri = numeric_limits<int>::max() - time;
-<<<<<<< HEAD
-=======
       assert(f->pri >= 0);
->>>>>>> 6cb217be
       break;
     case sequence_based:
       f->pri = numeric_limits<int>::max() - _packet_seq_no[cl][source];
@@ -988,12 +841,9 @@
   for ( int c = 0; c < _classes; ++c ) {
 
     _plat_stats[c]->Clear( );
-<<<<<<< HEAD
-=======
     _nlat_stats[c]->Clear( );
     _flat_stats[c]->Clear( );
 
->>>>>>> 6cb217be
     _frag_stats[c]->Clear( );
 
     _sent_packets[c].assign(_nodes, 0);
@@ -1004,11 +854,8 @@
     for ( int i = 0; i < _nodes; ++i ) {
       for ( int j = 0; j < _nodes; ++j ) {
 	_pair_plat[c][i*_nodes+j]->Clear( );
-<<<<<<< HEAD
-=======
 	_pair_nlat[c][i*_nodes+j]->Clear( );
 	_pair_flat[c][i*_nodes+j]->Clear( );
->>>>>>> 6cb217be
       }
     }
 
@@ -1194,12 +1041,6 @@
     _overall_min_plat[c] += _plat_stats[c]->Min();
     _overall_avg_plat[c] += _plat_stats[c]->Average();
     _overall_max_plat[c] += _plat_stats[c]->Max();
-<<<<<<< HEAD
-    _overall_min_frag[c] += _frag_stats[c]->Min();
-    _overall_avg_frag[c] += _frag_stats[c]->Average();
-    _overall_max_frag[c] += _frag_stats[c]->Max();
-=======
->>>>>>> 6cb217be
     _overall_min_nlat[c] += _nlat_stats[c]->Min();
     _overall_avg_nlat[c] += _nlat_stats[c]->Average();
     _overall_max_nlat[c] += _nlat_stats[c]->Max();
@@ -1272,88 +1113,10 @@
   os << "===== Time: " << _time << " =====" << endl;
 
   for(int c = 0; c < _classes; ++c) {
-<<<<<<< HEAD
     if(_measure_stats[c]) {
       os << "Class " << c << ":" << endl;
       _DisplayClassStats(c, os);
     }
-=======
-    
-    if(_measure_stats[c] == 0) {
-      continue;
-    }
-    
-    //c+1 due to matlab array starting at 1
-    os << "plat(" << c+1 << ") = " << _plat_stats[c]->Average() << ";" << endl
-       << "plat_hist(" << c+1 << ",:) = " << *_plat_stats[c] << ";" << endl
-       << "nlat(" << c+1 << ") = " << _plat_stats[c]->Average() << ";" << endl
-       << "nlat_hist(" << c+1 << ",:) = " << *_plat_stats[c] << ";" << endl
-       << "flat(" << c+1 << ") = " << _plat_stats[c]->Average() << ";" << endl
-       << "flat_hist(" << c+1 << ",:) = " << *_plat_stats[c] << ";" << endl
-       << "frag_hist(" << c+1 << ",:) = " << *_frag_stats[c] << ";" << endl
-       << "hops(" << c+1 << ",:) = " << *_hop_stats[c] << ";" << endl
-       << "pair_sent(" << c+1 << ",:) = [ ";
-    for(int i = 0; i < _nodes; ++i) {
-      for(int j = 0; j < _nodes; ++j) {
-	os << _pair_plat[c][i*_nodes+j]->NumSamples() << " ";
-      }
-    }
-    os << "];" << endl
-       << "pair_plat(" << c+1 << ",:) = [ ";
-    for(int i = 0; i < _nodes; ++i) {
-      for(int j = 0; j < _nodes; ++j) {
-	os << _pair_plat[c][i*_nodes+j]->Average( ) << " ";
-      }
-    }
-    os << "];" << endl
-       << "pair_nlat(" << c+1 << ",:) = [ ";
-    for(int i = 0; i < _nodes; ++i) {
-      for(int j = 0; j < _nodes; ++j) {
-	os << _pair_nlat[c][i*_nodes+j]->Average( ) << " ";
-      }
-    }
-    os << "];" << endl
-       << "pair_flat(" << c+1 << ",:) = [ ";
-    for(int i = 0; i < _nodes; ++i) {
-      for(int j = 0; j < _nodes; ++j) {
-	os << _pair_flat[c][i*_nodes+j]->Average( ) << " ";
-      }
-    }
-
-    double time_delta = (double)(_time - _reset_time);
-
-    os << "];" << endl
-       << "sent_packets(" << c+1 << ",:) = [ ";
-    for ( int d = 0; d < _nodes; ++d ) {
-      os << (double)_sent_packets[c][d] / time_delta << " ";
-    }
-    os << "];" << endl
-       << "accepted_packets(" << c+1 << ",:) = [ ";
-    for ( int d = 0; d < _nodes; ++d ) {
-      os << (double)_accepted_packets[c][d] / time_delta << " ";
-    }
-    os << "];" << endl
-       << "sent_flits(" << c+1 << ",:) = [ ";
-    for ( int d = 0; d < _nodes; ++d ) {
-      os << (double)_sent_flits[c][d] / time_delta << " ";
-    }
-    os << "];" << endl
-       << "accepted_flits(" << c+1 << ",:) = [ ";
-    for ( int d = 0; d < _nodes; ++d ) {
-      os << (double)_accepted_flits[c][d] / time_delta << " ";
-    }
-    os << "];" << endl
-       << "sent_packet_size(" << c+1 << ",:) = [ ";
-    for ( int d = 0; d < _nodes; ++d ) {
-      os << (double)_sent_flits[c][d] / (double)_sent_packets[c][d] << " ";
-    }
-    os << "];" << endl
-       << "accepted_packet_size(" << c+1 << ",:) = [ ";
-    for ( int d = 0; d < _nodes; ++d ) {
-      os << (double)_accepted_flits[c][d] / _accepted_packets[c][d] << " ";
-    }
-    os << "];" << endl;
->>>>>>> 6cb217be
   }
 }
 
@@ -1362,66 +1125,71 @@
   os << "Minimum packet latency = " << _plat_stats[c]->Min() << endl;
   os << "Average packet latency = " << _plat_stats[c]->Average() << endl;
   os << "Maximum packet latency = " << _plat_stats[c]->Max() << endl;
+  os << "Minimum network latency = " << _nlat_stats[c]->Min() << endl;
+  os << "Average network latency = " << _nlat_stats[c]->Average() << endl;
+  os << "Maximum network latency = " << _nlat_stats[c]->Max() << endl;
   os << "Slowest packet = " << _slowest_packet[c] << endl;
+  os << "Minimum flit latency = " << _flat_stats[c]->Min() << endl;
+  os << "Average flit latency = " << _flat_stats[c]->Average() << endl;
+  os << "Maximum flit latency = " << _flat_stats[c]->Max() << endl;
+  os << "Slowest flit = " << _slowest_flit[c] << endl;
   os << "Minimum fragmentation = " << _frag_stats[c]->Min() << endl;
   os << "Average fragmentation = " << _frag_stats[c]->Average() << endl;
   os << "Maximum fragmentation = " << _frag_stats[c]->Max() << endl;
-  os << "Minimum network latency = " << _nlat_stats[c]->Min() << endl;
-  os << "Average network latency = " << _nlat_stats[c]->Average() << endl;
-  os << "Maximum network latency = " << _nlat_stats[c]->Max() << endl;
-  os << "Slowest flit = " << _slowest_flit[c] << endl;
   
   int count_sum, count_min, count_max;
   double rate_sum, rate_min, rate_max;
-  double rate_avg, length_avg;
+  double rate_avg;
+  int sent_packets, sent_flits, accepted_packets, accepted_flits;
   int min_pos, max_pos;
   double time_delta = (double)(_time - _reset_time);
+  _ComputeStats(_sent_packets[c], &count_sum, &count_min, &count_max, &min_pos, &max_pos);
+  rate_sum = (double)count_sum / time_delta;
+  rate_min = (double)count_min / time_delta;
+  rate_max = (double)count_max / time_delta;
+  rate_avg = rate_sum / (double)_nodes;
+  sent_packets = count_sum;
+  os << "Minimum injected packet rate = " << rate_min 
+     << " (at node " << min_pos << ")" << endl
+     << "Average injected packet rate = " << rate_avg << endl
+     << "Maximum injected packet rate = " << rate_max
+     << " (at node " << max_pos << ")" << endl;
+  _ComputeStats(_accepted_packets[c], &count_sum, &count_min, &count_max, &min_pos, &max_pos);
+  rate_sum = (double)count_sum / time_delta;
+  rate_min = (double)count_min / time_delta;
+  rate_max = (double)count_max / time_delta;
+  rate_avg = rate_sum / (double)_nodes;
+  accepted_packets = count_sum;
+  os << "Minimum accepted packet rate = " << rate_min 
+     << " (at node " << min_pos << ")" << endl
+     << "Average accepted packet rate = " << rate_avg << endl
+     << "Maximum accepted packet rate = " << rate_max
+     << " (at node " << max_pos << ")" << endl;
   _ComputeStats(_sent_flits[c], &count_sum, &count_min, &count_max, &min_pos, &max_pos);
   rate_sum = (double)count_sum / time_delta;
   rate_min = (double)count_min / time_delta;
   rate_max = (double)count_max / time_delta;
   rate_avg = rate_sum / (double)_nodes;
-  length_avg = rate_sum;
-  cout << "Minimum injected flit rate = " << rate_min 
-       << " (at node " << min_pos << ")" << endl
-       << "Average injected flit rate = " << rate_avg << endl
-       << "Maximum injected flit rate = " << rate_max
-       << " (at node " << max_pos << ")" << endl;
-  _ComputeStats(_sent_packets[c], &count_sum, &count_min, &count_max, &min_pos, &max_pos);
-  rate_sum = (double)count_sum / time_delta;
-  rate_min = (double)count_min / time_delta;
-  rate_max = (double)count_max / time_delta;
-  rate_avg = rate_sum / (double)_nodes;
-  length_avg /= rate_sum;
-  cout << "Minimum injected packet rate = " << rate_min 
-       << " (at node " << min_pos << ")" << endl
-       << "Average injected packet rate = " << rate_avg << endl
-       << "Maximum injected packet rate = " << rate_max
-       << " (at node " << max_pos << ")" << endl
-       << "Average injected packet length = " << length_avg << endl;
+  sent_flits = count_sum;
+  os << "Minimum injected flit rate = " << rate_min 
+     << " (at node " << min_pos << ")" << endl
+     << "Average injected flit rate = " << rate_avg << endl
+     << "Maximum injected flit rate = " << rate_max
+     << " (at node " << max_pos << ")" << endl;
   _ComputeStats(_accepted_flits[c], &count_sum, &count_min, &count_max, &min_pos, &max_pos);
   rate_sum = (double)count_sum / time_delta;
   rate_min = (double)count_min / time_delta;
   rate_max = (double)count_max / time_delta;
   rate_avg = rate_sum / (double)_nodes;
-  length_avg = rate_sum;
-  cout << "Minimum accepted flit rate = " << rate_min 
-       << " (at node " << min_pos << ")" << endl
-       << "Average accepted flit rate = " << rate_avg << endl
-       << "Maximum accepted flit rate = " << rate_max
-       << " (at node " << max_pos << ")" << endl;
-  _ComputeStats(_accepted_packets[c], &count_sum, &count_min, &count_max, &min_pos, &max_pos);
-  rate_sum = (double)count_sum / time_delta;
-  rate_min = (double)count_min / time_delta;
-  rate_max = (double)count_max / time_delta;
-  rate_avg = rate_sum / (double)_nodes;
-  length_avg /= rate_sum;
-  cout << "Minimum accepted packet rate = " << rate_min 
-       << " (at node " << min_pos << ")" << endl
-       << "Average accepted packet rate = " << rate_avg << endl
-       << "Maximum accepted packet rate = " << rate_max
-       << " (at node " << max_pos << ")" << endl
-       << "Average accepted packet length = " << length_avg << endl;
+  accepted_flits = count_sum;
+  os << "Minimum accepted flit rate = " << rate_min 
+     << " (at node " << min_pos << ")" << endl
+     << "Average accepted flit rate = " << rate_avg << endl
+     << "Maximum accepted flit rate = " << rate_max
+     << " (at node " << max_pos << ")" << endl;
+  
+  os << "Average injected packet length = " << (double)sent_flits / (double)sent_packets << endl
+     << "Average accepted packet length = " << (double)accepted_flits / (double)accepted_packets << endl;
   
   os << "Total in-flight flits = " << _total_in_flight_flits[c].size()
        << " (" << _measured_in_flight_flits[c].size() << " measured)"
@@ -1434,85 +1202,6 @@
     if(_measure_stats[c]) {
       _WriteClassStats(c, os);
     }
-<<<<<<< HEAD
-=======
-    
-    cout << "Class " << c << ":" << endl;
-    
-    cout << "Minimum packet latency = " << _plat_stats[c]->Min() << endl
-	 << "Average packet latency = " << _plat_stats[c]->Average() << endl
-	 << "Maximum packet latency = " << _plat_stats[c]->Max() << endl
-	 << "Minimum network latency = " << _nlat_stats[c]->Min() << endl
-	 << "Average network latency = " << _nlat_stats[c]->Average() << endl
-	 << "Maximum network latency = " << _nlat_stats[c]->Max() << endl
-	 << "Slowest packet = " << _slowest_packet[c] << endl
-	 << "Minimum flit latency = " << _flat_stats[c]->Min() << endl
-	 << "Average flit latency = " << _flat_stats[c]->Average() << endl
-	 << "Maximum flit latency = " << _flat_stats[c]->Max() << endl
-	 << "Slowest flit = " << _slowest_flit[c] << endl
-	 << "Minimum fragmentation = " << _frag_stats[c]->Min() << endl
-	 << "Average fragmentation = " << _frag_stats[c]->Average() << endl
-	 << "Maximum fragmentation = " << _frag_stats[c]->Max() << endl;
-    
-    int count_sum, count_min, count_max;
-    double rate_sum, rate_min, rate_max;
-    double rate_avg;
-    int sent_packets, sent_flits, accepted_packets, accepted_flits;
-    int min_pos, max_pos;
-    double time_delta = (double)(_time - _reset_time);
-    _ComputeStats(_sent_packets[c], &count_sum, &count_min, &count_max, &min_pos, &max_pos);
-    rate_sum = (double)count_sum / time_delta;
-    rate_min = (double)count_min / time_delta;
-    rate_max = (double)count_max / time_delta;
-    rate_avg = rate_sum / (double)_nodes;
-    sent_packets = count_sum;
-    cout << "Minimum injected packet rate = " << rate_min 
-	 << " (at node " << min_pos << ")" << endl
-	 << "Average injected packet rate = " << rate_avg << endl
-	 << "Maximum injected packet rate = " << rate_max
-	 << " (at node " << max_pos << ")" << endl;
-    _ComputeStats(_accepted_packets[c], &count_sum, &count_min, &count_max, &min_pos, &max_pos);
-    rate_sum = (double)count_sum / time_delta;
-    rate_min = (double)count_min / time_delta;
-    rate_max = (double)count_max / time_delta;
-    rate_avg = rate_sum / (double)_nodes;
-    accepted_packets = count_sum;
-    cout << "Minimum accepted packet rate = " << rate_min 
-	 << " (at node " << min_pos << ")" << endl
-	 << "Average accepted packet rate = " << rate_avg << endl
-	 << "Maximum accepted packet rate = " << rate_max
-	 << " (at node " << max_pos << ")" << endl;
-    _ComputeStats(_sent_flits[c], &count_sum, &count_min, &count_max, &min_pos, &max_pos);
-    rate_sum = (double)count_sum / time_delta;
-    rate_min = (double)count_min / time_delta;
-    rate_max = (double)count_max / time_delta;
-    rate_avg = rate_sum / (double)_nodes;
-    sent_flits = count_sum;
-    cout << "Minimum injected flit rate = " << rate_min 
-	 << " (at node " << min_pos << ")" << endl
-	 << "Average injected flit rate = " << rate_avg << endl
-	 << "Maximum injected flit rate = " << rate_max
-	 << " (at node " << max_pos << ")" << endl;
-    _ComputeStats(_accepted_flits[c], &count_sum, &count_min, &count_max, &min_pos, &max_pos);
-    rate_sum = (double)count_sum / time_delta;
-    rate_min = (double)count_min / time_delta;
-    rate_max = (double)count_max / time_delta;
-    rate_avg = rate_sum / (double)_nodes;
-    accepted_flits = count_sum;
-    cout << "Minimum accepted flit rate = " << rate_min 
-	 << " (at node " << min_pos << ")" << endl
-	 << "Average accepted flit rate = " << rate_avg << endl
-	 << "Maximum accepted flit rate = " << rate_max
-	 << " (at node " << max_pos << ")" << endl;
-    
-    cout << "Average injected packet length = " << (double)sent_flits / (double)sent_packets << endl
-	 << "Average accepted packet length = " << (double)accepted_flits / (double)accepted_packets << endl;
-
-    cout << "Total in-flight flits = " << _total_in_flight_flits[c].size()
-	 << " (" << _measured_in_flight_flits[c].size() << " measured)"
-	 << endl;
-    
->>>>>>> 6cb217be
   }
 }
 
@@ -1520,9 +1209,11 @@
   
   os << "plat(" << c+1 << ") = " << _plat_stats[c]->Average() << ";" << endl
      << "plat_hist(" << c+1 << ",:) = " << *_plat_stats[c] << ";" << endl
-     << "frag_hist(" << c+1 << ",:) = " << *_frag_stats[c] << ";" << endl
      << "nlat(" << c+1 << ") = " << _nlat_stats[c]->Average() << ";" << endl
      << "nlat_hist(" << c+1 << ",:) = " << *_nlat_stats[c] << ";" << endl
+     << "flat(" << c+1 << ") = " << _flat_stats[c]->Average() << ";" << endl
+     << "flat_hist(" << c+1 << ",:) = " << *_flat_stats[c] << ";" << endl
+     << "frag_hist(" << c+1 << ",:) = " << *_frag_stats[c] << ";" << endl
      << "hops(" << c+1 << ",:) = " << *_hop_stats[c] << ";" << endl
      << "pair_sent(" << c+1 << ",:) = [ ";
   for(int i = 0; i < _nodes; ++i) {
@@ -1544,8 +1235,14 @@
       os << _pair_nlat[c][i*_nodes+j]->Average( ) << " ";
     }
   }
-
-<<<<<<< HEAD
+  os << "];" << endl
+     << "pair_flat(" << c+1 << ",:) = [ ";
+  for(int i = 0; i < _nodes; ++i) {
+    for(int j = 0; j < _nodes; ++j) {
+      os << _pair_flat[c][i*_nodes+j]->Average( ) << " ";
+    }
+  }
+
   double time_delta = (double)(_time - _reset_time);
 
   os << "];" << endl
@@ -1589,123 +1286,65 @@
      << " (" << _total_sims << " samples)" << endl
      << "Overall maximum packet latency = " << _overall_max_plat[c] / (double)_total_sims
      << " (" << _total_sims << " samples)" << endl;
-    
+  
+  os << "Overall minimum network latency = " << _overall_min_nlat[c] / (double)_total_sims
+     << " (" << _total_sims << " samples)" << endl;
+  os << "Overall average network latency = " << _overall_avg_nlat[c] / (double)_total_sims
+     << " (" << _total_sims << " samples)" << endl;
+  os << "Overall maximum network latency = " << _overall_max_nlat[c] / (double)_total_sims
+     << " (" << _total_sims << " samples)" << endl;
+  
+  os << "Overall minimum flit latency = " << _overall_min_flat[c] / (double)_total_sims
+     << " (" << _total_sims << " samples)" << endl;
+  os << "Overall average flit latency = " << _overall_avg_flat[c] / (double)_total_sims
+     << " (" << _total_sims << " samples)" << endl;
+  os << "Overall maximum flit latency = " << _overall_max_flat[c] / (double)_total_sims
+     << " (" << _total_sims << " samples)" << endl;
+  
   os << "Overall minimum fragmentation = " << _overall_min_frag[c] / (double)_total_sims
-     << " (" << _total_sims << " samples)" << endl
-     << "Overall average fragmentation = " << _overall_avg_frag[c] / (double)_total_sims
-     << " (" << _total_sims << " samples)" << endl
-     << "Overall maximum fragmentation = " << _overall_max_frag[c] / (double)_total_sims
-     << " (" << _total_sims << " samples)" << endl;
-
-  os << "Overall minimum network latency = " << _overall_min_nlat[c] / (double)_total_sims
-     << " (" << _total_sims << " samples)" << endl
-     << "Overall average network latency = " << _overall_avg_nlat[c] / (double)_total_sims
-     << " (" << _total_sims << " samples)" << endl
-     << "Overall maximum network latency = " << _overall_max_nlat[c] / (double)_total_sims
-     << " (" << _total_sims << " samples)" << endl;
-
-  os << "Overall minimum flit sent rate = " << _overall_min_sent[c] / (double)_total_sims
-     << " (" << _total_sims << " samples)" << endl
-     << "Overall average flit sent rate = " << _overall_avg_sent[c] / (double)_total_sims
-     << " (" << _total_sims << " samples)" << endl
-     << "Overall maximum flit sent rate = " << _overall_max_sent[c] / (double)_total_sims
-     << " (" << _total_sims << " samples)" << endl;
-  os << "Overall minimum packet sent rate = " << _overall_min_sent_packets[c] / (double)_total_sims
-     << " (" << _total_sims << " samples)" << endl
-     << "Overall average packet sent rate = " << _overall_avg_sent_packets[c] / (double)_total_sims
-     << " (" << _total_sims << " samples)" << endl
-     << "Overall maximum packet sent rate = " << _overall_max_sent_packets[c] / (double)_total_sims
-     << " (" << _total_sims << " samples)" << endl;
-  os << "Overall average sent packet size = " << _overall_avg_sent[c] / _overall_avg_sent_packets[c]
-       << " (" << _total_sims << " samples)" << endl;
-  os << "Overall minimum flit accepted rate = " << _overall_min_accepted[c] / (double)_total_sims
-     << " (" << _total_sims << " samples)" << endl
-     << "Overall average flit accepted rate = " << _overall_avg_accepted[c] / (double)_total_sims
-     << " (" << _total_sims << " samples)" << endl
-     << "Overall maximum flit accepted rate = " << _overall_max_accepted[c] / (double)_total_sims
-     << " (" << _total_sims << " samples)" << endl;
-  os << "Overall minimum packet accepted rate = " << _overall_min_accepted_packets[c] / (double)_total_sims
-     << " (" << _total_sims << " samples)" << endl
-     << "Overall average packet accepted rate = " << _overall_avg_accepted_packets[c] / (double)_total_sims
-     << " (" << _total_sims << " samples)" << endl
-     << "Overall maximum packet accepted rate = " << _overall_max_accepted_packets[c] / (double)_total_sims
-     << " (" << _total_sims << " samples)" << endl;
+     << " (" << _total_sims << " samples)" << endl;
+  os << "Overall average fragmentation = " << _overall_avg_frag[c] / (double)_total_sims
+     << " (" << _total_sims << " samples)" << endl;
+  os << "Overall maximum fragmentation = " << _overall_max_frag[c] / (double)_total_sims
+     << " (" << _total_sims << " samples)" << endl;
+  
+  os << "Overall minimum injected packet rate = " << _overall_min_sent_packets[c] / (double)_total_sims
+     << " (" << _total_sims << " samples)" << endl;
+  os << "Overall average injected packet rate = " << _overall_avg_sent_packets[c] / (double)_total_sims
+     << " (" << _total_sims << " samples)" << endl;
+  os << "Overall maximum injected packet rate = " << _overall_max_sent_packets[c] / (double)_total_sims
+     << " (" << _total_sims << " samples)" << endl;
+  
+  os << "Overall minimum accepted packet rate = " << _overall_min_accepted_packets[c] / (double)_total_sims
+     << " (" << _total_sims << " samples)" << endl;
+  os << "Overall average accepted packet rate = " << _overall_avg_accepted_packets[c] / (double)_total_sims
+     << " (" << _total_sims << " samples)" << endl;
+  os << "Overall maximum accepted packet rate = " << _overall_max_accepted_packets[c] / (double)_total_sims
+     << " (" << _total_sims << " samples)" << endl;
+  
+  os << "Overall minimum injected flit rate = " << _overall_min_sent[c] / (double)_total_sims
+     << " (" << _total_sims << " samples)" << endl;
+  os << "Overall average injected flit rate = " << _overall_avg_sent[c] / (double)_total_sims
+     << " (" << _total_sims << " samples)" << endl;
+  os << "Overall maximum injected flit rate = " << _overall_max_sent[c] / (double)_total_sims
+     << " (" << _total_sims << " samples)" << endl;
+  
+  os << "Overall minimum accepted flit rate = " << _overall_min_accepted[c] / (double)_total_sims
+     << " (" << _total_sims << " samples)" << endl;
+  os << "Overall average accepted flit rate = " << _overall_avg_accepted[c] / (double)_total_sims
+     << " (" << _total_sims << " samples)" << endl;
+  os << "Overall maximum accepted flit rate = " << _overall_max_accepted[c] / (double)_total_sims
+     << " (" << _total_sims << " samples)" << endl;
+  
+  os << "Overall average injected packet size = " << _overall_avg_sent[c] / _overall_avg_sent_packets[c]
+     << " (" << _total_sims << " samples)" << endl;
+  
   os << "Overall average accepted packet size = " << _overall_avg_accepted[c] / _overall_avg_accepted_packets[c]
-       << " (" << _total_sims << " samples)" << endl;
+     << " (" << _total_sims << " samples)" << endl;
+  
   os << "Overall average hops = " << _overall_hop_stats[c] / (double)_total_sims
      << " (" << _total_sims << " samples)" << endl;
-
-=======
-    os << "====== Traffic class " << c << " ======" << endl;
-    
-    os << "Overall minimum packet latency = " << _overall_min_plat[c] / (double)_total_sims
-       << " (" << _total_sims << " samples)" << endl;
-    os << "Overall average packet latency = " << _overall_avg_plat[c] / (double)_total_sims
-       << " (" << _total_sims << " samples)" << endl;
-    os << "Overall maximum packet latency = " << _overall_max_plat[c] / (double)_total_sims
-       << " (" << _total_sims << " samples)" << endl;
-
-    os << "Overall minimum network latency = " << _overall_min_nlat[c] / (double)_total_sims
-       << " (" << _total_sims << " samples)" << endl;
-    os << "Overall average network latency = " << _overall_avg_nlat[c] / (double)_total_sims
-       << " (" << _total_sims << " samples)" << endl;
-    os << "Overall maximum network latency = " << _overall_max_nlat[c] / (double)_total_sims
-       << " (" << _total_sims << " samples)" << endl;
-
-    os << "Overall minimum flit latency = " << _overall_min_flat[c] / (double)_total_sims
-       << " (" << _total_sims << " samples)" << endl;
-    os << "Overall average flit latency = " << _overall_avg_flat[c] / (double)_total_sims
-       << " (" << _total_sims << " samples)" << endl;
-    os << "Overall maximum flit latency = " << _overall_max_flat[c] / (double)_total_sims
-       << " (" << _total_sims << " samples)" << endl;
-
-    os << "Overall minimum fragmentation = " << _overall_min_frag[c] / (double)_total_sims
-       << " (" << _total_sims << " samples)" << endl;
-    os << "Overall average fragmentation = " << _overall_avg_frag[c] / (double)_total_sims
-       << " (" << _total_sims << " samples)" << endl;
-    os << "Overall maximum fragmentation = " << _overall_max_frag[c] / (double)_total_sims
-       << " (" << _total_sims << " samples)" << endl;
-
-    os << "Overall minimum injected packet rate = " << _overall_min_sent_packets[c] / (double)_total_sims
-       << " (" << _total_sims << " samples)" << endl;
-    os << "Overall average injected packet rate = " << _overall_avg_sent_packets[c] / (double)_total_sims
-       << " (" << _total_sims << " samples)" << endl;
-    os << "Overall maximum injected packet rate = " << _overall_max_sent_packets[c] / (double)_total_sims
-       << " (" << _total_sims << " samples)" << endl;
-    
-    os << "Overall minimum accepted packet rate = " << _overall_min_accepted_packets[c] / (double)_total_sims
-       << " (" << _total_sims << " samples)" << endl;
-    os << "Overall average accepted packet rate = " << _overall_avg_accepted_packets[c] / (double)_total_sims
-       << " (" << _total_sims << " samples)" << endl;
-    os << "Overall maximum accepted packet rate = " << _overall_max_accepted_packets[c] / (double)_total_sims
-       << " (" << _total_sims << " samples)" << endl;
-    
-    os << "Overall minimum injected flit rate = " << _overall_min_sent[c] / (double)_total_sims
-       << " (" << _total_sims << " samples)" << endl;
-    os << "Overall average injected flit rate = " << _overall_avg_sent[c] / (double)_total_sims
-       << " (" << _total_sims << " samples)" << endl;
-    os << "Overall maximum injected flit rate = " << _overall_max_sent[c] / (double)_total_sims
-       << " (" << _total_sims << " samples)" << endl;
-    
-    os << "Overall minimum accepted flit rate = " << _overall_min_accepted[c] / (double)_total_sims
-       << " (" << _total_sims << " samples)" << endl;
-    os << "Overall average accepted flit rate = " << _overall_avg_accepted[c] / (double)_total_sims
-       << " (" << _total_sims << " samples)" << endl;
-    os << "Overall maximum accepted flit rate = " << _overall_max_accepted[c] / (double)_total_sims
-       << " (" << _total_sims << " samples)" << endl;
-    
-    os << "Overall average injected packet size = " << _overall_avg_sent[c] / _overall_avg_sent_packets[c]
-       << " (" << _total_sims << " samples)" << endl;
-
-    os << "Overall average accepted packet size = " << _overall_avg_accepted[c] / _overall_avg_accepted_packets[c]
-       << " (" << _total_sims << " samples)" << endl;
-    
-    os << "Overall average hops = " << _overall_hop_stats[c] / (double)_total_sims
-       << " (" << _total_sims << " samples)" << endl;
-    
-  }
-  
->>>>>>> 6cb217be
+  
 #ifdef TRACK_STALLS
   os << "Overall buffer busy stalls = " << (double)_overall_buffer_busy_stalls[c] / (double)_total_sims << endl
      << "Overall buffer conflict stalls = " << (double)_overall_buffer_conflict_stalls[c] / (double)_total_sims << endl
@@ -1719,29 +1358,31 @@
 string TrafficManager::_OverallStatsHeaderCSV() const
 {
   ostringstream os;
-<<<<<<< HEAD
   os << "min_plat"
      << ',' << "avg_plat"
      << ',' << "max_plat"
+     << ',' << "min_nlat"
+     << ',' << "avg_nlat"
+     << ',' << "max_nlat"
+     << ',' << "min_flat"
+     << ',' << "avg_flat"
+     << ',' << "max_flat"
      << ',' << "min_frag"
      << ',' << "avg_frag"
      << ',' << "max_frag"
-     << ',' << "min_nlat"
-     << ',' << "avg_nlat"
-     << ',' << "max_nlat"
+     << ',' << "min_sent_packets"
+     << ',' << "avg_sent_packets"
+     << ',' << "max_sent_packets"
+     << ',' << "min_accepted_packets"
+     << ',' << "avg_accepted_packets"
+     << ',' << "max_accepted_packets"
      << ',' << "min_sent_flits"
      << ',' << "avg_sent_flits"
      << ',' << "max_sent_flits"
-     << ',' << "min_sent_packets"
-     << ',' << "avg_sent_packets"
-     << ',' << "max_sent_packets"
-     << ',' << "avg_sent_packet_size"
      << ',' << "min_accepted_flits"
      << ',' << "avg_accepted_flits"
      << ',' << "max_accepted_flits"
-     << ',' << "min_accepted_packets"
-     << ',' << "avg_accepted_packets"
-     << ',' << "max_accepted_packets"
+     << ',' << "avg_sent_packet_size"
      << ',' << "avg_accepted_packet_size"
      << ',' << "hops";
 #ifdef TRACK_STALLS
@@ -1760,17 +1401,6 @@
   os << _overall_min_plat[c] / (double)_total_sims
      << ',' << _overall_avg_plat[c] / (double)_total_sims
      << ',' << _overall_max_plat[c] / (double)_total_sims
-     << ',' << _overall_min_frag[c] / (double)_total_sims
-     << ',' << _overall_avg_frag[c] / (double)_total_sims
-     << ',' << _overall_max_frag[c] / (double)_total_sims
-=======
-  os << _traffic[c]
-     << ',' << _use_read_write[c]
-     << ',' << _load[c]
-     << ',' << _overall_min_plat[c] / (double)_total_sims
-     << ',' << _overall_avg_plat[c] / (double)_total_sims
-     << ',' << _overall_max_plat[c] / (double)_total_sims
->>>>>>> 6cb217be
      << ',' << _overall_min_nlat[c] / (double)_total_sims
      << ',' << _overall_avg_nlat[c] / (double)_total_sims
      << ',' << _overall_max_nlat[c] / (double)_total_sims
@@ -1789,20 +1419,10 @@
      << ',' << _overall_min_sent[c] / (double)_total_sims
      << ',' << _overall_avg_sent[c] / (double)_total_sims
      << ',' << _overall_max_sent[c] / (double)_total_sims
-     << ',' << _overall_min_sent_packets[c] / (double)_total_sims
-     << ',' << _overall_avg_sent_packets[c] / (double)_total_sims
-     << ',' << _overall_max_sent_packets[c] / (double)_total_sims
-     << ',' << _overall_avg_sent[c] / _overall_avg_sent_packets[c]
      << ',' << _overall_min_accepted[c] / (double)_total_sims
      << ',' << _overall_avg_accepted[c] / (double)_total_sims
      << ',' << _overall_max_accepted[c] / (double)_total_sims
-<<<<<<< HEAD
-     << ',' << _overall_min_accepted_packets[c] / (double)_total_sims
-     << ',' << _overall_avg_accepted_packets[c] / (double)_total_sims
-     << ',' << _overall_max_accepted_packets[c] / (double)_total_sims
-=======
      << ',' << _overall_avg_sent[c] / _overall_avg_sent_packets[c]
->>>>>>> 6cb217be
      << ',' << _overall_avg_accepted[c] / _overall_avg_accepted_packets[c]
      << ',' << _overall_hop_stats[c] / (double)_total_sims;
 
