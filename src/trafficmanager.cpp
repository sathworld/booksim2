--- conflicted
+++ resolved
@@ -58,15 +58,6 @@
  
   _subnets = config.GetInt("subnets");
  
-<<<<<<< HEAD
-=======
-  _subnet.resize(Flit::NUM_FLIT_TYPES);
-  _subnet[Flit::READ_REQUEST] = config.GetInt("read_request_subnet");
-  _subnet[Flit::READ_REPLY] = config.GetInt("read_reply_subnet");
-  _subnet[Flit::WRITE_REQUEST] = config.GetInt("write_request_subnet");
-  _subnet[Flit::WRITE_REPLY] = config.GetInt("write_reply_subnet");
-
->>>>>>> 0e546c3e
   // ============ Message priorities ============ 
 
   string priority = config.GetStr( "priority" );
@@ -161,7 +152,7 @@
   }
   _class_priority.resize(_classes, _class_priority.back());
 
-  _last_class.resize(_sources, -1);
+  _last_class.resize(_nodes, -1);
 
   vector<string> inject = config.GetStrArray("injection_process");
   inject.resize(_classes, inject.back());
@@ -193,36 +184,24 @@
 
   // ============ Injection queues ============ 
 
-<<<<<<< HEAD
-  _qtime.resize(_sources);
-  _qdrained.resize(_sources);
-  _partial_packets.resize(_sources);
-  _packets_sent.resize(_sources);
-  _requests_outstanding.resize(_sources);
-
-  for ( int source = 0; source < _sources; ++source ) {
+  _qtime.resize(_nodes);
+  _qdrained.resize(_nodes);
+  _partial_packets.resize(_nodes);
+  _packets_sent.resize(_nodes);
+  _requests_outstanding.resize(_nodes);
+
+  for ( int source = 0; source < _nodes; ++source ) {
     _qtime[source].resize(_classes);
     _qdrained[source].resize(_classes);
     _partial_packets[source].resize(_classes);
     _packets_sent[source].resize(_classes);
     _requests_outstanding[source].resize(_classes);
-=======
-  _qtime.resize(_nodes);
-  _qdrained.resize(_nodes);
-  _partial_packets.resize(_nodes);
-
-  for ( int s = 0; s < _nodes; ++s ) {
-    _qtime[s].resize(_classes);
-    _qdrained[s].resize(_classes);
-    _partial_packets[s].resize(_classes);
->>>>>>> 0e546c3e
   }
 
   _total_in_flight_flits.resize(_classes);
   _measured_in_flight_flits.resize(_classes);
   _retired_packets.resize(_classes);
 
-<<<<<<< HEAD
   _max_outstanding = config.GetIntArray("max_outstanding_requests");
   if(_max_outstanding.empty()) {
     _max_outstanding.push_back(config.GetInt("max_outstanding_requests"));
@@ -231,14 +210,6 @@
 
   _batch_size = config.GetInt( "batch_size" );
   _batch_count = config.GetInt( "batch_count" );
-=======
-  _packets_sent.resize(_nodes);
-  _batch_size = config.GetInt( "batch_size" );
-  _batch_count = config.GetInt( "batch_count" );
-  _repliesPending.resize(_nodes);
-  _requestsOutstanding.resize(_nodes);
-  _maxOutstanding = config.GetInt ("max_outstanding_requests");  
->>>>>>> 0e546c3e
 
   // ============ Statistics ============ 
 
@@ -645,19 +616,9 @@
       _frag_stats[f->cl]->AddSample( (f->atime - head->atime) - (f->id - head->id) );
       if(reply_class < 0) {
 	_tlat_stats[f->cl]->AddSample( f->atime - f->ttime );
-<<<<<<< HEAD
-	_pair_tlat[f->cl][dest*_dests+f->src]->AddSample( f->atime - f->ttime );
-      }
-      _pair_latency[f->cl][f->src*_dests+dest]->AddSample( f->atime - f->time );
-=======
-   
+	_pair_tlat[f->cl][dest*_nodes+f->src]->AddSample( f->atime - f->ttime );
+      }
       _pair_latency[f->cl][f->src*_nodes+dest]->AddSample( f->atime - f->time );
-      if(f->type == Flit::READ_REPLY || f->type == Flit::WRITE_REPLY)
-	_pair_tlat[f->cl][dest*_nodes+f->src]->AddSample( f->atime - f->ttime );
-      else if(f->type == Flit::ANY_TYPE)
-	_pair_tlat[f->cl][f->src*_nodes+dest]->AddSample( f->atime - f->ttime );
-      
->>>>>>> 0e546c3e
     }
     
     if(f != head) {
@@ -696,8 +657,8 @@
 				      int cl, int time, int tid, int ttime )
 {
   assert(size > 0);
-  assert((source >= 0) && (source < _sources));
-  assert((dest >= 0) && (dest < _dests));
+  assert((source >= 0) && (source < _nodes));
+  assert((dest >= 0) && (dest < _nodes));
 
   //refusing to generate packets for nodes greater than limit
   if(source >=_limit){
@@ -713,22 +674,12 @@
     begin_trans = true;
   }
 
-<<<<<<< HEAD
   int pid = _cur_pid++;
   assert(_cur_pid);
-=======
-  if ((packet_destination <0) || (packet_destination >= _nodes)) {
-    ostringstream err;
-    err << "Incorrect packet destination " << packet_destination
-	<< " for stype " << packet_type;
-    Error( err.str( ) );
-  }
->>>>>>> 0e546c3e
 
   bool watch = gWatchOut && ((_packets_to_watch.count(pid) > 0) ||
 			     (_transactions_to_watch.count(tid) > 0));
 
-<<<<<<< HEAD
   if(watch) {
     if(begin_trans) {
       *gWatchOut << GetSimTime() << " | "
@@ -737,13 +688,6 @@
 		 << " at time " << time
 		 << "." << endl;
     }
-=======
-  int subnetwork = ((packet_type == Flit::ANY_TYPE) ? 
-		    RandomInt(_subnets-1) :
-		    _subnet[packet_type]);
-  
-  if ( watch ) { 
->>>>>>> 0e546c3e
     *gWatchOut << GetSimTime() << " | "
 	       << "node" << source << " | "
 	       << "Enqueuing packet " << pid
@@ -821,11 +765,7 @@
 
 void TrafficManager::_Inject(){
 
-<<<<<<< HEAD
-  for ( int source = 0; source < _sources; ++source ) {
-=======
-  for ( int input = 0; input < _nodes; ++input ) {
->>>>>>> 0e546c3e
+  for ( int source = 0; source < _nodes; ++source ) {
     for ( int c = 0; c < _classes; ++c ) {
       // Potentially generate packets for any (source,class)
       // that is currently empty
@@ -837,7 +777,7 @@
 	    bool generated = false;
 	    while( !generated && ( _qtime[source][c] <= _time ) ) {
 	      if(_IssuePacket(source, c)) { //generate a packet
-		int dest = _traffic_function[c](source, _dests);
+		int dest = _traffic_function[c](source, _nodes);
 		int size = _packet_size[c];
 		int time = ((_include_queuing == 1) ? _qtime[source][c] : _time);
 		_GeneratePacket(source, dest, size, c, time, -1, time);
@@ -1160,14 +1100,8 @@
   _time = 0;
 
   //remove any pending request from the previous simulations
-<<<<<<< HEAD
-  for (int i=0;i<_sources;i++) {
+  for (int i=0;i<_nodes;i++) {
     _requests_outstanding[i].assign(_classes, 0);
-=======
-  _requestsOutstanding.assign(_nodes, 0);
-  for (int i=0;i<_nodes;i++) {
-    _repliesPending[i].clear();
->>>>>>> 0e546c3e
   }
 
   //reset queuetime for all sources
@@ -1229,13 +1163,9 @@
 
   } else if(_sim_mode == batch && !_timed_mode){//batch mode   
     while(total_phases < _batch_count) {
-<<<<<<< HEAD
-      for (int i = 0; i < _sources; i++) {
+      for (int i = 0; i < _nodes; i++) {
 	_packets_sent[i].assign(_classes, 0);
       }
-=======
-      _packets_sent.assign(_nodes, 0);
->>>>>>> 0e546c3e
       _last_id = -1;
       _last_pid = -1;
       _sim_state = running;
@@ -1243,18 +1173,10 @@
       int min_packets_sent = 0;
       while(min_packets_sent < _batch_size){
 	_Step();
-<<<<<<< HEAD
-	for(int source = 0; source < _sources; ++source)
+	for(int source = 0; source < _nodes; ++source)
 	  for(int c = 0; c < _classes; ++c)
 	    if(_packets_sent[source][c] < min_packets_sent)
 	      min_packets_sent = _packets_sent[source][c];
-=======
-	min_packets_sent = _packets_sent[0];
-	for(int i = 1; i < _nodes; ++i) {
-	  if(_packets_sent[i] < min_packets_sent)
-	    min_packets_sent = _packets_sent[i];
-	}
->>>>>>> 0e546c3e
 	if(_flow_out) {
 	  *_flow_out << "injected_flow(" << _time << ",:) = " << _injected_flow << ";" << endl;
 	  *_flow_out << "ejected_flow(" << _time << ",:) = " << _ejected_flow << ";" << endl;
