--- conflicted
+++ resolved
@@ -847,17 +847,10 @@
   for(int c = 0; c < _classes; ++c) {
     for(int subnet = 0; subnet < _subnets; ++subnet) {
       for(int router = 0; router < _routers; ++router) {
-<<<<<<< HEAD
-	char trail_char = 
-	  ((router == _routers - 1) && (subnet == _subnets - 1) && (c == _classes - 1)) ? '\n' : ',';
-	Router * const r = _router[subnet][router];
-#ifdef TRACK_FLOWS
-=======
 	Router * const r = _router[subnet][router];
 #ifdef TRACK_FLOWS
 	char trail_char = 
 	  ((router == _routers - 1) && (subnet == _subnets - 1) && (c == _classes - 1)) ? '\n' : ',';
->>>>>>> 06e4a9df
 	if(_received_flits_out) *_received_flits_out << r->GetReceivedFlits(c) << trail_char;
 	if(_sent_flits_out) *_sent_flits_out << r->GetSentFlits(c) << trail_char;
 	if(_stored_flits_out) *_stored_flits_out << r->GetStoredFlits(c) << trail_char;
