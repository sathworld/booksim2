// $Id$

/*
Copyright (c) 2007-2011, Trustees of The Leland Stanford Junior University
All rights reserved.

Redistribution and use in source and binary forms, with or without modification,
are permitted provided that the following conditions are met:

Redistributions of source code must retain the above copyright notice, this list
of conditions and the following disclaimer.
Redistributions in binary form must reproduce the above copyright notice, this 
list of conditions and the following disclaimer in the documentation and/or 
other materials provided with the distribution.
Neither the name of the Stanford University nor the names of its contributors 
may be used to endorse or promote products derived from this software without 
specific prior written permission.

THIS SOFTWARE IS PROVIDED BY THE COPYRIGHT HOLDERS AND CONTRIBUTORS "AS IS" AND 
ANY EXPRESS OR IMPLIED WARRANTIES, INCLUDING, BUT NOT LIMITED TO, THE IMPLIED 
WARRANTIES OF MERCHANTABILITY AND FITNESS FOR A PARTICULAR PURPOSE ARE 
DISCLAIMED. IN NO EVENT SHALL THE COPYRIGHT OWNER OR CONTRIBUTORS BE LIABLE FOR 
ANY DIRECT, INDIRECT, INCIDENTAL, SPECIAL, EXEMPLARY, OR CONSEQUENTIAL DAMAGES 
(INCLUDING, BUT NOT LIMITED TO, PROCUREMENT OF SUBSTITUTE GOODS OR SERVICES; 
LOSS OF USE, DATA, OR PROFITS; OR BUSINESS INTERRUPTION) HOWEVER CAUSED AND ON 
ANY THEORY OF LIABILITY, WHETHER IN CONTRACT, STRICT LIABILITY, OR TORT 
(INCLUDING NEGLIGENCE OR OTHERWISE) ARISING IN ANY WAY OUT OF THE USE OF THIS 
SOFTWARE, EVEN IF ADVISED OF THE POSSIBILITY OF SUCH DAMAGE.
*/

#include <sstream>
#include <fstream>
#include <limits>

#include "booksim.hpp"
#include "booksim_config.hpp"
#include "trafficmanager.hpp"
#include "steadystatetrafficmanager.hpp"
#include "batchtrafficmanager.hpp"
#include "workloadtrafficmanager.hpp"
#include "random_utils.hpp" 
#include "vc.hpp"

TrafficManager * TrafficManager::NewTrafficManager(Configuration const & config,
						   vector<Network *> const & net)
{
  TrafficManager * result = NULL;
  string sim_type = config.GetStr("sim_type");
  if((sim_type == "latency") || (sim_type == "throughput")) {
    result = new SteadyStateTrafficManager(config, net);
  } else if(sim_type == "batch") {
    result = new BatchTrafficManager(config, net);
  } else if(sim_type == "workload") {
    result = new WorkloadTrafficManager(config, net);
  } else {
    cerr << "Unknown simulation type: " << sim_type << endl;
  } 
  return result;
}

TrafficManager::TrafficManager( const Configuration &config, const vector<Network *> & net )
: Module( 0, "traffic_manager" ), _net(net), _empty_network(false), _deadlock_timer(0), _drain_time(-1), _cur_id(0), _cur_pid(0), _cur_tid(0), _time(0)
{

  _nodes = _net[0]->NumNodes( );
  _routers = _net[0]->NumRouters( );

  _subnets = config.GetInt("subnets");
 
  // ============ Message priorities ============ 

  string priority = config.GetStr( "priority" );

  if ( priority == "class" ) {
    _pri_type = class_based;
  } else if ( priority == "age" ) {
    _pri_type = age_based;
  } else if ( priority == "trans_age" ) {
    _pri_type = trans_age_based;
  } else if ( priority == "network_age" ) {
    _pri_type = network_age_based;
  } else if ( priority == "local_age" ) {
    _pri_type = local_age_based;
  } else if ( priority == "queue_length" ) {
    _pri_type = queue_length_based;
  } else if ( priority == "hop_count" ) {
    _pri_type = hop_count_based;
  } else if ( priority == "sequence" ) {
    _pri_type = sequence_based;
  } else if ( priority == "none" ) {
    _pri_type = none;
  } else {
    Error( "Unkown priority value: " + priority );
  }

  // ============ Routing ============ 

  string rf = config.GetStr("routing_function") + "_" + config.GetStr("topology");
  map<string, tRoutingFunction>::const_iterator rf_iter = gRoutingFunctionMap.find(rf);
  if(rf_iter == gRoutingFunctionMap.end()) {
    Error("Invalid routing function: " + rf);
  }
  _rf = rf_iter->second;

  // ============ Traffic ============ 

  _classes = config.GetInt("classes");

  _packet_size = config.GetIntArray( "packet_size" );
  if(_packet_size.empty()) {
    _packet_size.push_back(config.GetInt("packet_size"));
  }
  _packet_size.resize(_classes, _packet_size.back());
  
  _subnet = config.GetIntArray("subnet"); 
  if(_subnet.empty()) {
    _subnet.push_back(config.GetInt("subnet"));
  }
  _subnet.resize(_classes, _subnet.back());

  _reply_class = config.GetIntArray("reply_class"); 
  if(_reply_class.empty()) {
    _reply_class.push_back(config.GetInt("reply_class"));
  }
  _reply_class.resize(_classes, _reply_class.back());

  _request_class.resize(_classes, -1);
  for(int c = 0; c < _classes; ++c) {
    int const & reply_class = _reply_class[c];
    if(reply_class >= 0) {
      assert(_request_class[reply_class] < 0);
      _request_class[reply_class] = c;
    }
  }

  _class_priority = config.GetIntArray("class_priority"); 
  if(_class_priority.empty()) {
    _class_priority.push_back(config.GetInt("class_priority"));
  }
  _class_priority.resize(_classes, _class_priority.back());

  _last_class.resize(_nodes, -1);

  // ============ Injection VC states  ============ 

  _buf_states.resize(_nodes);
  _last_vc.resize(_nodes);

  for ( int source = 0; source < _nodes; ++source ) {
    _buf_states[source].resize(_subnets);
    _last_vc[source].resize(_subnets);
    for ( int subnet = 0; subnet < _subnets; ++subnet ) {
      ostringstream tmp_name;
      tmp_name << "terminal_buf_state_" << source << "_" << subnet;
      _buf_states[source][subnet] = new BufferState( config, this, tmp_name.str( ) );
      _last_vc[source][subnet] = gEndVCs;
    }
  }

  // ============ Injection queues ============ 

  _partial_packets.resize(_classes);
  _sent_packets.resize(_classes);
  _requests_outstanding.resize(_classes);

  for ( int c = 0; c < _classes; ++c ) {
    _partial_packets[c].resize(_nodes);
    _sent_packets[c].resize(_nodes);
    _requests_outstanding[c].resize(_nodes);
  }

  _total_in_flight_flits.resize(_classes);
  _measured_in_flight_flits.resize(_classes);
  _retired_packets.resize(_classes);

  // ============ Statistics ============ 

  _plat_stats.resize(_classes);
  _overall_min_plat.resize(_classes);
  _overall_avg_plat.resize(_classes);
  _overall_max_plat.resize(_classes);

  _tlat_stats.resize(_classes);
  _overall_min_tlat.resize(_classes);
  _overall_avg_tlat.resize(_classes);
  _overall_max_tlat.resize(_classes);

  _frag_stats.resize(_classes);
  _overall_min_frag.resize(_classes);
  _overall_avg_frag.resize(_classes);
  _overall_max_frag.resize(_classes);

  _pair_plat.resize(_classes);
  _pair_tlat.resize(_classes);
  
  _hop_stats.resize(_classes);
  
  _sent_flits.resize(_classes);
  _accepted_flits.resize(_classes);
  
  _overall_accepted.resize(_classes);
  _overall_accepted_min.resize(_classes);

  for ( int c = 0; c < _classes; ++c ) {
    ostringstream tmp_name;
    tmp_name << "plat_stat_" << c;
    _plat_stats[c] = new Stats( this, tmp_name.str( ), 1.0, 1000 );
    _stats[tmp_name.str()] = _plat_stats[c];
    tmp_name.str("");

    tmp_name << "overall_min_plat_stat_" << c;
    _overall_min_plat[c] = new Stats( this, tmp_name.str( ), 1.0, 1000 );
    _stats[tmp_name.str()] = _overall_min_plat[c];
    tmp_name.str("");  
    tmp_name << "overall_avg_plat_stat_" << c;
    _overall_avg_plat[c] = new Stats( this, tmp_name.str( ), 1.0, 1000 );
    _stats[tmp_name.str()] = _overall_avg_plat[c];
    tmp_name.str("");  
    tmp_name << "overall_max_plat_stat_" << c;
    _overall_max_plat[c] = new Stats( this, tmp_name.str( ), 1.0, 1000 );
    _stats[tmp_name.str()] = _overall_max_plat[c];
    tmp_name.str("");  

    tmp_name << "tlat_stat_" << c;
    _tlat_stats[c] = new Stats( this, tmp_name.str( ), 1.0, 1000 );
    _stats[tmp_name.str()] = _tlat_stats[c];
    tmp_name.str("");

    tmp_name << "overall_min_tlat_stat_" << c;
    _overall_min_tlat[c] = new Stats( this, tmp_name.str( ), 1.0, 1000 );
    _stats[tmp_name.str()] = _overall_min_tlat[c];
    tmp_name.str("");  
    tmp_name << "overall_avg_tlat_stat_" << c;
    _overall_avg_tlat[c] = new Stats( this, tmp_name.str( ), 1.0, 1000 );
    _stats[tmp_name.str()] = _overall_avg_tlat[c];
    tmp_name.str("");  
    tmp_name << "overall_max_tlat_stat_" << c;
    _overall_max_tlat[c] = new Stats( this, tmp_name.str( ), 1.0, 1000 );
    _stats[tmp_name.str()] = _overall_max_tlat[c];
    tmp_name.str("");  

    tmp_name << "frag_stat_" << c;
    _frag_stats[c] = new Stats( this, tmp_name.str( ), 1.0, 100 );
    _stats[tmp_name.str()] = _frag_stats[c];
    tmp_name.str("");
    tmp_name << "overall_min_frag_stat_" << c;
    _overall_min_frag[c] = new Stats( this, tmp_name.str( ), 1.0, 100 );
    _stats[tmp_name.str()] = _overall_min_frag[c];
    tmp_name.str("");
    tmp_name << "overall_avg_frag_stat_" << c;
    _overall_avg_frag[c] = new Stats( this, tmp_name.str( ), 1.0, 100 );
    _stats[tmp_name.str()] = _overall_avg_frag[c];
    tmp_name.str("");
    tmp_name << "overall_max_frag_stat_" << c;
    _overall_max_frag[c] = new Stats( this, tmp_name.str( ), 1.0, 100 );
    _stats[tmp_name.str()] = _overall_max_frag[c];
    tmp_name.str("");

    tmp_name << "hop_stat_" << c;
    _hop_stats[c] = new Stats( this, tmp_name.str( ), 1.0, 20 );
    _stats[tmp_name.str()] = _hop_stats[c];
    tmp_name.str("");

    _pair_plat[c].resize(_nodes*_nodes);
    _pair_tlat[c].resize(_nodes*_nodes);

    _sent_flits[c].resize(_nodes);
    _accepted_flits[c].resize(_nodes);
    
    for ( int i = 0; i < _nodes; ++i ) {
      tmp_name << "sent_stat_" << c << "_" << i;
      _sent_flits[c][i] = new Stats( this, tmp_name.str( ) );
      _stats[tmp_name.str()] = _sent_flits[c][i];
      tmp_name.str("");    
      
      for ( int j = 0; j < _nodes; ++j ) {
	tmp_name << "pair_plat_stat_" << c << "_" << i << "_" << j;
	_pair_plat[c][i*_nodes+j] = new Stats( this, tmp_name.str( ), 1.0, 250 );
	_stats[tmp_name.str()] = _pair_plat[c][i*_nodes+j];
	tmp_name.str("");
	
	tmp_name << "pair_tlat_stat_" << c << "_" << i << "_" << j;
	_pair_tlat[c][i*_nodes+j] = new Stats( this, tmp_name.str( ), 1.0, 250 );
	_stats[tmp_name.str()] = _pair_tlat[c][i*_nodes+j];
	tmp_name.str("");
      }
    }
    
    for ( int i = 0; i < _nodes; ++i ) {
      tmp_name << "accepted_stat_" << c << "_" << i;
      _accepted_flits[c][i] = new Stats( this, tmp_name.str( ) );
      _stats[tmp_name.str()] = _accepted_flits[c][i];
      tmp_name.str("");    
    }
    
    tmp_name << "overall_acceptance_" << c;
    _overall_accepted[c] = new Stats( this, tmp_name.str( ) );
    _stats[tmp_name.str()] = _overall_accepted[c];
    tmp_name.str("");

    tmp_name << "overall_min_acceptance_" << c;
    _overall_accepted_min[c] = new Stats( this, tmp_name.str( ) );
    _stats[tmp_name.str()] = _overall_accepted_min[c];
    tmp_name.str("");
    
  }

  _slowest_flit.resize(_classes, -1);

  // ============ Simulation parameters ============ 

  _total_sims = config.GetInt( "sim_count" );

  _router.resize(_subnets);
  for (int i=0; i < _subnets; ++i) {
    _router[i] = _net[i]->GetRouters();
  }

  //seed the network
  RandomSeed(config.GetInt("seed"));

  _measure_stats = config.GetIntArray( "measure_stats" );
  if(_measure_stats.empty()) {
    _measure_stats.push_back(config.GetInt("measure_stats"));
  }
  _measure_stats.resize(_classes, _measure_stats.back());

  _include_queuing = config.GetInt( "include_queuing" );

  _print_csv_results = config.GetInt( "print_csv_results" );
  _deadlock_warn_timeout = config.GetInt( "deadlock_warn_timeout" );
  _drain_measured_only = config.GetInt( "drain_measured_only" );

  string watch_file = config.GetStr( "watch_file" );
  _LoadWatchList(watch_file);

  vector<int> watch_flits = config.GetIntArray("watch_flits");
  for(size_t i = 0; i < watch_flits.size(); ++i) {
    _flits_to_watch.insert(watch_flits[i]);
  }
  
  vector<int> watch_packets = config.GetIntArray("watch_packets");
  for(size_t i = 0; i < watch_packets.size(); ++i) {
    _packets_to_watch.insert(watch_packets[i]);
  }

  vector<int> watch_transactions = config.GetIntArray("watch_transactions");
  for(size_t i = 0; i < watch_transactions.size(); ++i) {
    _transactions_to_watch.insert(watch_transactions[i]);
  }

  string stats_out_file = config.GetStr( "stats_out" );
  if(stats_out_file == "") {
    _stats_out = NULL;
  } else if(stats_out_file == "-") {
    _stats_out = &cout;
  } else {
    _stats_out = new ofstream(stats_out_file.c_str());
    config.WriteMatlabFile(_stats_out);
  }
  
  _flow_out = config.GetInt("flow_out");
  if(_flow_out) {
    string sent_packets_out_file = config.GetStr( "sent_packets_out" );
    if(sent_packets_out_file == "") {
      _sent_packets_out = NULL;
    } else {
      _sent_packets_out = new ofstream(sent_packets_out_file.c_str());
    }
    string active_packets_out_file = config.GetStr( "active_packets_out" );
    if(active_packets_out_file == "") {
      _active_packets_out = NULL;
    } else {
      _active_packets_out = new ofstream(active_packets_out_file.c_str());
    }
    string injected_flits_out_file = config.GetStr( "injected_flits_out" );
    if(injected_flits_out_file == "") {
      _injected_flits_out = NULL;
    } else {
      _injected_flits_out = new ofstream(injected_flits_out_file.c_str());
    }
    string ejected_flits_out_file = config.GetStr( "ejected_flits_out" );
    if(ejected_flits_out_file == "") {
      _ejected_flits_out = NULL;
    } else {
      _ejected_flits_out = new ofstream(ejected_flits_out_file.c_str());
    }
    string received_flits_out_file = config.GetStr( "received_flits_out" );
    if(received_flits_out_file == "") {
      _received_flits_out = NULL;
    } else {
      _received_flits_out = new ofstream(received_flits_out_file.c_str());
    }
    string sent_flits_out_file = config.GetStr( "sent_flits_out" );
    if(sent_flits_out_file == "") {
      _sent_flits_out = NULL;
    } else {
      _sent_flits_out = new ofstream(sent_flits_out_file.c_str());
    }
    string stored_flits_out_file = config.GetStr( "stored_flits_out" );
    if(stored_flits_out_file == "") {
      _stored_flits_out = NULL;
    } else {
      _stored_flits_out = new ofstream(stored_flits_out_file.c_str());
    }
  }

}

TrafficManager::~TrafficManager( )
{

  for ( int source = 0; source < _nodes; ++source ) {
    for ( int subnet = 0; subnet < _subnets; ++subnet ) {
      delete _buf_states[source][subnet];
    }
  }
  
  for ( int c = 0; c < _classes; ++c ) {
    delete _plat_stats[c];
    delete _overall_min_plat[c];
    delete _overall_avg_plat[c];
    delete _overall_max_plat[c];

    delete _tlat_stats[c];
    delete _overall_min_tlat[c];
    delete _overall_avg_tlat[c];
    delete _overall_max_tlat[c];

    delete _frag_stats[c];
    delete _overall_min_frag[c];
    delete _overall_avg_frag[c];
    delete _overall_max_frag[c];
    
    delete _hop_stats[c];
    delete _overall_accepted[c];
    delete _overall_accepted_min[c];
    
    for ( int source = 0; source < _nodes; ++source ) {
      delete _sent_flits[c][source];
      
      for ( int dest = 0; dest < _nodes; ++dest ) {
	delete _pair_plat[c][source*_nodes+dest];
	delete _pair_tlat[c][source*_nodes+dest];
      }
    }
    
    for ( int dest = 0; dest < _nodes; ++dest ) {
      delete _accepted_flits[c][dest];
    }
  }
  
  if(gWatchOut && (gWatchOut != &cout)) delete gWatchOut;
  if(_stats_out && (_stats_out != &cout)) delete _stats_out;

  if(_flow_out) {
    if(_sent_packets_out) delete _sent_packets_out;
    if(_active_packets_out) delete _active_packets_out;
    if(_injected_flits_out) delete _injected_flits_out;
    if(_ejected_flits_out) delete _ejected_flits_out;
    if(_received_flits_out) delete _received_flits_out;
    if(_sent_flits_out) delete _sent_flits_out;
    if(_stored_flits_out) delete _stored_flits_out;
  }

  Flit::FreeAll();
  Credit::FreeAll();
}


void TrafficManager::_RetireFlit( Flit *f, int dest )
{
  _deadlock_timer = 0;

  assert(_total_in_flight_flits[f->cl].count(f->id) > 0);
  _total_in_flight_flits[f->cl].erase(f->id);
  
  if(f->record) {
    assert(_measured_in_flight_flits[f->cl].count(f->id) > 0);
    _measured_in_flight_flits[f->cl].erase(f->id);
  }

  if ( f->watch ) { 
    *gWatchOut << GetSimTime() << " | "
	       << "node" << dest << " | "
	       << "Retiring flit " << f->id 
	       << " (packet " << f->pid
	       << ", src = " << f->src 
	       << ", dest = " << f->dest
	       << ", hops = " << f->hops
	       << ", lat = " << f->atime - f->time
	       << ")." << endl;
  }

  if ( f->head && ( f->dest != dest ) ) {
    ostringstream err;
    err << "Flit " << f->id << " arrived at incorrect output " << dest;
    Error( err.str( ) );
  }

  if ( f->tail ) {
    Flit * head;
    if(f->head) {
      head = f;
    } else {
      map<int, Flit *>::iterator iter = _retired_packets[f->cl].find(f->pid);
      assert(iter != _retired_packets[f->cl].end());
      head = iter->second;
      _retired_packets[f->cl].erase(iter);
      assert(head->head);
      assert(f->pid == head->pid);
    }
    if ( f->watch ) { 
      *gWatchOut << GetSimTime() << " | "
		 << "node" << dest << " | "
		 << "Retiring packet " << f->pid 
		 << " (lat = " << f->atime - head->time
		 << ", frag = " << (f->atime - head->atime) - (f->id - head->id)
		 << ", src = " << head->src 
		 << ", dest = " << head->dest
		 << ")." << endl;
    }

    int const & reply_class = _reply_class[f->cl];
    assert(reply_class < _classes);

    if (reply_class < 0) {
      if ( f->watch ) { 
	*gWatchOut << GetSimTime() << " | "
		   << "node" << dest << " | "
		   << "Completing transation " << f->tid
		   << " (lat = " << f->atime - head->ttime
		   << ", src = " << head->src 
		   << ", dest = " << head->dest
		   << ")." << endl;
      }
      int const & request_class = _request_class[f->cl];
      assert(request_class < _classes);
      if(request_class < 0) {
	// single-packet transactions "magically" notify source of completion 
	// when packet arrives at destination
	_requests_outstanding[f->cl][f->src]--;
      } else {
	// request-reply transactions complete when reply arrives
	_requests_outstanding[request_class][dest]--;
      }
    } else {
      _sent_packets[f->cl][dest]++;
      _GeneratePacket( f->dest, f->src, _packet_size[reply_class], 
		       reply_class, f->atime + 1, f->tid, f->ttime );
    }

    // Only record statistics once per packet (at tail)
    // and based on the simulation state
    if ( ( _sim_state == warming_up ) || f->record ) {
      
      _hop_stats[f->cl]->AddSample( f->hops );

      if((_slowest_flit[f->cl] < 0) ||
	 (_plat_stats[f->cl]->Max() < (f->atime - f->time)))
	_slowest_flit[f->cl] = f->id;
      _plat_stats[f->cl]->AddSample( f->atime - f->time);
      _frag_stats[f->cl]->AddSample( (f->atime - head->atime) - (f->id - head->id) );
      if(reply_class < 0) {
	int const & request_class = _request_class[f->cl];
	assert(request_class < _classes);
	int const cl = (request_class < 0) ? f->cl : request_class;
	_tlat_stats[cl]->AddSample( f->atime - f->ttime );
	_pair_tlat[cl][dest*_nodes+f->src]->AddSample( f->atime - f->ttime );
      }
      _pair_plat[f->cl][f->src*_nodes+dest]->AddSample( f->atime - f->time );
    }
    
    if(f != head) {
      head->Free();
    }
    
  }
  
  if(f->head && !f->tail) {
    _retired_packets[f->cl].insert(make_pair(f->pid, f));
  } else {
    f->Free();
  }
}

void TrafficManager::_GeneratePacket( int source, int dest, int size, 
				      int cl, int time, int tid, int ttime )
{
  assert(size > 0);
  assert((source >= 0) && (source < _nodes));
  assert((dest >= 0) && (dest < _nodes));

  bool begin_trans = false;

  if(tid < 0) {
    tid = _cur_tid++;
    assert(_cur_tid);
    begin_trans = true;
  }
  if(ttime < 0) {
    ttime = time;
  }

  int pid = _cur_pid++;
  assert(_cur_pid);

  bool watch = gWatchOut && ((_packets_to_watch.count(pid) > 0) ||
			     (_transactions_to_watch.count(tid) > 0));

  if(watch) {
    if(begin_trans) {
      *gWatchOut << GetSimTime() << " | "
		 << "node" << source << " | "
		 << "Beginning transaction " << tid
		 << " at time " << time
		 << "." << endl;
    }
    *gWatchOut << GetSimTime() << " | "
	       << "node" << source << " | "
	       << "Enqueuing packet " << pid
	       << " at time " << time
	       << "." << endl;
  }
  
  int subnet = _subnet[cl];
  
  bool record = (((_sim_state == running) ||
		  ((_sim_state == draining) && (time < _drain_time))) &&
		 _measure_stats[cl]);

  for ( int i = 0; i < size; ++i ) {

    int id = _cur_id++;
    assert(_cur_id);

    Flit * f = Flit::New();

    f->id = id;
    f->pid = pid;
    f->tid = tid;
    f->watch = watch | (gWatchOut && (_flits_to_watch.count(f->id) > 0));
    f->subnetwork = subnet;
    f->src = source;
    f->dest = dest;
    f->time = time;
    f->ttime = ttime;
    f->record = record;
    f->cl = cl;
    f->head = (i == 0);
    f->tail = (i == (size-1));
    f->vc  = -1;

    switch(_pri_type) {
    case class_based:
      f->pri = _class_priority[cl];
      break;
    case age_based:
      f->pri = numeric_limits<int>::max() - time;
      break;
    case trans_age_based:
      f->pri = numeric_limits<int>::max() - ttime;
      break;
    case sequence_based:
      f->pri = numeric_limits<int>::max() - _sent_packets[cl][source];
      break;
    default:
      f->pri = 0;
    }
    assert(f->pri >= 0);

    _total_in_flight_flits[f->cl].insert(make_pair(f->id, f));
    if(record) {
      _measured_in_flight_flits[f->cl].insert(make_pair(f->id, f));
    }
    
    if(gTrace) {
      cout<<"New Flit "<<f->src<<endl;
    }

    if(f->watch) { 
      *gWatchOut << GetSimTime() << " | "
		  << "node" << source << " | "
		  << "Enqueuing flit " << f->id
		  << " (packet " << f->pid
		  << ") at time " << time
		  << "." << endl;
    }

    _partial_packets[cl][source].push_back(f);
  }
}

void TrafficManager::_Step( )
{
  bool flits_in_flight = false;
  for(int c = 0; c < _classes; ++c) {
    flits_in_flight |= !_total_in_flight_flits[c].empty();
  }
  if(flits_in_flight && (_deadlock_timer++ >= _deadlock_warn_timeout)) {
    _deadlock_timer = 0;
    cout << "WARNING: Possible network deadlock." << endl;
  }

  for ( int source = 0; source < _nodes; ++source ) {
    for ( int subnet = 0; subnet < _subnets; ++subnet ) {
      Credit * const c = _net[subnet]->ReadCredit( source );
      if ( c ) {
	_buf_states[source][subnet]->ProcessCredit(c);
	c->Free();
      }
    }
  }

  vector<map<int, Flit *> > flits(_subnets);
  
  for ( int subnet = 0; subnet < _subnets; ++subnet ) {
    for ( int dest = 0; dest < _nodes; ++dest ) {
      Flit * const f = _net[subnet]->ReadFlit( dest );
      if ( f ) {
	if(f->watch) {
	  *gWatchOut << GetSimTime() << " | "
		     << "node" << dest << " | "
		     << "Ejecting flit " << f->id
		     << " (packet " << f->pid << ")"
		     << " from VC " << f->vc
		     << "." << endl;
	}
	flits[subnet].insert(make_pair(dest, f));
      }
      if( ( _sim_state == warming_up ) || ( _sim_state == running ) ) {
	for(int c = 0; c < _classes; ++c) {
	  _accepted_flits[c][dest]->AddSample( (f && (f->cl == c)) ? 1 : 0 );
	}
      }
    }
    _net[subnet]->ReadInputs( );
  }
  
  if ( !_empty_network ) {
    _Inject();
  }

  vector<int> injected_flits(_classes*_subnets*_nodes);

  for(int source = 0; source < _nodes; ++source) {
    
    vector<Flit *> flits_sent_by_subnet(_subnets);
    vector<int> flits_sent_by_class(_classes);
    
    int const last_class = _last_class[source];

    for(int i = 1; i <= _classes; ++i) {

      int const c = (last_class + i) % _classes;

      if(!_partial_packets[c][source].empty()) {

	Flit * cf = _partial_packets[c][source].front();
	assert(cf);
	assert(cf->cl == c);

	int const subnet = cf->subnetwork;
	
	Flit * & f = flits_sent_by_subnet[subnet];

	if(f && (f->pri >= cf->pri)) {
	  continue;
	}

	BufferState * const dest_buf = _buf_states[source][subnet];

	if(cf->head && cf->vc == -1) { // Find first available VC

	  OutputSet route_set;
	  _rf(NULL, cf, 0, &route_set, true);
	  set<OutputSet::sSetElement> const & os = route_set.GetSet();
	  assert(os.size() == 1);
	  OutputSet::sSetElement const & se = *os.begin();
	  assert(se.output_port == 0);
	  int const & vc_start = se.vc_start;
	  int const & vc_end = se.vc_end;
	  int const vc_count = vc_end - vc_start + 1;
	  for(int i = 1; i <= vc_count; ++i) {
	    int const vc = vc_start + (_last_vc[source][subnet][c] - vc_start + i) % vc_count;
	    assert((vc >= vc_start) && (vc <= vc_end));
	    if(dest_buf->IsAvailableFor(vc) && !dest_buf->IsFullFor(vc)) {
	      cf->vc = vc;
	      break;
	    }
	  }
	}
	  
	if((cf->vc != -1) && (!dest_buf->IsFullFor(cf->vc))) {
	  f = cf;
	  _last_class[source] = cf->cl;
	}
      }
    }

    for(int subnet = 0; subnet < _subnets; ++subnet) {
      
      Flit * & f = flits_sent_by_subnet[subnet];
      
      if(f) {
	
	int const & subnet = f->subnetwork;
	int const & c = f->cl;
	
	if(f->head) {
	  _buf_states[source][subnet]->TakeBuffer(f->vc);
	  _last_vc[source][subnet][c] = f->vc;
	}
	
	_last_class[source] = c;
	
	_partial_packets[c][source].pop_front();
	_buf_states[source][subnet]->SendingFlit(f);
	
	if(_pri_type == network_age_based) {
	  f->pri = numeric_limits<int>::max() - _time;
	  assert(f->pri >= 0);
	}
	
	if(f->watch) {
	  *gWatchOut << GetSimTime() << " | "
		     << "node" << source << " | "
		     << "Injecting flit " << f->id
		     << " into subnet " << subnet
		     << " at time " << _time
		     << " with priority " << f->pri
		     << " (packet " << f->pid
		     << ", class = " << c
		     << ", src = " << f->src 
		     << ", dest = " << f->dest
		     << ")." << endl;
	  *gWatchOut << *f;
	}
	
	// Pass VC "back"
	if(!_partial_packets[c][source].empty() && !f->tail) {
	  Flit * nf = _partial_packets[c][source].front();
	  nf->vc = f->vc;
	}
	
	++flits_sent_by_class[c];
	if(_flow_out) ++injected_flits[(c*_subnets+subnet)*_nodes+source];
	
	_net[f->subnetwork]->WriteFlit(f, source);

      }	
    }
    if((_sim_state == warming_up) || (_sim_state == running)) {
      for(int c = 0; c < _classes; ++c) {
	_sent_flits[c][source]->AddSample(flits_sent_by_class[c]);
      }
    }
  }

  vector<int> ejected_flits(_classes*_subnets*_nodes);

  for(int subnet = 0; subnet < _subnets; ++subnet) {
    for(int dest = 0; dest < _nodes; ++dest) {
      map<int, Flit *>::const_iterator iter = flits[subnet].find(dest);
      if(iter != flits[subnet].end()) {
	Flit * const & f = iter->second;
	if(_flow_out) ++ejected_flits[(f->cl*_subnets+subnet)*_nodes+dest];
	f->atime = _time;
	if(f->watch) {
	  *gWatchOut << GetSimTime() << " | "
		     << "node" << dest << " | "
		     << "Injecting credit for VC " << f->vc 
		     << " into subnet " << subnet 
		     << "." << endl;
	}
	Credit * const c = Credit::New();
	c->vc.insert(f->vc);
	_net[subnet]->WriteCredit(c, dest);
	_RetireFlit(f, dest);
      }
    }
    flits[subnet].clear();
    _net[subnet]->Evaluate( );
    _net[subnet]->WriteOutputs( );
  }
  
  if(_flow_out) {

    vector<vector<int> > received_flits(_classes*_subnets*_routers);
    vector<vector<int> > sent_flits(_classes*_subnets*_routers);
    vector<vector<int> > stored_flits(_classes*_subnets*_routers);
    vector<vector<int> > active_packets(_classes*_subnets*_routers);

    for (int subnet = 0; subnet < _subnets; ++subnet) {
      for(int router = 0; router < _routers; ++router) {
	Router * r = _router[subnet][router];
	for(int c = 0; c < _classes; ++c) {
	  received_flits[(c*_subnets+subnet)*_routers+router] = r->GetReceivedFlits(c);
	  sent_flits[(c*_subnets+subnet)*_routers+router] = r->GetSentFlits(c);
	  stored_flits[(c*_subnets+subnet)*_routers+router] = r->GetStoredFlits(c);
	  active_packets[(c*_subnets+subnet)*_routers+router] = r->GetActivePackets(c);
	  r->ResetStats(c);
	}
      }
    }
    if(_injected_flits_out) *_injected_flits_out << injected_flits << endl;
    if(_received_flits_out) *_received_flits_out << received_flits << endl;
    if(_stored_flits_out) *_stored_flits_out << stored_flits << endl;
    if(_sent_flits_out) *_sent_flits_out << sent_flits << endl;
    if(_ejected_flits_out) *_ejected_flits_out << ejected_flits << endl;
    if(_active_packets_out) *_active_packets_out << active_packets << endl;
  }

  ++_time;
  assert(_time);
  if(gTrace){
    cout<<"TIME "<<_time<<endl;
  }

}
  
bool TrafficManager::_PacketsOutstanding( ) const
{
  for ( int c = 0; c < _classes; ++c ) {
    if ( !_measured_in_flight_flits[c].empty() ) {
      return true;
    }
  }
  return false;
}

void TrafficManager::_ResetSim( )
{
  _time = 0;
  
  //remove any pending request from the previous simulations
  for ( int c = 0; c < _classes; ++c ) {
    _requests_outstanding[c].assign(_nodes, 0);
  }
}

void TrafficManager::_ClearStats( )
{
  _slowest_flit.assign(_classes, -1);

  for ( int c = 0; c < _classes; ++c ) {

    _plat_stats[c]->Clear( );
    _tlat_stats[c]->Clear( );
    _frag_stats[c]->Clear( );
  
    for ( int i = 0; i < _nodes; ++i ) {
      _sent_flits[c][i]->Clear( );
      _accepted_flits[c][i]->Clear( );
      
      for ( int j = 0; j < _nodes; ++j ) {
	_pair_plat[c][i*_nodes+j]->Clear( );
	_pair_tlat[c][i*_nodes+j]->Clear( );
      }
    }

    _hop_stats[c]->Clear();

  }

}

int TrafficManager::_ComputeStats( const vector<Stats *> & stats, double *avg, double *min ) const 
{
  int dmin = -1;

  *min = numeric_limits<double>::max();
  *avg = 0.0;

  int const count = stats.size();

  for ( int i = 0; i < count; ++i ) {
    double curr = stats[i]->Average( );
    if ( curr < *min ) {
      *min = curr;
      dmin = i;
    }
    *avg += curr;
  }

  *avg /= (double)count;

  return dmin;
}

void TrafficManager::_DisplayRemaining( ostream & os ) const 
{
  for(int c = 0; c < _classes; ++c) {

    map<int, Flit *>::const_iterator iter;
    int i;

    os << "Class " << c << ":" << endl;

    os << "Remaining flits: ";
    for ( iter = _total_in_flight_flits[c].begin( ), i = 0;
	  ( iter != _total_in_flight_flits[c].end( ) ) && ( i < 10 );
	  iter++, i++ ) {
      os << iter->first << " ";
    }
    if(_total_in_flight_flits[c].size() > 10)
      os << "[...] ";
    
    os << "(" << _total_in_flight_flits[c].size() << " flits)" << endl;
    
    os << "Measured flits: ";
    for ( iter = _measured_in_flight_flits[c].begin( ), i = 0;
	  ( iter != _measured_in_flight_flits[c].end( ) ) && ( i < 10 );
	  iter++, i++ ) {
      os << iter->first << " ";
    }
    if(_measured_in_flight_flits[c].size() > 10)
      os << "[...] ";
    
    os << "(" << _measured_in_flight_flits[c].size() << " flits)" << endl;
    
  }
}

bool TrafficManager::Run( )
{
  for ( int sim = 0; sim < _total_sims; ++sim ) {

    _ClearStats( );

    _ResetSim( );

    if ( !_SingleSim( ) ) {
      cout << "Simulation unstable, ending ..." << endl;
      return false;
    }

    // Empty any remaining packets
    cout << "Draining remaining packets ..." << endl;
    _empty_network = true;
    int empty_steps = 0;

    bool packets_left = false;
    for(int c = 0; c < _classes; ++c) {
      if(_drain_measured_only) {
	packets_left |= !_measured_in_flight_flits[c].empty();
      } else {
	packets_left |= !_total_in_flight_flits[c].empty();
      }
    }

    while( packets_left ) { 
      _Step( ); 

      ++empty_steps;

      if ( empty_steps % 1000 == 0 ) {
	_DisplayRemaining( ); 
      }
      
      packets_left = false;
      for(int c = 0; c < _classes; ++c) {
	if(_drain_measured_only) {
	  packets_left |= !_measured_in_flight_flits[c].empty();
	} else {
	  packets_left |= !_total_in_flight_flits[c].empty();
	}
      }
    }
    //wait until all the credits are drained as well
    while(Credit::OutStanding()!=0){
      _Step();
    }
    _empty_network = false;

    //for the love of god don't ever say "Time taken" anywhere else
    //the power script depend on it
    cout << "Time taken is " << _time << " cycles" <<endl; 

    _UpdateOverallStats();
  }
  
  if(_print_csv_results)
    DisplayOverallStatsCSV();
  else
    DisplayOverallStats();
  
  return true;
}

void TrafficManager::_UpdateOverallStats() {

  for ( int c = 0; c < _classes; ++c ) {
    
    if(_measure_stats[c] == 0) {
      continue;
    }
    
    if(_plat_stats[c]->NumSamples() > 0) {
      _overall_min_plat[c]->AddSample( _plat_stats[c]->Min( ) );
      _overall_avg_plat[c]->AddSample( _plat_stats[c]->Average( ) );
      _overall_max_plat[c]->AddSample( _plat_stats[c]->Max( ) );
    }
    if(_tlat_stats[c]->NumSamples() > 0) {
      _overall_min_tlat[c]->AddSample( _tlat_stats[c]->Min( ) );
      _overall_avg_tlat[c]->AddSample( _tlat_stats[c]->Average( ) );
      _overall_max_tlat[c]->AddSample( _tlat_stats[c]->Max( ) );
    }
    if(_frag_stats[c]->NumSamples() > 0) {
      _overall_min_frag[c]->AddSample( _frag_stats[c]->Min( ) );
      _overall_avg_frag[c]->AddSample( _frag_stats[c]->Average( ) );
      _overall_max_frag[c]->AddSample( _frag_stats[c]->Max( ) );
    }
    
    double min, avg;
    _ComputeStats( _accepted_flits[c], &avg, &min );
    _overall_accepted[c]->AddSample( avg );
    _overall_accepted_min[c]->AddSample( min );
    

  }
}

void TrafficManager::DisplayStats(ostream & os) const {
  
  for(int c = 0; c < _classes; ++c) {
    
    if(_measure_stats[c] == 0) {
      continue;
    }
    
    cout << "Class " << c << ":" << endl;
    
    cout << "Minimum latency = " << _plat_stats[c]->Min() << endl;
    cout << "Average latency = " << _plat_stats[c]->Average() << endl;
    cout << "Maximum latency = " << _plat_stats[c]->Max() << endl;
    cout << "Average fragmentation = " << _frag_stats[c]->Average() << endl;

    double min, avg;
    int dmin = _ComputeStats(_accepted_flits[c], &avg, &min);
    cout << "Accepted packets = " << min
	 << " at node " << dmin
	 << " (avg = " << avg << ")"
	 << endl;
    
    cout << "Total in-flight flits = " << _total_in_flight_flits[c].size()
	 << " (" << _measured_in_flight_flits[c].size() << " measured)"
	 << endl;
    
    //c+1 due to matlab array starting at 1
    if(_stats_out) {
      *_stats_out << "lat(" << c+1 << ") = " << _plat_stats[c]->Average()
		  << ";" << endl
		  << "lat_hist(" << c+1 << ",:) = " << *_plat_stats[c]
		  << ";" << endl
		  << "frag_hist(" << c+1 << ",:) = " << *_frag_stats[c]
		  << ";" << endl
		  << "pair_sent(" << c+1 << ",:) = [ ";
      for(int i = 0; i < _nodes; ++i) {
	for(int j = 0; j < _nodes; ++j) {
	  *_stats_out << _pair_plat[c][i*_nodes+j]->NumSamples() << " ";
	}
      }
      *_stats_out << "];" << endl
		  << "pair_lat(" << c+1 << ",:) = [ ";
      for(int i = 0; i < _nodes; ++i) {
	for(int j = 0; j < _nodes; ++j) {
	  *_stats_out << _pair_plat[c][i*_nodes+j]->Average( ) << " ";
	}
      }
      *_stats_out << "];" << endl
		  << "pair_lat(" << c+1 << ",:) = [ ";
      for(int i = 0; i < _nodes; ++i) {
	for(int j = 0; j < _nodes; ++j) {
	  *_stats_out << _pair_tlat[c][i*_nodes+j]->Average( ) << " ";
	}
      }
      *_stats_out << "];" << endl
		  << "sent(" << c+1 << ",:) = [ ";
      for ( int d = 0; d < _nodes; ++d ) {
	*_stats_out << _sent_flits[c][d]->Average( ) << " ";
      }
      *_stats_out << "];" << endl
		  << "accepted(" << c+1 << ",:) = [ ";
      for ( int d = 0; d < _nodes; ++d ) {
	*_stats_out << _accepted_flits[c][d]->Average( ) << " ";
      }
      *_stats_out << "];" << endl;
      *_stats_out << "inflight(" << c+1 << ") = " << _total_in_flight_flits[c].size() << ";" << endl;
    }
  }    
}

void TrafficManager::DisplayOverallStats( ostream & os ) const {

  for ( int c = 0; c < _classes; ++c ) {

    if(_measure_stats[c] == 0) {
      continue;
    }

    os << "====== Traffic class " << c << " ======" << endl;
    
    if(_overall_min_plat[c]->NumSamples() > 0) {
      os << "Overall minimum latency = " << _overall_min_plat[c]->Average( )
	 << " (" << _overall_min_plat[c]->NumSamples( ) << " samples)" << endl;
      assert(_overall_avg_plat[c]->NumSamples() > 0);
      os << "Overall average latency = " << _overall_avg_plat[c]->Average( )
	 << " (" << _overall_avg_plat[c]->NumSamples( ) << " samples)" << endl;
      assert(_overall_max_plat[c]->NumSamples() > 0);
      os << "Overall maximum latency = " << _overall_max_plat[c]->Average( )
	 << " (" << _overall_max_plat[c]->NumSamples( ) << " samples)" << endl;
    }
    if(_overall_min_tlat[c]->NumSamples() > 0) {
      os << "Overall minimum transaction latency = " << _overall_min_tlat[c]->Average( )
	 << " (" << _overall_min_tlat[c]->NumSamples( ) << " samples)" << endl;
      assert(_overall_avg_tlat[c]->NumSamples() > 0);
      os << "Overall average transaction latency = " << _overall_avg_tlat[c]->Average( )
	 << " (" << _overall_avg_tlat[c]->NumSamples( ) << " samples)" << endl;
      assert(_overall_max_tlat[c]->NumSamples() > 0);
      os << "Overall maximum transaction latency = " << _overall_max_tlat[c]->Average( )
	 << " (" << _overall_max_tlat[c]->NumSamples( ) << " samples)" << endl;
    }
    if(_overall_min_frag[c]->NumSamples() > 0) {
      os << "Overall minimum fragmentation = " << _overall_min_frag[c]->Average( )
	 << " (" << _overall_min_frag[c]->NumSamples( ) << " samples)" << endl;
      assert(_overall_avg_frag[c]->NumSamples() > 0);
      os << "Overall average fragmentation = " << _overall_avg_frag[c]->Average( )
	 << " (" << _overall_avg_frag[c]->NumSamples( ) << " samples)" << endl;
      assert(_overall_max_frag[c]->NumSamples() > 0);
      os << "Overall maximum fragmentation = " << _overall_max_frag[c]->Average( )
	 << " (" << _overall_max_frag[c]->NumSamples( ) << " samples)" << endl;
    }
    if(_overall_accepted[c]->NumSamples() > 0) {
      os << "Overall average accepted rate = " << _overall_accepted[c]->Average( )
	 << " (" << _overall_accepted[c]->NumSamples( ) << " samples)" << endl;
      assert(_overall_accepted_min[c]->NumSamples() > 0);
      os << "Overall min accepted rate = " << _overall_accepted_min[c]->Average( )
	 << " (" << _overall_accepted_min[c]->NumSamples( ) << " samples)" << endl;
    }
    if(_hop_stats[c]->NumSamples() > 0) {
      os << "Average hops = " << _hop_stats[c]->Average( )
	 << " (" << _hop_stats[c]->NumSamples( ) << " samples)" << endl;
    }
    
    if(_slowest_flit[c] >= 0) {
      os << "Slowest flit = " << _slowest_flit[c] << endl;
    }
  
  }
  
}

string TrafficManager::_OverallStatsCSV(int c) const
{
  ostringstream os;
  os << _traffic[c]
     << ',' << _use_read_write[c]
     << ',' << _packet_size[c]
     << ',' << _load[c]
     << ',' << _overall_min_plat[c]->Average( )
     << ',' << _overall_avg_plat[c]->Average( )
     << ',' << _overall_max_plat[c]->Average( )
     << ',' << _overall_min_tlat[c]->Average( )
     << ',' << _overall_avg_tlat[c]->Average( )
     << ',' << _overall_max_tlat[c]->Average( )
     << ',' << _overall_min_frag[c]->Average( )
     << ',' << _overall_avg_frag[c]->Average( )
     << ',' << _overall_max_frag[c]->Average( )
     << ',' << _overall_accepted[c]->Average( )
     << ',' << _overall_accepted_min[c]->Average( )
     << ',' << _hop_stats[c]->Average( );
  return os.str();
}

void TrafficManager::DisplayOverallStatsCSV(ostream & os) const {
  for(int c = 0; c < _classes; ++c) {
<<<<<<< HEAD
    os << "results:"
       << c
       << "," << _overall_min_plat[c]->Average( )
       << "," << _overall_avg_plat[c]->Average( )
       << "," << _overall_max_plat[c]->Average( )
       << "," << _overall_min_tlat[c]->Average( )
       << "," << _overall_avg_tlat[c]->Average( )
       << "," << _overall_max_tlat[c]->Average( )
       << "," << _overall_min_frag[c]->Average( )
       << "," << _overall_avg_frag[c]->Average( )
       << "," << _overall_max_frag[c]->Average( )
       << "," << _overall_accepted[c]->Average( )
       << "," << _overall_accepted_min[c]->Average( )
       << "," << _hop_stats[c]->Average( )
       << endl;
=======
    os << "results:" << c << ',' << _OverallStatsCSV() << endl;
>>>>>>> 53417bb7
  }
}

//read the watchlist
void TrafficManager::_LoadWatchList(const string & filename){
  ifstream watch_list;
  watch_list.open(filename.c_str());
  
  string line;
  if(watch_list.is_open()) {
    while(!watch_list.eof()) {
      getline(watch_list, line);
      if(line != "") {
	if(line[0] == 'p') {
	  _packets_to_watch.insert(atoi(line.c_str()+1));
	} else if(line[0] == 't') {
	  _transactions_to_watch.insert(atoi(line.c_str()+1));
	} else {
	  _flits_to_watch.insert(atoi(line.c_str()));
	}
      }
    }
    
  } else {
    //cout<<"Unable to open flit watch file, continuing with simulation\n";
  }
}<|MERGE_RESOLUTION|>--- conflicted
+++ resolved
@@ -1254,10 +1254,7 @@
 string TrafficManager::_OverallStatsCSV(int c) const
 {
   ostringstream os;
-  os << _traffic[c]
-     << ',' << _use_read_write[c]
-     << ',' << _packet_size[c]
-     << ',' << _load[c]
+  os << _packet_size[c]
      << ',' << _overall_min_plat[c]->Average( )
      << ',' << _overall_avg_plat[c]->Average( )
      << ',' << _overall_max_plat[c]->Average( )
@@ -1275,25 +1272,7 @@
 
 void TrafficManager::DisplayOverallStatsCSV(ostream & os) const {
   for(int c = 0; c < _classes; ++c) {
-<<<<<<< HEAD
-    os << "results:"
-       << c
-       << "," << _overall_min_plat[c]->Average( )
-       << "," << _overall_avg_plat[c]->Average( )
-       << "," << _overall_max_plat[c]->Average( )
-       << "," << _overall_min_tlat[c]->Average( )
-       << "," << _overall_avg_tlat[c]->Average( )
-       << "," << _overall_max_tlat[c]->Average( )
-       << "," << _overall_min_frag[c]->Average( )
-       << "," << _overall_avg_frag[c]->Average( )
-       << "," << _overall_max_frag[c]->Average( )
-       << "," << _overall_accepted[c]->Average( )
-       << "," << _overall_accepted_min[c]->Average( )
-       << "," << _hop_stats[c]->Average( )
-       << endl;
-=======
     os << "results:" << c << ',' << _OverallStatsCSV() << endl;
->>>>>>> 53417bb7
   }
 }
 
