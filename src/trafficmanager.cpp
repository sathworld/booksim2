// $Id$

/*
Copyright (c) 2007-2010, Trustees of The Leland Stanford Junior University
All rights reserved.

Redistribution and use in source and binary forms, with or without modification,
are permitted provided that the following conditions are met:

Redistributions of source code must retain the above copyright notice, this list
of conditions and the following disclaimer.
Redistributions in binary form must reproduce the above copyright notice, this 
list of conditions and the following disclaimer in the documentation and/or 
other materials provided with the distribution.
Neither the name of the Stanford University nor the names of its contributors 
may be used to endorse or promote products derived from this software without 
specific prior written permission.

THIS SOFTWARE IS PROVIDED BY THE COPYRIGHT HOLDERS AND CONTRIBUTORS "AS IS" AND 
ANY EXPRESS OR IMPLIED WARRANTIES, INCLUDING, BUT NOT LIMITED TO, THE IMPLIED 
WARRANTIES OF MERCHANTABILITY AND FITNESS FOR A PARTICULAR PURPOSE ARE 
DISCLAIMED. IN NO EVENT SHALL THE COPYRIGHT OWNER OR CONTRIBUTORS BE LIABLE FOR 
ANY DIRECT, INDIRECT, INCIDENTAL, SPECIAL, EXEMPLARY, OR CONSEQUENTIAL DAMAGES 
(INCLUDING, BUT NOT LIMITED TO, PROCUREMENT OF SUBSTITUTE GOODS OR SERVICES; 
LOSS OF USE, DATA, OR PROFITS; OR BUSINESS INTERRUPTION) HOWEVER CAUSED AND ON 
ANY THEORY OF LIABILITY, WHETHER IN CONTRACT, STRICT LIABILITY, OR TORT 
(INCLUDING NEGLIGENCE OR OTHERWISE) ARISING IN ANY WAY OUT OF THE USE OF THIS 
SOFTWARE, EVEN IF ADVISED OF THE POSSIBILITY OF SUCH DAMAGE.
*/

#include <sstream>
#include <cmath>
#include <fstream>
#include <limits>
#include <cstdlib>

#include "booksim.hpp"
#include "booksim_config.hpp"
#include "trafficmanager.hpp"
#include "random_utils.hpp" 
#include "vc.hpp"

TrafficManager::TrafficManager( const Configuration &config, const vector<Network *> & net )
: Module( 0, "traffic_manager" ), _net(net), _empty_network(false), _deadlock_timer(0), _last_id(-1), _last_pid(-1), _timed_mode(false), _warmup_time(-1), _drain_time(-1), _cur_id(0), _cur_pid(0), _cur_tid(0), _time(0)
{

  _sources = _net[0]->NumSources( );
  _dests   = _net[0]->NumDests( );
  _routers = _net[0]->NumRouters( );

  //nodes higher than limit do not produce or receive packets
  //for default limit = sources

  _limit = config.GetInt( "limit" );
  if(_limit == 0){
    _limit = _sources;
  }
  assert(_limit<=_sources);
 
  _subnets = config.GetInt("subnets");
 
  // ============ Message priorities ============ 

  string priority = config.GetStr( "priority" );

  if ( priority == "class" ) {
    _pri_type = class_based;
  } else if ( priority == "age" ) {
    _pri_type = age_based;
  } else if ( priority == "trans_age" ) {
    _pri_type = trans_age_based;
  } else if ( priority == "network_age" ) {
    _pri_type = network_age_based;
  } else if ( priority == "local_age" ) {
    _pri_type = local_age_based;
  } else if ( priority == "queue_length" ) {
    _pri_type = queue_length_based;
  } else if ( priority == "hop_count" ) {
    _pri_type = hop_count_based;
  } else if ( priority == "sequence" ) {
    _pri_type = sequence_based;
  } else if ( priority == "none" ) {
    _pri_type = none;
  } else {
    Error( "Unkown priority value: " + priority );
  }

  // ============ Routing ============ 

  string rf = config.GetStr("routing_function") + "_" + config.GetStr("topology");
  map<string, tRoutingFunction>::const_iterator rf_iter = gRoutingFunctionMap.find(rf);
  if(rf_iter == gRoutingFunctionMap.end()) {
    Error("Invalid routing function: " + rf);
  }
  _rf = rf_iter->second;

  // ============ Traffic ============ 

  _classes = config.GetInt("classes");

  _packet_size = config.GetIntArray( "packet_size" );
  if(_packet_size.empty()) {
    _packet_size.push_back(config.GetInt("packet_size"));
  }
  _packet_size.resize(_classes, _packet_size.back());
  
  _load = config.GetFloatArray("injection_rate"); 
  if(_load.empty()) {
    _load.push_back(config.GetFloat("injection_rate"));
  }
  _load.resize(_classes, _load.back());

  if(config.GetInt("injection_rate_uses_flits")) {
    for(int c = 0; c < _classes; ++c)
      _load[c] /= (double)_packet_size[c];
  }

  _subnet = config.GetIntArray("subnet"); 
  if(_subnet.empty()) {
    _subnet.push_back(config.GetInt("subnet"));
  }
  _subnet.resize(_classes, _subnet.back());

  _reply_class = config.GetIntArray("reply_class"); 
  if(_reply_class.empty()) {
    _reply_class.push_back(config.GetInt("reply_class"));
  }
  _reply_class.resize(_classes, _reply_class.back());

  _is_reply_class.resize(_classes, false);
  for(int c = 0; c < _classes; ++c) {
    int const & reply_class = _reply_class[c];
    if(reply_class >= 0) {
      _is_reply_class[reply_class] = true;
    }
  }

  _traffic = config.GetStrArray("traffic");
  _traffic.resize(_classes, _traffic.back());

  _traffic_function.clear();
  for(int c = 0; c < _classes; ++c) {
    map<string, tTrafficFunction>::const_iterator iter = gTrafficFunctionMap.find(_traffic[c]);
    if(iter == gTrafficFunctionMap.end()) {
      Error("Invalid traffic function: " + _traffic[c]);
    }
    _traffic_function.push_back(iter->second);
  }

  _class_priority = config.GetIntArray("class_priority"); 
  if(_class_priority.empty()) {
    _class_priority.push_back(config.GetInt("class_priority"));
  }
  _class_priority.resize(_classes, _class_priority.back());

  _last_class.resize(_sources, -1);

  vector<string> inject = config.GetStrArray("injection_process");
  inject.resize(_classes, inject.back());

  _injection_process.clear();
  for(int c = 0; c < _classes; ++c) {
    map<string, tInjectionProcess>::iterator iter = gInjectionProcessMap.find(inject[c]);
    if(iter == gInjectionProcessMap.end()) {
      Error("Invalid injection process: " + inject[c]);
    }
    _injection_process.push_back(iter->second);
  }

  // ============ Injection VC states  ============ 

  _buf_states.resize(_sources);
  _last_vc.resize(_sources);

  for ( int source = 0; source < _sources; ++source ) {
    _buf_states[source].resize(_subnets);
    _last_vc[source].resize(_subnets);
    for ( int subnet = 0; subnet < _subnets; ++subnet ) {
      ostringstream tmp_name;
      tmp_name << "terminal_buf_state_" << source << "_" << subnet;
      _buf_states[source][subnet] = new BufferState( config, this, tmp_name.str( ) );
      _last_vc[source][subnet].resize(_classes, -1);
    }
  }

  // ============ Injection queues ============ 

  _qtime.resize(_sources);
  _qdrained.resize(_sources);
  _partial_packets.resize(_sources);
  _packets_sent.resize(_sources);
  _requests_outstanding.resize(_sources);

  for ( int source = 0; source < _sources; ++source ) {
    _qtime[source].resize(_classes);
    _qdrained[source].resize(_classes);
    _partial_packets[source].resize(_classes);
    _packets_sent[source].resize(_classes);
    _requests_outstanding[source].resize(_classes);
  }

  _total_in_flight_flits.resize(_classes);
  _measured_in_flight_flits.resize(_classes);
  _retired_packets.resize(_classes);

  _max_outstanding = config.GetIntArray("max_outstanding_requests");
  if(_max_outstanding.empty()) {
    _max_outstanding.push_back(config.GetInt("max_outstanding_requests"));
  }
  _max_outstanding.resize(_classes, _max_outstanding.back());

  _batch_size = config.GetInt( "batch_size" );
  _batch_count = config.GetInt( "batch_count" );

  // ============ Statistics ============ 

  _latency_stats.resize(_classes);
  _overall_min_latency.resize(_classes);
  _overall_avg_latency.resize(_classes);
  _overall_max_latency.resize(_classes);

  _tlat_stats.resize(_classes);
  _overall_min_tlat.resize(_classes);
  _overall_avg_tlat.resize(_classes);
  _overall_max_tlat.resize(_classes);

  _frag_stats.resize(_classes);
  _overall_min_frag.resize(_classes);
  _overall_avg_frag.resize(_classes);
  _overall_max_frag.resize(_classes);

  _pair_latency.resize(_classes);
  _pair_tlat.resize(_classes);
  
  _hop_stats.resize(_classes);
  
  _sent_flits.resize(_classes);
  _accepted_flits.resize(_classes);
  
  _overall_accepted.resize(_classes);
  _overall_accepted_min.resize(_classes);

  for ( int c = 0; c < _classes; ++c ) {
    ostringstream tmp_name;
    tmp_name << "latency_stat_" << c;
    _latency_stats[c] = new Stats( this, tmp_name.str( ), 1.0, 1000 );
    _stats[tmp_name.str()] = _latency_stats[c];
    tmp_name.str("");

    tmp_name << "overall_min_latency_stat_" << c;
    _overall_min_latency[c] = new Stats( this, tmp_name.str( ), 1.0, 1000 );
    _stats[tmp_name.str()] = _overall_min_latency[c];
    tmp_name.str("");  
    tmp_name << "overall_avg_latency_stat_" << c;
    _overall_avg_latency[c] = new Stats( this, tmp_name.str( ), 1.0, 1000 );
    _stats[tmp_name.str()] = _overall_avg_latency[c];
    tmp_name.str("");  
    tmp_name << "overall_max_latency_stat_" << c;
    _overall_max_latency[c] = new Stats( this, tmp_name.str( ), 1.0, 1000 );
    _stats[tmp_name.str()] = _overall_max_latency[c];
    tmp_name.str("");  

    tmp_name << "tlat_stat_" << c;
    _tlat_stats[c] = new Stats( this, tmp_name.str( ), 1.0, 1000 );
    _stats[tmp_name.str()] = _tlat_stats[c];
    tmp_name.str("");

    tmp_name << "overall_min_tlat_stat_" << c;
    _overall_min_tlat[c] = new Stats( this, tmp_name.str( ), 1.0, 1000 );
    _stats[tmp_name.str()] = _overall_min_tlat[c];
    tmp_name.str("");  
    tmp_name << "overall_avg_tlat_stat_" << c;
    _overall_avg_tlat[c] = new Stats( this, tmp_name.str( ), 1.0, 1000 );
    _stats[tmp_name.str()] = _overall_avg_tlat[c];
    tmp_name.str("");  
    tmp_name << "overall_max_tlat_stat_" << c;
    _overall_max_tlat[c] = new Stats( this, tmp_name.str( ), 1.0, 1000 );
    _stats[tmp_name.str()] = _overall_max_tlat[c];
    tmp_name.str("");  

    tmp_name << "frag_stat_" << c;
    _frag_stats[c] = new Stats( this, tmp_name.str( ), 1.0, 100 );
    _stats[tmp_name.str()] = _frag_stats[c];
    tmp_name.str("");
    tmp_name << "overall_min_frag_stat_" << c;
    _overall_min_frag[c] = new Stats( this, tmp_name.str( ), 1.0, 100 );
    _stats[tmp_name.str()] = _overall_min_frag[c];
    tmp_name.str("");
    tmp_name << "overall_avg_frag_stat_" << c;
    _overall_avg_frag[c] = new Stats( this, tmp_name.str( ), 1.0, 100 );
    _stats[tmp_name.str()] = _overall_avg_frag[c];
    tmp_name.str("");
    tmp_name << "overall_max_frag_stat_" << c;
    _overall_max_frag[c] = new Stats( this, tmp_name.str( ), 1.0, 100 );
    _stats[tmp_name.str()] = _overall_max_frag[c];
    tmp_name.str("");

    tmp_name << "hop_stat_" << c;
    _hop_stats[c] = new Stats( this, tmp_name.str( ), 1.0, 20 );
    _stats[tmp_name.str()] = _hop_stats[c];
    tmp_name.str("");

    _pair_latency[c].resize(_sources*_dests);
    _pair_tlat[c].resize(_sources*_dests);

    _sent_flits[c].resize(_sources);
    _accepted_flits[c].resize(_dests);
    
    for ( int i = 0; i < _sources; ++i ) {
      tmp_name << "sent_stat_" << c << "_" << i;
      _sent_flits[c][i] = new Stats( this, tmp_name.str( ) );
      _stats[tmp_name.str()] = _sent_flits[c][i];
      tmp_name.str("");    
      
      for ( int j = 0; j < _dests; ++j ) {
	tmp_name << "pair_latency_stat_" << c << "_" << i << "_" << j;
	_pair_latency[c][i*_dests+j] = new Stats( this, tmp_name.str( ), 1.0, 250 );
	_stats[tmp_name.str()] = _pair_latency[c][i*_dests+j];
	tmp_name.str("");
	
	tmp_name << "pair_tlat_stat_" << c << "_" << i << "_" << j;
	_pair_tlat[c][i*_dests+j] = new Stats( this, tmp_name.str( ), 1.0, 250 );
	_stats[tmp_name.str()] = _pair_tlat[c][i*_dests+j];
	tmp_name.str("");
      }
    }
    
    for ( int i = 0; i < _dests; ++i ) {
      tmp_name << "accepted_stat_" << c << "_" << i;
      _accepted_flits[c][i] = new Stats( this, tmp_name.str( ) );
      _stats[tmp_name.str()] = _accepted_flits[c][i];
      tmp_name.str("");    
    }
    
    tmp_name << "overall_acceptance_" << c;
    _overall_accepted[c] = new Stats( this, tmp_name.str( ) );
    _stats[tmp_name.str()] = _overall_accepted[c];
    tmp_name.str("");

    tmp_name << "overall_min_acceptance_" << c;
    _overall_accepted_min[c] = new Stats( this, tmp_name.str( ) );
    _stats[tmp_name.str()] = _overall_accepted_min[c];
    tmp_name.str("");
    
  }

  _batch_time = new Stats( this, "batch_time" );
  _stats["batch_time"] = _batch_time;
  
  _overall_batch_time = new Stats( this, "overall_batch_time" );
  _stats["overall_batch_time"] = _overall_batch_time;
  
  _injected_flow.resize(_sources, 0);
  _ejected_flow.resize(_dests, 0);

  _received_flow.resize(_subnets*_routers, 0);
  _sent_flow.resize(_subnets*_routers, 0);

  _slowest_flit.resize(_classes, -1);

  // ============ Simulation parameters ============ 

  _total_sims = config.GetInt( "sim_count" );

  _router_map.resize(_subnets);
  for (int i=0; i < _subnets; ++i) {
    _router_map[i] = _net[i]->GetRouters();
  }

  //seed the network
  RandomSeed(config.GetInt("seed"));

  string sim_type = config.GetStr( "sim_type" );

  if ( sim_type == "latency" ) {
    _sim_mode = latency;
  } else if ( sim_type == "throughput" ) {
    _sim_mode = throughput;
  }  else if ( sim_type == "batch" ) {
    _sim_mode = batch;
  }  else if (sim_type == "timed_batch"){
    _sim_mode = batch;
    _timed_mode = true;
  }
  else {
    Error( "Unknown sim_type value : " + sim_type );
  }

  _sample_period = config.GetInt( "sample_period" );
  _max_samples    = config.GetInt( "max_samples" );
  _warmup_periods = config.GetInt( "warmup_periods" );

  _measure_stats = config.GetIntArray( "measure_stats" );
  if(_measure_stats.empty()) {
    _measure_stats.push_back(config.GetInt("measure_stats"));
  }
  _measure_stats.resize(_classes, _measure_stats.back());

  _latency_thres = config.GetFloatArray( "latency_thres" );
  if(_latency_thres.empty()) {
    _latency_thres.push_back(config.GetFloat("latency_thres"));
  }
  _latency_thres.resize(_classes, _latency_thres.back());

  _warmup_threshold = config.GetFloatArray( "warmup_thres" );
  if(_warmup_threshold.empty()) {
    _warmup_threshold.push_back(config.GetFloat("warmup_thres"));
  }
  _warmup_threshold.resize(_classes, _warmup_threshold.back());

  _acc_warmup_threshold = config.GetFloatArray( "acc_warmup_thres" );
  if(_acc_warmup_threshold.empty()) {
    _acc_warmup_threshold.push_back(config.GetFloat("acc_warmup_thres"));
  }
  _acc_warmup_threshold.resize(_classes, _acc_warmup_threshold.back());

  _stopping_threshold = config.GetFloatArray( "stopping_thres" );
  if(_stopping_threshold.empty()) {
    _stopping_threshold.push_back(config.GetFloat("stopping_thres"));
  }
  _stopping_threshold.resize(_classes, _stopping_threshold.back());

  _acc_stopping_threshold = config.GetFloatArray( "acc_stopping_thres" );
  if(_acc_stopping_threshold.empty()) {
    _acc_stopping_threshold.push_back(config.GetFloat("acc_stopping_thres"));
  }
  _acc_stopping_threshold.resize(_classes, _acc_stopping_threshold.back());

  _include_queuing = config.GetInt( "include_queuing" );

  _print_csv_results = config.GetInt( "print_csv_results" );
  _print_vc_stats = config.GetInt( "print_vc_stats" );
  _deadlock_warn_timeout = config.GetInt( "deadlock_warn_timeout" );
  _drain_measured_only = config.GetInt( "drain_measured_only" );

  string watch_file = config.GetStr( "watch_file" );
  _LoadWatchList(watch_file);

  vector<int> watch_flits = config.GetIntArray("watch_flits");
  for(size_t i = 0; i < watch_flits.size(); ++i) {
    _flits_to_watch.insert(watch_flits[i]);
  }
  
  vector<int> watch_packets = config.GetIntArray("watch_packets");
  for(size_t i = 0; i < watch_packets.size(); ++i) {
    _packets_to_watch.insert(watch_packets[i]);
  }

  vector<int> watch_transactions = config.GetIntArray("watch_transactions");
  for(size_t i = 0; i < watch_transactions.size(); ++i) {
    _transactions_to_watch.insert(watch_transactions[i]);
  }

  string stats_out_file = config.GetStr( "stats_out" );
  if(stats_out_file == "") {
    _stats_out = NULL;
  } else if(stats_out_file == "-") {
    _stats_out = &cout;
  } else {
    _stats_out = new ofstream(stats_out_file.c_str());
    config.WriteMatlabFile(_stats_out);
  }
  
  string flow_out_file = config.GetStr( "flow_out" );
  if(flow_out_file == "") {
    _flow_out = NULL;
  } else if(flow_out_file == "-") {
    _flow_out = &cout;
  } else {
    _flow_out = new ofstream(flow_out_file.c_str());
  }


}

TrafficManager::~TrafficManager( )
{

  for ( int subnet = 0; subnet < _subnets; ++subnet ) {
    for ( int source = 0; source < _sources; ++source ) {
      delete _buf_states[source][subnet];
    }
  }
  
  for ( int c = 0; c < _classes; ++c ) {
    delete _latency_stats[c];
    delete _overall_min_latency[c];
    delete _overall_avg_latency[c];
    delete _overall_max_latency[c];

    delete _tlat_stats[c];
    delete _overall_min_tlat[c];
    delete _overall_avg_tlat[c];
    delete _overall_max_tlat[c];

    delete _frag_stats[c];
    delete _overall_min_frag[c];
    delete _overall_avg_frag[c];
    delete _overall_max_frag[c];
    
    delete _hop_stats[c];
    delete _overall_accepted[c];
    delete _overall_accepted_min[c];
    
    for ( int source = 0; source < _sources; ++source ) {
      delete _sent_flits[c][source];
      
      for ( int dest = 0; dest < _dests; ++dest ) {
	delete _pair_latency[c][source*_dests+dest];
	delete _pair_tlat[c][source*_dests+dest];
      }
    }
    
    for ( int dest = 0; dest < _dests; ++dest ) {
      delete _accepted_flits[c][dest];
    }
    
  }
  
  delete _batch_time;
  delete _overall_batch_time;
  
  if(gWatchOut && (gWatchOut != &cout)) delete gWatchOut;
  if(_stats_out && (_stats_out != &cout)) delete _stats_out;
  if(_flow_out && (_flow_out != &cout)) delete _flow_out;

  Flit::FreeAll();
  Credit::FreeAll();
}


void TrafficManager::_RetireFlit( Flit *f, int dest )
{
  _deadlock_timer = 0;

  assert(_total_in_flight_flits[f->cl].count(f->id) > 0);
  _total_in_flight_flits[f->cl].erase(f->id);
  
  if(f->record) {
    assert(_measured_in_flight_flits[f->cl].count(f->id) > 0);
    _measured_in_flight_flits[f->cl].erase(f->id);
  }

  if ( f->watch ) { 
    *gWatchOut << GetSimTime() << " | "
	       << "node" << dest << " | "
	       << "Retiring flit " << f->id 
	       << " (packet " << f->pid
	       << ", src = " << f->src 
	       << ", dest = " << f->dest
	       << ", hops = " << f->hops
	       << ", lat = " << f->atime - f->time
	       << ")." << endl;
  }

  _last_id = f->id;
  _last_pid = f->pid;

  if ( f->head && ( f->dest != dest ) ) {
    ostringstream err;
    err << "Flit " << f->id << " arrived at incorrect output " << dest;
    Error( err.str( ) );
  }

  if ( f->tail ) {
    Flit * head;
    if(f->head) {
      head = f;
    } else {
      map<int, Flit *>::iterator iter = _retired_packets[f->cl].find(f->pid);
      assert(iter != _retired_packets[f->cl].end());
      head = iter->second;
      _retired_packets[f->cl].erase(iter);
      assert(head->head);
      assert(f->pid == head->pid);
    }
    if ( f->watch ) { 
      *gWatchOut << GetSimTime() << " | "
		 << "node" << dest << " | "
		 << "Retiring packet " << f->pid 
		 << " (lat = " << f->atime - head->time
		 << ", frag = " << (f->atime - head->atime) - (f->id - head->id)
		 << ", src = " << head->src 
		 << ", dest = " << head->dest
		 << ")." << endl;
    }

    int const reply_class = _reply_class[f->cl];

    if (reply_class < 0) {
      if ( f->watch ) { 
	*gWatchOut << GetSimTime() << " | "
		   << "node" << dest << " | "
		   << "Completing transation " << f->tid
		   << " (lat = " << f->atime - head->ttime
		   << ", src = " << head->src 
		   << ", dest = " << head->dest
		   << ")." << endl;
      }
      _requests_outstanding[dest][f->cl]--;
    } else {
      _packets_sent[dest][f->cl]++;
      _GeneratePacket( f->dest, f->src, _packet_size[reply_class], 
		       reply_class, f->atime + 1, f->tid, f->ttime );
    }

    // Only record statistics once per packet (at tail)
    // and based on the simulation state
    if ( ( _sim_state == warming_up ) || f->record ) {
      
      _hop_stats[f->cl]->AddSample( f->hops );

      if((_slowest_flit[f->cl] < 0) ||
	 (_latency_stats[f->cl]->Max() < (f->atime - f->time)))
	_slowest_flit[f->cl] = f->id;
      _latency_stats[f->cl]->AddSample( f->atime - f->time);
      _frag_stats[f->cl]->AddSample( (f->atime - head->atime) - (f->id - head->id) );
      if(reply_class < 0) {
	_tlat_stats[f->cl]->AddSample( f->atime - f->ttime );
	_pair_tlat[f->cl][dest*_dests+f->src]->AddSample( f->atime - f->ttime );
      }
      _pair_latency[f->cl][f->src*_dests+dest]->AddSample( f->atime - f->time );
    }
    
    if(f != head) {
      head->Free();
    }
    
  }
  
  if(f->head && !f->tail) {
    _retired_packets[f->cl].insert(make_pair(f->pid, f));
  } else {
    f->Free();
  }
}

bool TrafficManager::_IssuePacket( int source, int cl )
{
  if((_max_outstanding[cl] > 0) && 
     (_requests_outstanding[source][cl] >= _max_outstanding[cl])) {
      return false;
  }
  if((_sim_mode == batch) &&
     !_timed_mode && 
     (_packets_sent[source][cl] >= _batch_size)) {
    return false;
  }
  if(_injection_process[cl](source, _load[cl])) {
    _requests_outstanding[source][cl]++;
    _packets_sent[source][cl]++;
    return true;
  }
  return false;
}

void TrafficManager::_GeneratePacket( int source, int dest, int size, 
				      int cl, int time, int tid, int ttime )
{
  assert(size > 0);
  assert((source >= 0) && (source < _sources));
  assert((dest >= 0) && (dest < _dests));

  //refusing to generate packets for nodes greater than limit
  if(source >=_limit){
    return ;
  }

  bool begin_trans = false;

  if(tid < 0) {
    tid = _cur_tid++;
    assert(_cur_tid);
    ttime = time;
    begin_trans = true;
  }

  int pid = _cur_pid++;
  assert(_cur_pid);

  bool watch = gWatchOut && ((_packets_to_watch.count(pid) > 0) ||
			     (_transactions_to_watch.count(tid) > 0));

  if(watch) {
    if(begin_trans) {
      *gWatchOut << GetSimTime() << " | "
		 << "node" << source << " | "
		 << "Beginning transaction " << tid
		 << " at time " << time
		 << "." << endl;
    }
    *gWatchOut << GetSimTime() << " | "
	       << "node" << source << " | "
	       << "Enqueuing packet " << pid
	       << " at time " << time
	       << "." << endl;
  }
  
  int subnet = _subnet[cl];
  
  bool record = (((_sim_state == running) ||
		  ((_sim_state == draining) && (time < _drain_time))) &&
		 _measure_stats[cl]);

  for ( int i = 0; i < size; ++i ) {

    int id = _cur_id++;
    assert(_cur_id);

    Flit * f = Flit::New();

    f->id = id;
    f->pid = pid;
    f->tid = tid;
    f->watch = watch | (gWatchOut && (_flits_to_watch.count(f->id) > 0));
    f->subnetwork = subnet;
    f->src = source;
    f->dest = dest;
    f->time = time;
    f->ttime = ttime;
    f->record = record;
    f->cl = cl;
    f->head = (i == 0);
    f->tail = (i == (size-1));
    f->vc  = -1;

    switch(_pri_type) {
    case class_based:
      f->pri = _class_priority[cl];
      break;
    case age_based:
      f->pri = numeric_limits<int>::max() - time;
      break;
    case trans_age_based:
      f->pri = numeric_limits<int>::max() - ttime;
      break;
    case sequence_based:
      f->pri = numeric_limits<int>::max() - _packets_sent[source][cl];
      break;
    default:
      f->pri = 0;
    }
    assert(f->pri >= 0);

    _total_in_flight_flits[f->cl].insert(make_pair(f->id, f));
    if(record) {
      _measured_in_flight_flits[f->cl].insert(make_pair(f->id, f));
    }
    
    if(gTrace) {
      cout<<"New Flit "<<f->src<<endl;
    }

    if(f->watch) { 
      *gWatchOut << GetSimTime() << " | "
		  << "node" << source << " | "
		  << "Enqueuing flit " << f->id
		  << " (packet " << f->pid
		  << ") at time " << time
		  << "." << endl;
    }

    _partial_packets[source][cl].push_back(f);
  }
}

void TrafficManager::_Inject(){

  for ( int source = 0; source < _sources; ++source ) {
    for ( int c = 0; c < _classes; ++c ) {
      // Potentially generate packets for any (source,class)
      // that is currently empty
      if ( _partial_packets[source][c].empty() ) {
	if ( !_empty_network ) {
	  if(_is_reply_class[c]) {
	    _qtime[source][c] = _time;
	  } else {
	    bool generated = false;
	    while( !generated && ( _qtime[source][c] <= _time ) ) {
	      if(_IssuePacket(source, c)) { //generate a packet
		int dest = _traffic_function[c](source, _dests);
		int size = _packet_size[c];
		int time = ((_include_queuing == 1) ? _qtime[source][c] : _time);
		_GeneratePacket(source, dest, size, c, time, -1, time);
		generated = true;
	      }
	      ++_qtime[source][c];
	    }
	  }
	  if((_sim_state == draining) && (_qtime[source][c] > _drain_time)) {
	    _qdrained[source][c] = true;
	  }
	}
      }
    }
  }
}

void TrafficManager::_Step( )
{
  bool flits_in_flight = false;
  for(int c = 0; c < _classes; ++c) {
    flits_in_flight |= !_total_in_flight_flits[c].empty();
  }
  if(flits_in_flight && (_deadlock_timer++ >= _deadlock_warn_timeout)) {
    _deadlock_timer = 0;
    cout << "WARNING: Possible network deadlock." << endl;
  }

  for ( int source = 0; source < _sources; ++source ) {
    for ( int subnet = 0; subnet < _subnets; ++subnet ) {
      Credit * const c = _net[subnet]->ReadCredit( source );
      if ( c ) {
	_buf_states[source][subnet]->ProcessCredit(c);
	c->Free();
      }
    }
  }

  vector<map<int, Flit *> > flits(_subnets);
  
  for ( int subnet = 0; subnet < _subnets; ++subnet ) {
    for ( int dest = 0; dest < _dests; ++dest ) {
      Flit * const f = _net[subnet]->ReadFlit( dest );
      if ( f ) {
	if(f->watch) {
	  *gWatchOut << GetSimTime() << " | "
		     << "node" << dest << " | "
		     << "Ejecting flit " << f->id
		     << " (packet " << f->pid << ")"
		     << " from VC " << f->vc
		     << "." << endl;
	}
	flits[subnet].insert(make_pair(dest, f));
      }
      if( ( _sim_state == warming_up ) || ( _sim_state == running ) ) {
	for(int c = 0; c < _classes; ++c) {
	  _accepted_flits[c][dest]->AddSample( (f && (f->cl == c)) ? 1 : 0 );
	}
      }
    }
    _net[subnet]->ReadInputs( );
  }
  
  _Inject();

  for(int source = 0; source < _sources; ++source) {
    Flit * f = NULL;

    int const last_class = _last_class[source];

    for(int i = 1; i <= _classes; ++i) {

      int const c = (last_class + i) % _classes;

      if(!_partial_packets[source][c].empty()) {
	Flit * cf = _partial_packets[source][c].front();
	assert(cf);
	assert(cf->cl == c);

	if(f && (f->pri >= cf->pri)) {
	  continue;
	}

	int const subnet = cf->subnetwork;

	BufferState * const dest_buf = _buf_states[source][subnet];

	if(cf->head && cf->vc == -1) { // Find first available VC

	  OutputSet route_set;
	  _rf(NULL, cf, 0, &route_set, true);
	  set<OutputSet::sSetElement> const & os = route_set.GetSet();
	  assert(os.size() == 1);
	  OutputSet::sSetElement const & se = *os.begin();
	  assert(se.output_port == 0);
	  int const & vc_start = se.vc_start;
	  int const & vc_end = se.vc_end;
	  int const vc_count = vc_end - vc_start + 1;
	  for(int i = 1; i <= vc_count; ++i) {
	    int const vc = vc_start + (_last_vc[source][subnet][c] + i) % vc_count;
	    if(dest_buf->IsAvailableFor(vc) && dest_buf->HasCreditFor(vc)) {
	      cf->vc = vc;
	      break;
	    }
	  }
	  if(cf->vc != -1) {
	    dest_buf->TakeBuffer(cf->vc);
	    _last_vc[source][subnet][c] = cf->vc - vc_start;
	  }
	}
	  
	if((cf->vc != -1) && (!dest_buf->IsFullFor(cf->vc))) {
	  f = cf;
	}
      }
    }

    if(f) {

      _last_class[source] = f->cl;

      _partial_packets[source][f->cl].pop_front();
      _buf_states[source][f->subnetwork]->SendingFlit(f);

      if(_pri_type == network_age_based) {
	f->pri = numeric_limits<int>::max() - _time;
	assert(f->pri >= 0);
      }

      if(f->watch) {
	*gWatchOut << GetSimTime() << " | "
		   << "node" << source << " | "
		   << "Injecting flit " << f->id
		   << " into subnet " << f->subnetwork
		   << " at time " << _time
		   << " with priority " << f->pri
		   << " (packet " << f->pid
		   << ", class = " << f->cl
		   << ", src = " << f->src 
		   << ", dest = " << f->dest
		   << ")." << endl;
	*gWatchOut << *f;
      }
	    
      // Pass VC "back"
      if(!_partial_packets[source][f->cl].empty() && !f->tail) {
	Flit * nf = _partial_packets[source][f->cl].front();
	nf->vc = f->vc;
      }
	    
      ++_injected_flow[source];
	    
      _net[f->subnetwork]->WriteFlit(f, source);
	    
    }
    if(((_sim_mode != batch) && (_sim_state == warming_up)) || (_sim_state == running)) {
      for(int c = 0; c < _classes; ++c) {
	_sent_flits[c][source]->AddSample((f && (f->cl == c)) ? 1 : 0);
      }
    }
  }
  for(int subnet = 0; subnet < _subnets; ++subnet) {
    for(int dest = 0; dest < _dests; ++dest) {
      map<int, Flit *>::const_iterator iter = flits[subnet].find(dest);
      if(iter != flits[subnet].end()) {
	Flit * const & f = iter->second;
	++_ejected_flow[dest];
	f->atime = _time;
	if(f->watch) {
	  *gWatchOut << GetSimTime() << " | "
		     << "node" << dest << " | "
		     << "Injecting credit for VC " << f->vc 
		     << " into subnet " << subnet 
		     << "." << endl;
	}
	Credit * const c = Credit::New();
	c->vc.insert(f->vc);
	_net[subnet]->WriteCredit(c, dest);
	_RetireFlit(f, dest);
      }
    }
    flits[subnet].clear();
    _net[subnet]->Evaluate( );
    _net[subnet]->WriteOutputs( );
  }
  
  for (int subnet = 0; subnet < _subnets; ++subnet) {
    for(int router = 0; router < _routers; ++router) {
      _received_flow[subnet*_routers+router] += _router_map[subnet][router]->GetReceivedFlits();
      _sent_flow[subnet*_routers+router] += _router_map[subnet][router]->GetSentFlits();
      _router_map[subnet][router]->ResetFlitStats();
    }
  }

  ++_time;
  assert(_time);
  if(gTrace){
    cout<<"TIME "<<_time<<endl;
  }

}
  
bool TrafficManager::_PacketsOutstanding( ) const
{
  bool outstanding = false;

  for ( int c = 0; c < _classes; ++c ) {
    
    if ( _measured_in_flight_flits[c].empty() ) {

      for ( int s = 0; s < _sources; ++s ) {
	if ( _measure_stats[c] && !_qdrained[s][c] ) {
#ifdef DEBUG_DRAIN
	  cout << "waiting on queue " << s << " class " << c;
	  cout << ", time = " << _time << " qtime = " << _qtime[s][c] << endl;
#endif
	  outstanding = true;
	  break;
	}
      }
    } else {
#ifdef DEBUG_DRAIN
      cout << "in flight = " << _measured_in_flight_flits[c].size() << endl;
#endif
      outstanding = true;
    }

    if ( outstanding ) { break; }
  }

  return outstanding;
}

void TrafficManager::_ClearStats( )
{
  _slowest_flit.assign(_classes, -1);

  for ( int c = 0; c < _classes; ++c ) {

    _latency_stats[c]->Clear( );
    _tlat_stats[c]->Clear( );
    _frag_stats[c]->Clear( );
  
    for ( int i = 0; i < _sources; ++i ) {
      _sent_flits[c][i]->Clear( );
      
      for ( int j = 0; j < _dests; ++j ) {
	_pair_latency[c][i*_dests+j]->Clear( );
	_pair_tlat[c][i*_dests+j]->Clear( );
      }
    }

    for ( int i = 0; i < _dests; ++i ) {
      _accepted_flits[c][i]->Clear( );
    }
  
    _hop_stats[c]->Clear();

  }

}

int TrafficManager::_ComputeStats( const vector<Stats *> & stats, double *avg, double *min ) const 
{
  int dmin = -1;

  *min = numeric_limits<double>::max();
  *avg = 0.0;

  for ( int d = 0; d < _dests; ++d ) {
    double curr = stats[d]->Average( );
    if ( curr < *min ) {
      *min = curr;
      dmin = d;
    }
    *avg += curr;
  }

  *avg /= (double)_dests;

  return dmin;
}

void TrafficManager::_DisplayRemaining( ostream & os ) const 
{
  for(int c = 0; c < _classes; ++c) {

    map<int, Flit *>::const_iterator iter;
    int i;

    os << "Class " << c << ":" << endl;

    os << "Remaining flits: ";
    for ( iter = _total_in_flight_flits[c].begin( ), i = 0;
	  ( iter != _total_in_flight_flits[c].end( ) ) && ( i < 10 );
	  iter++, i++ ) {
      os << iter->first << " ";
    }
    if(_total_in_flight_flits[c].size() > 10)
      os << "[...] ";
    
    os << "(" << _total_in_flight_flits[c].size() << " flits)" << endl;
    
    os << "Measured flits: ";
    for ( iter = _measured_in_flight_flits[c].begin( ), i = 0;
	  ( iter != _measured_in_flight_flits[c].end( ) ) && ( i < 10 );
	  iter++, i++ ) {
      os << iter->first << " ";
    }
    if(_measured_in_flight_flits[c].size() > 10)
      os << "[...] ";
    
    os << "(" << _measured_in_flight_flits[c].size() << " flits)" << endl;
    
  }
}

bool TrafficManager::_SingleSim( )
{
  _time = 0;

  //remove any pending request from the previous simulations
  for (int i=0;i<_sources;i++) {
    _requests_outstanding[i].assign(_classes, 0);
  }

  //reset queuetime for all sources
  for ( int s = 0; s < _sources; ++s ) {
    _qtime[s].assign(_classes, 0);
    _qdrained[s].assign(_classes, false);
  }

  // warm-up ...
  // reset stats, all packets after warmup_time marked
  // converge
  // draing, wait until all packets finish
  _sim_state = warming_up;
  
  _ClearStats( );

  bool clear_last = false;
  int total_phases  = 0;
  int converged = 0;

  if (_sim_mode == batch && _timed_mode) {
    _sim_state = running;
    while(_time<_sample_period) {
      _Step();
      if ( _time % 10000 == 0 ) {
	cout << _sim_state << endl;
	if(_stats_out)
	  *_stats_out << "%=================================" << endl;
	
	for(int c = 0; c < _classes; ++c) {

	  if(_measure_stats[c] == 0) {
	    continue;
	  }

	  double cur_latency = _latency_stats[c]->Average( );
	  double min, avg;
	  int dmin = _ComputeStats( _accepted_flits[c], &avg, &min );
	  
	  cout << "Class " << c << ":" << endl;

	  cout << "Minimum latency = " << _latency_stats[c]->Min( ) << endl;
	  cout << "Average latency = " << cur_latency << endl;
	  cout << "Maximum latency = " << _latency_stats[c]->Max( ) << endl;
	  cout << "Average fragmentation = " << _frag_stats[c]->Average( ) << endl;
	  cout << "Accepted packets = " << min << " at node " << dmin << " (avg = " << avg << ")" << endl;

	  cout << "Total in-flight flits = " << _total_in_flight_flits[c].size() << " (" << _measured_in_flight_flits[c].size() << " measured)" << endl;

	  //c+1 because of matlab arrays starts at 1
	  if(_stats_out)
	    *_stats_out << "lat(" << c+1 << ") = " << cur_latency << ";" << endl
			<< "lat_hist(" << c+1 << ",:) = " << *_latency_stats[c] << ";" << endl
			<< "frag_hist(" << c+1 << ",:) = " << *_frag_stats[c] << ";" << endl;
	} 
      }
    }
    converged = 1;

  } else if(_sim_mode == batch && !_timed_mode){//batch mode   
    while(total_phases < _batch_count) {
      for (int i = 0; i < _sources; i++) {
	_packets_sent[i].assign(_classes, 0);
      }
      _last_id = -1;
      _last_pid = -1;
      _sim_state = running;
      int start_time = _time;
      int min_packets_sent = 0;
      while(min_packets_sent < _batch_size){
	_Step();
	for(int source = 0; source < _sources; ++source)
	  for(int c = 0; c < _classes; ++c)
	    if(_packets_sent[source][c] < min_packets_sent)
	      min_packets_sent = _packets_sent[source][c];
	if(_flow_out) {
	  *_flow_out << "injected_flow(" << _time << ",:) = " << _injected_flow << ";" << endl;
	  *_flow_out << "ejected_flow(" << _time << ",:) = " << _ejected_flow << ";" << endl;
	  *_flow_out << "received_flow(" << _time << ",:) = " << _received_flow << ";" << endl;
	  *_flow_out << "sent_flow(" << _time << ",:) = " << _sent_flow << ";" << endl;
	}
	_injected_flow.assign(_sources, 0);
	_ejected_flow.assign(_dests, 0);
	_received_flow.assign(_subnets*_routers, 0);
	_sent_flow.assign(_subnets*_routers, 0);
      }
      cout << "Batch " << total_phases + 1 << " ("<<_batch_size  <<  " flits) sent. Time used is " << _time - start_time << " cycles." << endl;
      cout << "Draining the Network...................\n";
      _sim_state = draining;
      _drain_time = _time;
      int empty_steps = 0;

      bool packets_left = false;
      for(int c = 0; c < _classes; ++c) {
	if(_drain_measured_only) {
	  packets_left |= !_measured_in_flight_flits[c].empty();
	} else {
	  packets_left |= !_total_in_flight_flits[c].empty();
	}
      }

      while( packets_left ) { 
	_Step( ); 
	if(_flow_out) {
	  *_flow_out << "injected_flow(" << _time << ",:) = " << _injected_flow << ";" << endl;
	  *_flow_out << "ejected_flow(" << _time << ",:) = " << _ejected_flow << ";" << endl;
	  *_flow_out << "received_flow(" << _time << ",:) = " << _received_flow << ";" << endl;
	  *_flow_out << "sent_flow(" << _time << ",:) = " << _sent_flow << ";" << endl;
	}
	_injected_flow.assign(_sources, 0);
	_ejected_flow.assign(_dests, 0);
	_received_flow.assign(_subnets*_routers, 0);
	_sent_flow.assign(_subnets*_routers, 0);
	++empty_steps;
	
	if ( empty_steps % 1000 == 0 ) {
	  _DisplayRemaining( ); 
	  cout << ".";
	}

	packets_left = false;
	for(int c = 0; c < _classes; ++c) {
	  if(_drain_measured_only) {
	    packets_left |= !_measured_in_flight_flits[c].empty();
	  } else {
	    packets_left |= !_total_in_flight_flits[c].empty();
	  }
	}
      }
      cout << endl;
      cout << "Batch " << total_phases + 1 << " ("<<_batch_size  <<  " flits) received. Time used is " << _time - _drain_time << " cycles. Last packet was " << _last_pid << ", last flit was " << _last_id << "." <<endl;
      _batch_time->AddSample(_time - start_time);
      cout << _sim_state << endl;
      if(_stats_out)
	*_stats_out << "%=================================" << endl;
      double cur_latency = _latency_stats[0]->Average( );
      double min, avg;
      int dmin = _ComputeStats( _accepted_flits[0], &avg, &min );
      
      cout << "Batch duration = " << _time - start_time << endl;
      cout << "Minimum latency = " << _latency_stats[0]->Min( ) << endl;
      cout << "Average latency = " << cur_latency << endl;
      cout << "Maximum latency = " << _latency_stats[0]->Max( ) << endl;
      cout << "Average fragmentation = " << _frag_stats[0]->Average( ) << endl;
      cout << "Accepted packets = " << min << " at node " << dmin << " (avg = " << avg << ")" << endl;
      if(_stats_out) {
	*_stats_out << "batch_time(" << total_phases + 1 << ") = " << _time << ";" << endl
		    << "lat(" << total_phases + 1 << ") = " << cur_latency << ";" << endl
		    << "lat_hist(" << total_phases + 1 << ",:) = "
		    << *_latency_stats[0] << ";" << endl
		    << "frag_hist(" << total_phases + 1 << ",:) = "
		    << *_frag_stats[0] << ";" << endl
		    << "pair_sent(" << total_phases + 1 << ",:) = [ ";
	for(int i = 0; i < _sources; ++i) {
	  for(int j = 0; j < _dests; ++j) {
	    *_stats_out << _pair_latency[0][i*_dests+j]->NumSamples( ) << " ";
	  }
	}
	*_stats_out << "];" << endl
		    << "pair_lat(" << total_phases + 1 << ",:) = [ ";
	for(int i = 0; i < _sources; ++i) {
	  for(int j = 0; j < _dests; ++j) {
	    *_stats_out << _pair_latency[0][i*_dests+j]->Average( ) << " ";
	  }
	}
	*_stats_out << "];" << endl
		    << "pair_tlat(" << total_phases + 1 << ",:) = [ ";
	for(int i = 0; i < _sources; ++i) {
	  for(int j = 0; j < _dests; ++j) {
	    *_stats_out << _pair_tlat[0][i*_dests+j]->Average( ) << " ";
	  }
	}
	*_stats_out << "];" << endl
		    << "sent(" << total_phases + 1 << ",:) = [ ";
	for ( int d = 0; d < _dests; ++d ) {
	  *_stats_out << _sent_flits[0][d]->Average( ) << " ";
	}
	*_stats_out << "];" << endl
		    << "accepted(" << total_phases + 1 << ",:) = [ ";
	for ( int d = 0; d < _dests; ++d ) {
	  *_stats_out << _accepted_flits[0][d]->Average( ) << " ";
	}
	*_stats_out << "];" << endl;
      }
      ++total_phases;
    }
    converged = 1;
  } else { 
    //once warmed up, we require 3 converging runs
    //to end the simulation 
    vector<double> prev_latency(_classes, 0.0);
    vector<double> prev_accepted(_classes, 0.0);
    while( ( total_phases < _max_samples ) && 
	   ( ( _sim_state != running ) || 
	     ( converged < 3 ) ) ) {

      if ( clear_last || (( ( _sim_state == warming_up ) && ( ( total_phases % 2 ) == 0 ) )) ) {
	clear_last = false;
	_ClearStats( );
      }
      
      
      for ( int iter = 0; iter < _sample_period; ++iter ) {
	_Step( );
	if(_flow_out) {
	  *_flow_out << "injected_flow(" << _time << ",:) = " << _injected_flow << ";" << endl;
	  *_flow_out << "ejected_flow(" << _time << ",:) = " << _ejected_flow << ";" << endl;
	  *_flow_out << "received_flow(" << _time << ",:) = " << _received_flow << ";" << endl;
	  *_flow_out << "sent_flow(" << _time << ",:) = " << _sent_flow << ";" << endl;
	}
	_injected_flow.assign(_sources, 0);
	_ejected_flow.assign(_dests, 0);
	_received_flow.assign(_subnets*_routers, 0);
	_sent_flow.assign(_subnets*_routers, 0);
      } 
      
      cout << _sim_state << endl;
      if(_stats_out)
	*_stats_out << "%=================================" << endl;

      int lat_exc_class = -1;
      int lat_chg_exc_class = -1;
      int acc_chg_exc_class = -1;

      for(int c = 0; c < _classes; ++c) {

	if(_measure_stats[c] == 0) {
	  continue;
	}

	double cur_latency = _latency_stats[c]->Average( );
	int dmin;
	double min, avg;
	dmin = _ComputeStats( _accepted_flits[c], &avg, &min );
	double cur_accepted = avg;

	double latency_change = fabs((cur_latency - prev_latency[c]) / cur_latency);
	prev_latency[c] = cur_latency;
	double accepted_change = fabs((cur_accepted - prev_accepted[c]) / cur_accepted);
	prev_accepted[c] = cur_accepted;

	cout << "Class " << c << ":" << endl;

	cout << "Minimum latency = " << _latency_stats[c]->Min( ) << endl;
	cout << "Average latency = " << cur_latency << endl;
	cout << "Maximum latency = " << _latency_stats[c]->Max( ) << endl;
	cout << "Average fragmentation = " << _frag_stats[c]->Average( ) << endl;
	cout << "Accepted packets = " << min << " at node " << dmin << " (avg = " << avg << ")" << endl;
	cout << "Total in-flight flits = " << _total_in_flight_flits[c].size() << " (" << _measured_in_flight_flits[c].size() << " measured)" << endl;
	//c+1 due to matlab array starting at 1
	if(_stats_out) {
	  *_stats_out << "lat(" << c+1 << ") = " << cur_latency << ";" << endl
		    << "lat_hist(" << c+1 << ",:) = " << *_latency_stats[c] << ";" << endl
		    << "frag_hist(" << c+1 << ",:) = " << *_frag_stats[c] << ";" << endl
		    << "pair_sent(" << c+1 << ",:) = [ ";
	  for(int i = 0; i < _sources; ++i) {
	    for(int j = 0; j < _dests; ++j) {
	      *_stats_out << _pair_latency[c][i*_dests+j]->NumSamples( ) << " ";
	    }
	  }
	  *_stats_out << "];" << endl
		      << "pair_lat(" << c+1 << ",:) = [ ";
	  for(int i = 0; i < _sources; ++i) {
	    for(int j = 0; j < _dests; ++j) {
	      *_stats_out << _pair_latency[c][i*_dests+j]->Average( ) << " ";
	    }
	  }
	  *_stats_out << "];" << endl
		      << "pair_lat(" << c+1 << ",:) = [ ";
	  for(int i = 0; i < _sources; ++i) {
	    for(int j = 0; j < _dests; ++j) {
	      *_stats_out << _pair_tlat[c][i*_dests+j]->Average( ) << " ";
	    }
	  }
	  *_stats_out << "];" << endl
		      << "sent(" << c+1 << ",:) = [ ";
	  for ( int d = 0; d < _dests; ++d ) {
	    *_stats_out << _sent_flits[c][d]->Average( ) << " ";
	  }
	  *_stats_out << "];" << endl
		      << "accepted(" << c+1 << ",:) = [ ";
	  for ( int d = 0; d < _dests; ++d ) {
	    *_stats_out << _accepted_flits[c][d]->Average( ) << " ";
	  }
	  *_stats_out << "];" << endl;
	  *_stats_out << "inflight(" << c+1 << ") = " << _total_in_flight_flits[c].size() << ";" << endl;
	}
	
	double latency = cur_latency;
	double count = (double)_latency_stats[c]->NumSamples();
	  
	map<int, Flit *>::const_iterator iter;
	for(iter = _total_in_flight_flits[c].begin(); 
	    iter != _total_in_flight_flits[c].end(); 
	    iter++) {
	  latency += (double)(_time - iter->second->time);
	  count++;
	}
	
	if((lat_exc_class < 0) &&
	   (_latency_thres[c] >= 0.0) &&
	   ((latency / count) > _latency_thres[c])) {
	  lat_exc_class = c;
	}
	
	cout << "latency change    = " << latency_change << endl;
	if(lat_chg_exc_class < 0) {
	  if((_sim_state == warming_up) &&
	     (_warmup_threshold[c] >= 0.0) &&
	     (latency_change > _warmup_threshold[c])) {
	    lat_chg_exc_class = c;
	  } else if((_sim_state == running) &&
		    (_stopping_threshold[c] >= 0.0) &&
		    (latency_change > _stopping_threshold[c])) {
	    lat_chg_exc_class = c;
	  }
	}
	
	cout << "throughput change = " << accepted_change << endl;
	if(acc_chg_exc_class < 0) {
	  if((_sim_state == warming_up) &&
	     (_acc_warmup_threshold[c] >= 0.0) &&
	     (accepted_change > _acc_warmup_threshold[c])) {
	    acc_chg_exc_class = c;
	  } else if((_sim_state == running) &&
		    (_acc_stopping_threshold[c] >= 0.0) &&
		    (accepted_change > _acc_stopping_threshold[c])) {
	    acc_chg_exc_class = c;
	  }
	}
	
      }

      // Fail safe for latency mode, throughput will ust continue
      if ( ( _sim_mode == latency ) && ( lat_exc_class >= 0 ) ) {

	cout << "Average latency for class " << lat_exc_class << " exceeded " << _latency_thres[lat_exc_class] << " cycles. Aborting simulation." << endl;
	converged = 0; 
	_sim_state = warming_up;
	break;

      }

      if ( _sim_state == warming_up ) {
	if ( ( _warmup_periods > 0 ) ? 
	     ( total_phases + 1 >= _warmup_periods ) :
	     ( ( ( _sim_mode != latency ) || ( lat_chg_exc_class < 0 ) ) &&
	       ( acc_chg_exc_class < 0 ) ) ) {
	  cout << "Warmed up ..." <<  "Time used is " << _time << " cycles" <<endl;
	  clear_last = true;
	  _sim_state = running;
	}
      } else if(_sim_state == running) {
	if ( ( ( _sim_mode != latency ) || ( lat_chg_exc_class < 0 ) ) &&
	     ( acc_chg_exc_class < 0 ) ) {
	  ++converged;
	} else {
	  converged = 0;
	}
      }
      ++total_phases;
    }
  
    if ( _sim_state == running ) {
      ++converged;

      if ( _sim_mode == latency ) {
	cout << "Draining all recorded packets ..." << endl;
	_sim_state  = draining;
	_drain_time = _time;
	int empty_steps = 0;
	while( _PacketsOutstanding( ) ) { 
	  _Step( ); 
	  if(_flow_out) {
	    *_flow_out << "injected_flow(" << _time << ",:) = " << _injected_flow << ";" << endl;
	    *_flow_out << "ejected_flow(" << _time << ",:) = " << _ejected_flow << ";" << endl;
	    *_flow_out << "received_flow(" << _time << ",:) = " << _received_flow << ";" << endl;
	    *_flow_out << "sent_flow(" << _time << ",:) = " << _sent_flow << ";" << endl;
	  }
	  _injected_flow.assign(_sources, 0);
	  _ejected_flow.assign(_dests, 0);
	  _received_flow.assign(_subnets*_routers, 0);
	  _sent_flow.assign(_subnets*_routers, 0);
	  ++empty_steps;
	  
	  if ( empty_steps % 1000 == 0 ) {
	    
	    int lat_exc_class = -1;
	    
	    for(int c = 0; c < _classes; c++) {

	      double threshold = _latency_thres[c];

	      if(threshold < 0.0) {
		continue;
	      }

	      double acc_latency = _latency_stats[c]->Sum();
	      double acc_count = (double)_latency_stats[c]->NumSamples();

	      map<int, Flit *>::const_iterator iter;
	      for(iter = _total_in_flight_flits[c].begin(); 
		  iter != _total_in_flight_flits[c].end(); 
		  iter++) {
		acc_latency += (double)(_time - iter->second->time);
		acc_count++;
	      }
	      
	      if((acc_latency / acc_count) > threshold) {
		lat_exc_class = c;
		break;
	      }
	    }
	    
	    if(lat_exc_class >= 0) {
	      cout << "Average latency for class " << lat_exc_class << " exceeded " << _latency_thres[lat_exc_class] << " cycles. Aborting simulation." << endl;
	      converged = 0; 
	      _sim_state = warming_up;
	      break;
	    }
	    
	    _DisplayRemaining( ); 
	    
	  }
	}
      }
    } else {
      cout << "Too many sample periods needed to converge" << endl;
    }

    // Empty any remaining packets
    cout << "Draining remaining packets ..." << endl;
    _empty_network = true;
    int empty_steps = 0;

    bool packets_left = false;
    for(int c = 0; c < _classes; ++c) {
      if(_drain_measured_only) {
	packets_left |= !_measured_in_flight_flits[c].empty();
      } else {
	packets_left |= !_total_in_flight_flits[c].empty();
      }
    }

    while( packets_left ) { 
      _Step( ); 

      if(_flow_out) {
	*_flow_out << "injected_flow(" << _time << ",:) = " << _injected_flow << ";" << endl;
	*_flow_out << "ejected_flow(" << _time << ",:) = " << _ejected_flow << ";" << endl;
	*_flow_out << "received_flow(" << _time << ",:) = " << _received_flow << ";" << endl;
	*_flow_out << "sent_flow(" << _time << ",:) = " << _sent_flow << ";" << endl;
      }
      _injected_flow.assign(_sources, 0);
      _ejected_flow.assign(_dests, 0);
      _received_flow.assign(_subnets*_routers, 0);
      _sent_flow.assign(_subnets*_routers, 0);
      ++empty_steps;

      if ( empty_steps % 1000 == 0 ) {
	_DisplayRemaining( ); 
      }
      
      packets_left = false;
      for(int c = 0; c < _classes; ++c) {
	if(_drain_measured_only) {
	  packets_left |= !_measured_in_flight_flits[c].empty();
	} else {
	  packets_left |= !_total_in_flight_flits[c].empty();
	}
      }
    }
    _empty_network = false;
  }

  return ( converged > 0 );
}

bool TrafficManager::Run( )
{
  for ( int sim = 0; sim < _total_sims; ++sim ) {
    if ( !_SingleSim( ) ) {
      cout << "Simulation unstable, ending ..." << endl;
      return false;
    }
    //for the love of god don't ever say "Time taken" anywhere else
    //the power script depend on it
    cout << "Time taken is " << _time << " cycles" <<endl; 
    for ( int c = 0; c < _classes; ++c ) {

      if(_measure_stats[c] == 0) {
	continue;
      }

      if(_latency_stats[c]->NumSamples() > 0) {
	_overall_min_latency[c]->AddSample( _latency_stats[c]->Min( ) );
	_overall_avg_latency[c]->AddSample( _latency_stats[c]->Average( ) );
	_overall_max_latency[c]->AddSample( _latency_stats[c]->Max( ) );
      }
      if(_tlat_stats[c]->NumSamples() > 0) {
	_overall_min_tlat[c]->AddSample( _tlat_stats[c]->Min( ) );
	_overall_avg_tlat[c]->AddSample( _tlat_stats[c]->Average( ) );
	_overall_max_tlat[c]->AddSample( _tlat_stats[c]->Max( ) );
      }
      if(_frag_stats[c]->NumSamples() > 0) {
	_overall_min_frag[c]->AddSample( _frag_stats[c]->Min( ) );
	_overall_avg_frag[c]->AddSample( _frag_stats[c]->Average( ) );
	_overall_max_frag[c]->AddSample( _frag_stats[c]->Max( ) );
      }

      double min, avg;
      _ComputeStats( _accepted_flits[c], &avg, &min );
      _overall_accepted[c]->AddSample( avg );
      _overall_accepted_min[c]->AddSample( min );

      if(_sim_mode == batch)
	_overall_batch_time->AddSample(_batch_time->Sum( ));
    }
  }
  
  DisplayStats();
  if(_print_vc_stats) {
    if(_print_csv_results) {
      cout << "vc_stats:";
    }
    VC::DisplayStats(_print_csv_results);
  }
  return true;
}

void TrafficManager::DisplayStats( ostream & os ) {
  for ( int c = 0; c < _classes; ++c ) {

    if(_measure_stats[c] == 0) {
      continue;
    }

    if(_print_csv_results) {
<<<<<<< HEAD
      cout << "results:"
	   << c
	   << "," << _traffic[c]
	   << "," << (_reply_class[c] >= 0)
	   << "," << _packet_size[c]
	   << "," << _load[c]
	   << "," << _overall_min_latency[c]->Average( )
	   << "," << _overall_avg_latency[c]->Average( )
	   << "," << _overall_max_latency[c]->Average( )
	   << "," << _overall_min_tlat[c]->Average( )
	   << "," << _overall_avg_tlat[c]->Average( )
	   << "," << _overall_max_tlat[c]->Average( )
	   << "," << _overall_min_frag[c]->Average( )
	   << "," << _overall_avg_frag[c]->Average( )
	   << "," << _overall_max_frag[c]->Average( )
	   << "," << _overall_accepted[c]->Average( )
	   << "," << _overall_accepted_min[c]->Average( )
	   << "," << _hop_stats[c]->Average( )
	   << endl;
=======
      os << "results:"
	 << c
	 << "," << _traffic[c]
	 << "," << _use_read_write[c]
	 << "," << _packet_size[c]
	 << "," << _load[c]
	 << "," << _overall_min_latency[c]->Average( )
	 << "," << _overall_avg_latency[c]->Average( )
	 << "," << _overall_max_latency[c]->Average( )
	 << "," << _overall_min_tlat[c]->Average( )
	 << "," << _overall_avg_tlat[c]->Average( )
	 << "," << _overall_max_tlat[c]->Average( )
	 << "," << _overall_min_frag[c]->Average( )
	 << "," << _overall_avg_frag[c]->Average( )
	 << "," << _overall_max_frag[c]->Average( )
	 << "," << _overall_accepted[c]->Average( )
	 << "," << _overall_accepted_min[c]->Average( )
	 << "," << _hop_stats[c]->Average( )
	 << endl;
>>>>>>> f1e25a49
    }

    os << "====== Traffic class " << c << " ======" << endl;
    
<<<<<<< HEAD
    if(_overall_min_latency[c]->NumSamples() > 0) {
      cout << "Overall minimum latency = " << _overall_min_latency[c]->Average( )
	   << " (" << _overall_min_latency[c]->NumSamples( ) << " samples)" << endl;
      assert(_overall_avg_latency[c]->NumSamples() > 0);
      cout << "Overall average latency = " << _overall_avg_latency[c]->Average( )
	   << " (" << _overall_avg_latency[c]->NumSamples( ) << " samples)" << endl;
      assert(_overall_max_latency[c]->NumSamples() > 0);
      cout << "Overall maximum latency = " << _overall_max_latency[c]->Average( )
	   << " (" << _overall_max_latency[c]->NumSamples( ) << " samples)" << endl;
    }
    if(_overall_min_tlat[c]->NumSamples() > 0) {
      cout << "Overall minimum transaction latency = " << _overall_min_tlat[c]->Average( )
	   << " (" << _overall_min_tlat[c]->NumSamples( ) << " samples)" << endl;
      assert(_overall_avg_tlat[c]->NumSamples() > 0);
      cout << "Overall average transaction latency = " << _overall_avg_tlat[c]->Average( )
	   << " (" << _overall_avg_tlat[c]->NumSamples( ) << " samples)" << endl;
      assert(_overall_max_tlat[c]->NumSamples() > 0);
      cout << "Overall maximum transaction latency = " << _overall_max_tlat[c]->Average( )
	   << " (" << _overall_max_tlat[c]->NumSamples( ) << " samples)" << endl;
    }
    if(_overall_min_frag[c]->NumSamples() > 0) {
      cout << "Overall minimum fragmentation = " << _overall_min_frag[c]->Average( )
	   << " (" << _overall_min_frag[c]->NumSamples( ) << " samples)" << endl;
      assert(_overall_avg_frag[c]->NumSamples() > 0);
      cout << "Overall average fragmentation = " << _overall_avg_frag[c]->Average( )
	   << " (" << _overall_avg_frag[c]->NumSamples( ) << " samples)" << endl;
      assert(_overall_max_frag[c]->NumSamples() > 0);
      cout << "Overall maximum fragmentation = " << _overall_max_frag[c]->Average( )
	   << " (" << _overall_max_frag[c]->NumSamples( ) << " samples)" << endl;
    }
    if(_overall_accepted[c]->NumSamples() > 0) {
      cout << "Overall average accepted rate = " << _overall_accepted[c]->Average( )
	   << " (" << _overall_accepted[c]->NumSamples( ) << " samples)" << endl;
      assert(_overall_accepted_min[c]->NumSamples() > 0);
      cout << "Overall min accepted rate = " << _overall_accepted_min[c]->Average( )
	   << " (" << _overall_accepted_min[c]->NumSamples( ) << " samples)" << endl;
    }
    if(_hop_stats[c]->NumSamples() > 0) {
      cout << "Average hops = " << _hop_stats[c]->Average( )
	   << " (" << _hop_stats[c]->NumSamples( ) << " samples)" << endl;
    }

    if(_slowest_flit[c] >= 0) {
      cout << "Slowest flit = " << _slowest_flit[c] << endl;
    }
  
=======
    os << "Overall minimum latency = " << _overall_min_latency[c]->Average( )
       << " (" << _overall_min_latency[c]->NumSamples( ) << " samples)" << endl;
    os << "Overall average latency = " << _overall_avg_latency[c]->Average( )
       << " (" << _overall_avg_latency[c]->NumSamples( ) << " samples)" << endl;
    os << "Overall maximum latency = " << _overall_max_latency[c]->Average( )
       << " (" << _overall_max_latency[c]->NumSamples( ) << " samples)" << endl;
    os << "Overall minimum transaction latency = " << _overall_min_tlat[c]->Average( )
       << " (" << _overall_min_tlat[c]->NumSamples( ) << " samples)" << endl;
    os << "Overall average transaction latency = " << _overall_avg_tlat[c]->Average( )
       << " (" << _overall_avg_tlat[c]->NumSamples( ) << " samples)" << endl;
    os << "Overall maximum transaction latency = " << _overall_max_tlat[c]->Average( )
       << " (" << _overall_max_tlat[c]->NumSamples( ) << " samples)" << endl;
    
    os << "Overall minimum fragmentation = " << _overall_min_frag[c]->Average( )
       << " (" << _overall_min_frag[c]->NumSamples( ) << " samples)" << endl;
    os << "Overall average fragmentation = " << _overall_avg_frag[c]->Average( )
       << " (" << _overall_avg_frag[c]->NumSamples( ) << " samples)" << endl;
    os << "Overall maximum fragmentation = " << _overall_max_frag[c]->Average( )
       << " (" << _overall_max_frag[c]->NumSamples( ) << " samples)" << endl;

    os << "Overall average accepted rate = " << _overall_accepted[c]->Average( )
       << " (" << _overall_accepted[c]->NumSamples( ) << " samples)" << endl;
    os << "Overall min accepted rate = " << _overall_accepted_min[c]->Average( )
       << " (" << _overall_accepted_min[c]->NumSamples( ) << " samples)" << endl;
    
    os << "Average hops = " << _hop_stats[c]->Average( )
       << " (" << _hop_stats[c]->NumSamples( ) << " samples)" << endl;

    os << "Slowest flit = " << _slowest_flit[c] << endl;
    
>>>>>>> f1e25a49
  }
  
  if(_sim_mode == batch)
    os << "Overall batch duration = " << _overall_batch_time->Average( )
       << " (" << _overall_batch_time->NumSamples( ) << " samples)" << endl;
  
}

//read the watchlist
void TrafficManager::_LoadWatchList(const string & filename){
  ifstream watch_list;
  watch_list.open(filename.c_str());
  
  string line;
  if(watch_list.is_open()) {
    while(!watch_list.eof()) {
      getline(watch_list, line);
      if(line != "") {
	if(line[0] == 'p') {
	  _packets_to_watch.insert(atoi(line.c_str()+1));
	} else if(line[0] == 't') {
	  _transactions_to_watch.insert(atoi(line.c_str()+1));
	} else {
	  _flits_to_watch.insert(atoi(line.c_str()));
	}
      }
    }
    
  } else {
    //cout<<"Unable to open flit watch file, continuing with simulation\n";
  }
}<|MERGE_RESOLUTION|>--- conflicted
+++ resolved
@@ -1641,31 +1641,10 @@
     }
 
     if(_print_csv_results) {
-<<<<<<< HEAD
-      cout << "results:"
-	   << c
-	   << "," << _traffic[c]
-	   << "," << (_reply_class[c] >= 0)
-	   << "," << _packet_size[c]
-	   << "," << _load[c]
-	   << "," << _overall_min_latency[c]->Average( )
-	   << "," << _overall_avg_latency[c]->Average( )
-	   << "," << _overall_max_latency[c]->Average( )
-	   << "," << _overall_min_tlat[c]->Average( )
-	   << "," << _overall_avg_tlat[c]->Average( )
-	   << "," << _overall_max_tlat[c]->Average( )
-	   << "," << _overall_min_frag[c]->Average( )
-	   << "," << _overall_avg_frag[c]->Average( )
-	   << "," << _overall_max_frag[c]->Average( )
-	   << "," << _overall_accepted[c]->Average( )
-	   << "," << _overall_accepted_min[c]->Average( )
-	   << "," << _hop_stats[c]->Average( )
-	   << endl;
-=======
       os << "results:"
 	 << c
 	 << "," << _traffic[c]
-	 << "," << _use_read_write[c]
+	 << "," << (_reply_class[c] >= 0)
 	 << "," << _packet_size[c]
 	 << "," << _load[c]
 	 << "," << _overall_min_latency[c]->Average( )
@@ -1681,90 +1660,56 @@
 	 << "," << _overall_accepted_min[c]->Average( )
 	 << "," << _hop_stats[c]->Average( )
 	 << endl;
->>>>>>> f1e25a49
     }
 
     os << "====== Traffic class " << c << " ======" << endl;
     
-<<<<<<< HEAD
     if(_overall_min_latency[c]->NumSamples() > 0) {
-      cout << "Overall minimum latency = " << _overall_min_latency[c]->Average( )
-	   << " (" << _overall_min_latency[c]->NumSamples( ) << " samples)" << endl;
+      os << "Overall minimum latency = " << _overall_min_latency[c]->Average( )
+	 << " (" << _overall_min_latency[c]->NumSamples( ) << " samples)" << endl;
       assert(_overall_avg_latency[c]->NumSamples() > 0);
-      cout << "Overall average latency = " << _overall_avg_latency[c]->Average( )
-	   << " (" << _overall_avg_latency[c]->NumSamples( ) << " samples)" << endl;
+      os << "Overall average latency = " << _overall_avg_latency[c]->Average( )
+	 << " (" << _overall_avg_latency[c]->NumSamples( ) << " samples)" << endl;
       assert(_overall_max_latency[c]->NumSamples() > 0);
-      cout << "Overall maximum latency = " << _overall_max_latency[c]->Average( )
-	   << " (" << _overall_max_latency[c]->NumSamples( ) << " samples)" << endl;
+      os << "Overall maximum latency = " << _overall_max_latency[c]->Average( )
+	 << " (" << _overall_max_latency[c]->NumSamples( ) << " samples)" << endl;
     }
     if(_overall_min_tlat[c]->NumSamples() > 0) {
-      cout << "Overall minimum transaction latency = " << _overall_min_tlat[c]->Average( )
-	   << " (" << _overall_min_tlat[c]->NumSamples( ) << " samples)" << endl;
+      os << "Overall minimum transaction latency = " << _overall_min_tlat[c]->Average( )
+	 << " (" << _overall_min_tlat[c]->NumSamples( ) << " samples)" << endl;
       assert(_overall_avg_tlat[c]->NumSamples() > 0);
-      cout << "Overall average transaction latency = " << _overall_avg_tlat[c]->Average( )
-	   << " (" << _overall_avg_tlat[c]->NumSamples( ) << " samples)" << endl;
+      os << "Overall average transaction latency = " << _overall_avg_tlat[c]->Average( )
+	 << " (" << _overall_avg_tlat[c]->NumSamples( ) << " samples)" << endl;
       assert(_overall_max_tlat[c]->NumSamples() > 0);
-      cout << "Overall maximum transaction latency = " << _overall_max_tlat[c]->Average( )
-	   << " (" << _overall_max_tlat[c]->NumSamples( ) << " samples)" << endl;
+      os << "Overall maximum transaction latency = " << _overall_max_tlat[c]->Average( )
+	 << " (" << _overall_max_tlat[c]->NumSamples( ) << " samples)" << endl;
     }
     if(_overall_min_frag[c]->NumSamples() > 0) {
-      cout << "Overall minimum fragmentation = " << _overall_min_frag[c]->Average( )
-	   << " (" << _overall_min_frag[c]->NumSamples( ) << " samples)" << endl;
+      os << "Overall minimum fragmentation = " << _overall_min_frag[c]->Average( )
+	 << " (" << _overall_min_frag[c]->NumSamples( ) << " samples)" << endl;
       assert(_overall_avg_frag[c]->NumSamples() > 0);
-      cout << "Overall average fragmentation = " << _overall_avg_frag[c]->Average( )
-	   << " (" << _overall_avg_frag[c]->NumSamples( ) << " samples)" << endl;
+      os << "Overall average fragmentation = " << _overall_avg_frag[c]->Average( )
+	 << " (" << _overall_avg_frag[c]->NumSamples( ) << " samples)" << endl;
       assert(_overall_max_frag[c]->NumSamples() > 0);
-      cout << "Overall maximum fragmentation = " << _overall_max_frag[c]->Average( )
-	   << " (" << _overall_max_frag[c]->NumSamples( ) << " samples)" << endl;
+      os << "Overall maximum fragmentation = " << _overall_max_frag[c]->Average( )
+	 << " (" << _overall_max_frag[c]->NumSamples( ) << " samples)" << endl;
     }
     if(_overall_accepted[c]->NumSamples() > 0) {
-      cout << "Overall average accepted rate = " << _overall_accepted[c]->Average( )
-	   << " (" << _overall_accepted[c]->NumSamples( ) << " samples)" << endl;
+      os << "Overall average accepted rate = " << _overall_accepted[c]->Average( )
+	 << " (" << _overall_accepted[c]->NumSamples( ) << " samples)" << endl;
       assert(_overall_accepted_min[c]->NumSamples() > 0);
-      cout << "Overall min accepted rate = " << _overall_accepted_min[c]->Average( )
-	   << " (" << _overall_accepted_min[c]->NumSamples( ) << " samples)" << endl;
+      os << "Overall min accepted rate = " << _overall_accepted_min[c]->Average( )
+	 << " (" << _overall_accepted_min[c]->NumSamples( ) << " samples)" << endl;
     }
     if(_hop_stats[c]->NumSamples() > 0) {
-      cout << "Average hops = " << _hop_stats[c]->Average( )
-	   << " (" << _hop_stats[c]->NumSamples( ) << " samples)" << endl;
-    }
-
+      os << "Average hops = " << _hop_stats[c]->Average( )
+	 << " (" << _hop_stats[c]->NumSamples( ) << " samples)" << endl;
+    }
+    
     if(_slowest_flit[c] >= 0) {
-      cout << "Slowest flit = " << _slowest_flit[c] << endl;
-    }
-  
-=======
-    os << "Overall minimum latency = " << _overall_min_latency[c]->Average( )
-       << " (" << _overall_min_latency[c]->NumSamples( ) << " samples)" << endl;
-    os << "Overall average latency = " << _overall_avg_latency[c]->Average( )
-       << " (" << _overall_avg_latency[c]->NumSamples( ) << " samples)" << endl;
-    os << "Overall maximum latency = " << _overall_max_latency[c]->Average( )
-       << " (" << _overall_max_latency[c]->NumSamples( ) << " samples)" << endl;
-    os << "Overall minimum transaction latency = " << _overall_min_tlat[c]->Average( )
-       << " (" << _overall_min_tlat[c]->NumSamples( ) << " samples)" << endl;
-    os << "Overall average transaction latency = " << _overall_avg_tlat[c]->Average( )
-       << " (" << _overall_avg_tlat[c]->NumSamples( ) << " samples)" << endl;
-    os << "Overall maximum transaction latency = " << _overall_max_tlat[c]->Average( )
-       << " (" << _overall_max_tlat[c]->NumSamples( ) << " samples)" << endl;
-    
-    os << "Overall minimum fragmentation = " << _overall_min_frag[c]->Average( )
-       << " (" << _overall_min_frag[c]->NumSamples( ) << " samples)" << endl;
-    os << "Overall average fragmentation = " << _overall_avg_frag[c]->Average( )
-       << " (" << _overall_avg_frag[c]->NumSamples( ) << " samples)" << endl;
-    os << "Overall maximum fragmentation = " << _overall_max_frag[c]->Average( )
-       << " (" << _overall_max_frag[c]->NumSamples( ) << " samples)" << endl;
-
-    os << "Overall average accepted rate = " << _overall_accepted[c]->Average( )
-       << " (" << _overall_accepted[c]->NumSamples( ) << " samples)" << endl;
-    os << "Overall min accepted rate = " << _overall_accepted_min[c]->Average( )
-       << " (" << _overall_accepted_min[c]->NumSamples( ) << " samples)" << endl;
-    
-    os << "Average hops = " << _hop_stats[c]->Average( )
-       << " (" << _hop_stats[c]->NumSamples( ) << " samples)" << endl;
-
-    os << "Slowest flit = " << _slowest_flit[c] << endl;
-    
->>>>>>> f1e25a49
+      os << "Slowest flit = " << _slowest_flit[c] << endl;
+    }
+  
   }
   
   if(_sim_mode == batch)
