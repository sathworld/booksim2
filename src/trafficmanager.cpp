// $Id$

/*
 Copyright (c) 2007-2011, Trustees of The Leland Stanford Junior University
 All rights reserved.

 Redistribution and use in source and binary forms, with or without
 modification, are permitted provided that the following conditions are met:

 Redistributions of source code must retain the above copyright notice, this 
 list of conditions and the following disclaimer.
 Redistributions in binary form must reproduce the above copyright notice, this
 list of conditions and the following disclaimer in the documentation and/or
 other materials provided with the distribution.

 THIS SOFTWARE IS PROVIDED BY THE COPYRIGHT HOLDERS AND CONTRIBUTORS "AS IS" AND
 ANY EXPRESS OR IMPLIED WARRANTIES, INCLUDING, BUT NOT LIMITED TO, THE IMPLIED
 WARRANTIES OF MERCHANTABILITY AND FITNESS FOR A PARTICULAR PURPOSE ARE 
 DISCLAIMED. IN NO EVENT SHALL THE COPYRIGHT OWNER OR CONTRIBUTORS BE LIABLE FOR
 ANY DIRECT, INDIRECT, INCIDENTAL, SPECIAL, EXEMPLARY, OR CONSEQUENTIAL DAMAGES
 (INCLUDING, BUT NOT LIMITED TO, PROCUREMENT OF SUBSTITUTE GOODS OR SERVICES;
 LOSS OF USE, DATA, OR PROFITS; OR BUSINESS INTERRUPTION) HOWEVER CAUSED AND ON
 ANY THEORY OF LIABILITY, WHETHER IN CONTRACT, STRICT LIABILITY, OR TORT
 (INCLUDING NEGLIGENCE OR OTHERWISE) ARISING IN ANY WAY OUT OF THE USE OF THIS
 SOFTWARE, EVEN IF ADVISED OF THE POSSIBILITY OF SUCH DAMAGE.
*/

#include <sstream>
#include <fstream>
#include <limits>

#include "booksim.hpp"
#include "booksim_config.hpp"
#include "trafficmanager.hpp"
#include "steadystatetrafficmanager.hpp"
#include "batchtrafficmanager.hpp"
#include "workloadtrafficmanager.hpp"
#include "random_utils.hpp" 
#include "vc.hpp"

TrafficManager * TrafficManager::New(Configuration const & config,
				     vector<Network *> const & net)
{
  TrafficManager * result = NULL;
  string sim_type = config.GetStr("sim_type");
  if((sim_type == "latency") || (sim_type == "throughput")) {
    result = new SteadyStateTrafficManager(config, net);
  } else if(sim_type == "batch") {
    result = new BatchTrafficManager(config, net);
  } else if(sim_type == "workload") {
    result = new WorkloadTrafficManager(config, net);
  } else {
    cerr << "Unknown simulation type: " << sim_type << endl;
  } 
  return result;
}

TrafficManager::TrafficManager( const Configuration &config, const vector<Network *> & net )
  : Module( 0, "traffic_manager" ), _net(net), _empty_network(false), _deadlock_timer(0), _reset_time(0), _drain_time(-1), _cur_id(0), _cur_pid(0), _cur_tid(0), _time(0)
{

  _nodes = _net[0]->NumNodes( );
  _routers = _net[0]->NumRouters( );

  _subnets = config.GetInt("subnets");
 
  // ============ Message priorities ============ 

  string priority = config.GetStr( "priority" );

  if ( priority == "class" ) {
    _pri_type = class_based;
  } else if ( priority == "age" ) {
    _pri_type = age_based;
  } else if ( priority == "trans_age" ) {
    _pri_type = trans_age_based;
  } else if ( priority == "network_age" ) {
    _pri_type = network_age_based;
  } else if ( priority == "local_age" ) {
    _pri_type = local_age_based;
  } else if ( priority == "queue_length" ) {
    _pri_type = queue_length_based;
  } else if ( priority == "hop_count" ) {
    _pri_type = hop_count_based;
  } else if ( priority == "sequence" ) {
    _pri_type = sequence_based;
  } else if ( priority == "none" ) {
    _pri_type = none;
  } else {
    Error( "Unkown priority value: " + priority );
  }

  // ============ Routing ============ 

  string rf = config.GetStr("routing_function") + "_" + config.GetStr("topology");
  map<string, tRoutingFunction>::const_iterator rf_iter = gRoutingFunctionMap.find(rf);
  if(rf_iter == gRoutingFunctionMap.end()) {
    Error("Invalid routing function: " + rf);
  }
  _rf = rf_iter->second;
  
  _lookahead_routing = !config.GetInt("routing_delay");


  // ============ Traffic ============ 

  _classes = config.GetInt("classes");

  _subnet = config.GetIntArray("subnet"); 
  if(_subnet.empty()) {
    _subnet.push_back(config.GetInt("subnet"));
  }
  _subnet.resize(_classes, _subnet.back());

  _class_priority = config.GetIntArray("class_priority"); 
  if(_class_priority.empty()) {
    _class_priority.push_back(config.GetInt("class_priority"));
  }
  _class_priority.resize(_classes, _class_priority.back());

  // ============ Injection VC states  ============ 

  _buf_states.resize(_nodes);
  _last_vc.resize(_nodes);
  _last_class.resize(_nodes);

  for ( int source = 0; source < _nodes; ++source ) {
    _buf_states[source].resize(_subnets);
    _last_class[source].resize(_subnets, 0);
    _last_vc[source].resize(_subnets);
    for ( int subnet = 0; subnet < _subnets; ++subnet ) {
      ostringstream tmp_name;
      tmp_name << "terminal_buf_state_" << source << "_" << subnet;
      _buf_states[source][subnet] = new BufferState( config, this, tmp_name.str( ) );
      _last_vc[source][subnet] = gEndVCs;
    }
  }

  // ============ Injection queues ============ 

  _partial_packets.resize(_classes);
  _sent_packets.resize(_classes);
  _requests_outstanding.resize(_classes);

  for ( int c = 0; c < _classes; ++c ) {
    _partial_packets[c].resize(_nodes);
    _sent_packets[c].resize(_nodes);
    _requests_outstanding[c].resize(_nodes);
  }

  _total_in_flight_flits.resize(_classes);
  _measured_in_flight_flits.resize(_classes);
  _retired_packets.resize(_classes);

<<<<<<< HEAD
=======
  _packet_seq_no.resize(_nodes);
  _repliesPending.resize(_nodes);
  _requestsOutstanding.resize(_nodes);

>>>>>>> 657ae1dd
  _hold_switch_for_packet = config.GetInt("hold_switch_for_packet");

  // ============ Statistics ============ 

  _plat_stats.resize(_classes);
  _overall_min_plat.resize(_classes, 0.0);
  _overall_avg_plat.resize(_classes, 0.0);
  _overall_max_plat.resize(_classes, 0.0);

  _frag_stats.resize(_classes);
  _overall_min_frag.resize(_classes, 0.0);
  _overall_avg_frag.resize(_classes, 0.0);
  _overall_max_frag.resize(_classes, 0.0);

  _nlat_stats.resize(_classes);
  _overall_min_nlat.resize(_classes, 0.0);
  _overall_avg_nlat.resize(_classes, 0.0);
  _overall_max_nlat.resize(_classes, 0.0);

  _pair_plat.resize(_classes);
  _pair_nlat.resize(_classes);
  
  _hop_stats.resize(_classes);
  _overall_hop_stats.resize(_classes, 0.0);
  
  _offered_flits.resize(_classes);
  _overall_min_offered.resize(_classes, 0.0);
  _overall_avg_offered.resize(_classes, 0.0);
  _overall_max_offered.resize(_classes, 0.0);

  _sent_flits.resize(_classes);
  _overall_min_sent.resize(_classes, 0.0);
  _overall_avg_sent.resize(_classes, 0.0);
  _overall_max_sent.resize(_classes, 0.0);

  _accepted_flits.resize(_classes);
  _overall_min_accepted.resize(_classes, 0.0);
  _overall_avg_accepted.resize(_classes, 0.0);
  _overall_max_accepted.resize(_classes, 0.0);

#ifdef TRACK_STALLS
  _overall_buffer_busy_stalls.resize(_classes, 0);
  _overall_buffer_conflict_stalls.resize(_classes, 0);
  _overall_buffer_full_stalls.resize(_classes, 0);
  _overall_buffer_reserved_stalls.resize(_classes, 0);
  _overall_crossbar_conflict_stalls.resize(_classes, 0);
#endif

  for ( int c = 0; c < _classes; ++c ) {
    ostringstream tmp_name;

    tmp_name << "plat_stat_" << c;
    _plat_stats[c] = new Stats( this, tmp_name.str( ), 1.0, 1000 );
    _stats[tmp_name.str()] = _plat_stats[c];
    tmp_name.str("");

    tmp_name << "frag_stat_" << c;
    _frag_stats[c] = new Stats( this, tmp_name.str( ), 1.0, 100 );
    _stats[tmp_name.str()] = _frag_stats[c];
    tmp_name.str("");

    tmp_name << "nlat_stat_" << c;
    _nlat_stats[c] = new Stats( this, tmp_name.str( ), 1.0, 1000 );
    _stats[tmp_name.str()] = _nlat_stats[c];
    tmp_name.str("");

    tmp_name << "hop_stat_" << c;
    _hop_stats[c] = new Stats( this, tmp_name.str( ), 1.0, 20 );
    _stats[tmp_name.str()] = _hop_stats[c];
    tmp_name.str("");

    _pair_plat[c].resize(_nodes*_nodes);
    _pair_nlat[c].resize(_nodes*_nodes);

    _offered_flits[c].resize(_nodes, 0);
    _sent_flits[c].resize(_nodes, 0);
    _accepted_flits[c].resize(_nodes, 0);
    
    for ( int i = 0; i < _nodes; ++i ) {
      for ( int j = 0; j < _nodes; ++j ) {
	tmp_name << "pair_plat_stat_" << c << "_" << i << "_" << j;
	_pair_plat[c][i*_nodes+j] = new Stats( this, tmp_name.str( ), 1.0, 250 );
	_stats[tmp_name.str()] = _pair_plat[c][i*_nodes+j];
	tmp_name.str("");
	
	tmp_name << "pair_nlat_stat_" << c << "_" << i << "_" << j;
	_pair_nlat[c][i*_nodes+j] = new Stats( this, tmp_name.str( ), 1.0, 250 );
	_stats[tmp_name.str()] = _pair_nlat[c][i*_nodes+j];
	tmp_name.str("");
      }
    }
  }

  _slowest_flit.resize(_classes, -1);
  _slowest_packet.resize(_classes, -1);

  // ============ Simulation parameters ============ 

  _total_sims = config.GetInt( "sim_count" );

  _router.resize(_subnets);
  for (int i=0; i < _subnets; ++i) {
    _router[i] = _net[i]->GetRouters();
  }

  //seed the network
  RandomSeed(config.GetInt("seed"));

  _measure_stats = config.GetIntArray( "measure_stats" );
  if(_measure_stats.empty()) {
    _measure_stats.push_back(config.GetInt("measure_stats"));
  }
  _measure_stats.resize(_classes, _measure_stats.back());

  _include_queuing = config.GetInt( "include_queuing" );

  _print_csv_results = config.GetInt( "print_csv_results" );
  _deadlock_warn_timeout = config.GetInt( "deadlock_warn_timeout" );

  string watch_file = config.GetStr( "watch_file" );
  if((watch_file != "") && (watch_file != "-")) {
    _LoadWatchList(watch_file);
  }

  vector<int> watch_flits = config.GetIntArray("watch_flits");
  for(size_t i = 0; i < watch_flits.size(); ++i) {
    _flits_to_watch.insert(watch_flits[i]);
  }
  
  vector<int> watch_packets = config.GetIntArray("watch_packets");
  for(size_t i = 0; i < watch_packets.size(); ++i) {
    _packets_to_watch.insert(watch_packets[i]);
  }

  vector<int> watch_transactions = config.GetIntArray("watch_transactions");
  for(size_t i = 0; i < watch_transactions.size(); ++i) {
    _transactions_to_watch.insert(watch_transactions[i]);
  }

  string stats_out_file = config.GetStr( "stats_out" );
  if(stats_out_file == "") {
    _stats_out = NULL;
  } else if(stats_out_file == "-") {
    _stats_out = &cout;
  } else {
    _stats_out = new ofstream(stats_out_file.c_str());
    config.WriteMatlabFile(_stats_out);
  }
  
#ifdef TRACK_FLOWS
  string active_packets_out_file = config.GetStr( "active_packets_out" );
  if(active_packets_out_file == "") {
    _active_packets_out = NULL;
  } else {
    _active_packets_out = new ofstream(active_packets_out_file.c_str());
  }
  string received_flits_out_file = config.GetStr( "received_flits_out" );
  if(received_flits_out_file == "") {
    _received_flits_out = NULL;
  } else {
    _received_flits_out = new ofstream(received_flits_out_file.c_str());
  }
  string sent_flits_out_file = config.GetStr( "sent_flits_out" );
  if(sent_flits_out_file == "") {
    _sent_flits_out = NULL;
  } else {
    _sent_flits_out = new ofstream(sent_flits_out_file.c_str());
  }
  string stored_flits_out_file = config.GetStr( "stored_flits_out" );
  if(stored_flits_out_file == "") {
    _stored_flits_out = NULL;
  } else {
    _stored_flits_out = new ofstream(stored_flits_out_file.c_str());
  }
#endif

}

TrafficManager::~TrafficManager( )
{

  for ( int source = 0; source < _nodes; ++source ) {
    for ( int subnet = 0; subnet < _subnets; ++subnet ) {
      delete _buf_states[source][subnet];
    }
  }
  
  for ( int c = 0; c < _classes; ++c ) {
    delete _plat_stats[c];
    delete _frag_stats[c];
    delete _nlat_stats[c];
    delete _hop_stats[c];

    for ( int i = 0; i < _nodes; ++i ) {
      for ( int j = 0; j < _nodes; ++j ) {
	delete _pair_plat[c][i*_nodes+j];
	delete _pair_nlat[c][i*_nodes+j];
      }
    }
  }
  
  if(gWatchOut && (gWatchOut != &cout)) delete gWatchOut;
  if(_stats_out && (_stats_out != &cout)) delete _stats_out;

#ifdef TRACK_FLOWS
  if(_active_packets_out) delete _active_packets_out;
  if(_received_flits_out) delete _received_flits_out;
  if(_sent_flits_out) delete _sent_flits_out;
  if(_stored_flits_out) delete _stored_flits_out;
#endif

  Flit::FreeAll();
  Credit::FreeAll();
}


void TrafficManager::_RetireFlit( Flit *f, int dest )
{
  _deadlock_timer = 0;

  assert(_total_in_flight_flits[f->cl].count(f->id) > 0);
  _total_in_flight_flits[f->cl].erase(f->id);
  
  if(f->record) {
    assert(_measured_in_flight_flits[f->cl].count(f->id) > 0);
    _measured_in_flight_flits[f->cl].erase(f->id);
  }

  if ( f->watch ) { 
    *gWatchOut << GetSimTime() << " | "
	       << "node" << dest << " | "
	       << "Retiring flit " << f->id 
	       << " (packet " << f->pid
	       << ", src = " << f->src 
	       << ", dest = " << f->dest
	       << ", hops = " << f->hops
	       << ", nlat = " << f->atime - f->itime
	       << ")." << endl;
  }

  if ( f->head && ( f->dest != dest ) ) {
    ostringstream err;
    err << "Flit " << f->id << " arrived at incorrect output " << dest;
    Error( err.str( ) );
  }
  
  if((_slowest_flit[f->cl] < 0) ||
     (_nlat_stats[f->cl]->Max() < (f->atime - f->itime)))
    _slowest_flit[f->cl] = f->id;
  _nlat_stats[f->cl]->AddSample( f->atime - f->itime);
  _pair_nlat[f->cl][f->src*_nodes+dest]->AddSample( f->atime - f->itime );
      
  if ( f->tail ) {
    Flit * head;
    if(f->head) {
      head = f;
    } else {
      map<int, Flit *>::iterator iter = _retired_packets[f->cl].find(f->pid);
      assert(iter != _retired_packets[f->cl].end());
      head = iter->second;
      _retired_packets[f->cl].erase(iter);
      assert(head->head);
      assert(f->pid == head->pid);
    }
    if ( f->watch ) { 
      *gWatchOut << GetSimTime() << " | "
		 << "node" << dest << " | "
		 << "Retiring packet " << head->pid 
		 << " (plat = " << f->atime - head->ctime
		 << ", frag = " << (f->atime - head->atime) - (f->id - head->id)
		 << ", src = " << head->src 
		 << ", dest = " << head->dest
		 << ")." << endl;
    }

    _RetirePacket(head, f, dest);
    
    // Only record statistics once per packet (at tail)
    // and based on the simulation state
    if ( ( _sim_state == warming_up ) || f->record ) {
      
      _hop_stats[f->cl]->AddSample( f->hops );
      
      if((_slowest_packet[f->cl] < 0) ||
	 (_plat_stats[f->cl]->Max() < (f->atime - f->ctime))) {
	_slowest_packet[f->cl] = f->pid;
      }
      _plat_stats[f->cl]->AddSample( f->atime - f->ctime);
      _frag_stats[f->cl]->AddSample( (f->atime - head->atime) - (f->id - head->id) );
      _pair_plat[f->cl][f->src*_nodes+dest]->AddSample( f->atime - f->ctime );
    }
    
    if(f != head) {
      head->Free();
    }
    
  }
  
  if(f->head && !f->tail) {
    _retired_packets[f->cl].insert(make_pair(f->pid, f));
  } else {
    f->Free();
  }
}

void TrafficManager::_RetirePacket(Flit * head, Flit * tail, int dest)
{
<<<<<<< HEAD
  if ( tail->watch ) { 
    *gWatchOut << GetSimTime() << " | "
	       << "node" << dest << " | "
	       << "Completing transation " << tail->tid
	       << " (tlat = " << tail->atime - head->ttime
	       << ", src = " << head->src 
	       << ", dest = " << head->dest
	       << ")." << endl;
=======
  int result = 0;
  if(_use_read_write[cl]){ //use read and write
    //check queue for waiting replies.
    //check to make sure it is on time yet
    if (!_repliesPending[source].empty()) {
      if(_repliesPending[source].front()->time <= _time) {
	result = -1;
      }
    } else {
      
      //produce a packet
      if(_injection_process[cl]->test(source)) {
	
	//coin toss to determine request type.
	result = (RandomFloat() < _write_fraction[cl]) ? 2 : 1;
	
	_requestsOutstanding[source]++;
      }
    }
  } else { //normal mode
    result = _injection_process[cl]->test(source) ? 1 : 0;
    _requestsOutstanding[source]++;
  } 
  if(result != 0) {
    _packet_seq_no[source]++;
>>>>>>> 657ae1dd
  }
  _requests_outstanding[tail->cl][tail->src]--;
}

void TrafficManager::_GeneratePacket( int source, int dest, int size, 
				      int cl, int time, int tid, int ttime )
{
  assert(size > 0);
  assert((source >= 0) && (source < _nodes));
  assert((dest >= 0) && (dest < _nodes));

  if((_sim_state == warming_up) || (_sim_state == running)) {
    _offered_flits[cl][source] += size;
  }

  bool begin_trans = false;

  if(tid < 0) {
    tid = _cur_tid++;
    assert(_cur_tid);
    begin_trans = true;
  }
  if(ttime < 0) {
    ttime = time;
  }

  int pid = _cur_pid++;
  assert(_cur_pid);

  bool watch = gWatchOut && ((_packets_to_watch.count(pid) > 0) ||
			     (_transactions_to_watch.count(tid) > 0));

  if(watch) {
    if(begin_trans) {
      *gWatchOut << GetSimTime() << " | "
		 << "node" << source << " | "
		 << "Beginning transaction " << tid
		 << " at time " << time
		 << "." << endl;
    }
    *gWatchOut << GetSimTime() << " | "
	       << "node" << source << " | "
	       << "Enqueuing packet " << pid
	       << " at time " << time
	       << "." << endl;
  }
  
  bool record = (((_sim_state == running) ||
		  ((_sim_state == draining) && (time < _drain_time))) &&
		 _measure_stats[cl]);

  for ( int i = 0; i < size; ++i ) {

    int id = _cur_id++;
    assert(_cur_id);

    Flit * f = Flit::New();

    f->id = id;
    f->pid = pid;
    f->tid = tid;
    f->watch = watch | (gWatchOut && (_flits_to_watch.count(f->id) > 0));
    f->src = source;
    f->dest = dest;
    f->ctime = time;
    f->ttime = ttime;
    f->record = record;
    f->cl = cl;
    f->head = (i == 0);
    f->tail = (i == (size-1));
    f->vc  = -1;

    switch(_pri_type) {
    case class_based:
      f->pri = _class_priority[cl];
      break;
    case age_based:
      f->pri = numeric_limits<int>::max() - time;
      break;
    case trans_age_based:
      f->pri = numeric_limits<int>::max() - ttime;
      break;
    case sequence_based:
<<<<<<< HEAD
      f->pri = numeric_limits<int>::max() - _sent_packets[cl][source];
=======
      f->pri = numeric_limits<int>::max() - _packet_seq_no[source];
      assert(f->pri >= 0);
>>>>>>> 657ae1dd
      break;
    default:
      f->pri = 0;
    }
    assert(f->pri >= 0);

    _total_in_flight_flits[f->cl].insert(make_pair(f->id, f));
    if(record) {
      _measured_in_flight_flits[f->cl].insert(make_pair(f->id, f));
    }
    
    if(gTrace) {
      cout<<"New Flit "<<f->src<<endl;
    }

    if(f->watch) { 
      *gWatchOut << GetSimTime() << " | "
		  << "node" << source << " | "
		  << "Enqueuing flit " << f->id
		  << " (packet " << f->pid
		  << ") at time " << time
		  << "." << endl;
    }

    _partial_packets[cl][source].push_back(f);
  }
}

void TrafficManager::_Step( )
{
  bool flits_in_flight = false;
  for(int c = 0; c < _classes; ++c) {
    flits_in_flight |= !_total_in_flight_flits[c].empty();
  }
  if(flits_in_flight && (_deadlock_timer++ >= _deadlock_warn_timeout)) {
    _deadlock_timer = 0;
    cout << "WARNING: Possible network deadlock." << endl;
  }

  vector<map<int, Flit *> > flits(_subnets);

  for ( int subnet = 0; subnet < _subnets; ++subnet ) {
    for ( int n = 0; n < _nodes; ++n ) {
      Flit * const f = _net[subnet]->ReadFlit( n );
      if ( f ) {
	if(f->watch) {
	  *gWatchOut << GetSimTime() << " | "
		     << "node" << n << " | "
		     << "Ejecting flit " << f->id
		     << " (packet " << f->pid << ")"
		     << " from VC " << f->vc
		     << "." << endl;
	}
	flits[subnet].insert(make_pair(n, f));
	if((_sim_state == warming_up) || (_sim_state == running)) {
	  ++_accepted_flits[f->cl][n];
	}
      }

      Credit * const c = _net[subnet]->ReadCredit( n );
      if ( c ) {
	_buf_states[n][subnet]->ProcessCredit(c);
	c->Free();
      }
    }
    _net[subnet]->ReadInputs( );
  }
  
  if ( !_empty_network ) {
    _Inject();
  }

  for(int subnet = 0; subnet < _subnets; ++subnet) {

    for(int n = 0; n < _nodes; ++n) {

      Flit * f = NULL;

      BufferState * const dest_buf = _buf_states[n][subnet];

      int const last_class = _last_class[n][subnet];

      int class_limit = _classes;

      if(_hold_switch_for_packet) {
	list<Flit *> const & pp = _partial_packets[last_class][n];
	if(!pp.empty() && !pp.front()->head && 
	   !dest_buf->IsFullFor(pp.front()->vc)) {
	  f = pp.front();
	  assert(f->vc == _last_vc[n][subnet][last_class]);

	  // if we're holding the connection, we don't need to check that class 
	  // again in the for loop
	  --class_limit;
	}
      }

      for(int i = 1; i <= class_limit; ++i) {

	int const c = (last_class + i) % _classes;

	if(_subnet[c] != subnet) {
	  continue;
	}

	list<Flit *> const & pp = _partial_packets[c][n];

	if(pp.empty()) {
	  continue;
	}

	Flit * const cf = pp.front();
	assert(cf);
	assert(cf->cl == c);
	
	if(f && (f->pri >= cf->pri)) {
	  continue;
	}

	if(cf->head && cf->vc == -1) { // Find first available VC
	  
	  OutputSet route_set;
	  _rf(NULL, cf, -1, &route_set, true);
	  set<OutputSet::sSetElement> const & os = route_set.GetSet();
	  assert(os.size() == 1);
	  OutputSet::sSetElement const & se = *os.begin();
	  assert(se.output_port == -1);
	  int const vcBegin = se.vc_start;
	  int const vcEnd = se.vc_end;
	  int const vc_count = vcEnd - vcBegin + 1;
	  for(int i = 1; i <= vc_count; ++i) {
	    int const vc = vcBegin + (_last_vc[n][subnet][c] - vcBegin + i) % vc_count;
	    assert((vc >= vcBegin) && (vc <= vcEnd));
	    if(dest_buf->IsAvailableFor(vc) && !dest_buf->IsFullFor(vc)) {
	      cf->vc = vc;
	      break;
	    }
	  }
	}
	  
	if((cf->vc != -1) && (!dest_buf->IsFullFor(cf->vc))) {
	  f = cf;
	}
      }
      
      if(f) {
	
	int const c = f->cl;
	
	if(f->head) {
	  
	  if (_lookahead_routing) {
	    const FlitChannel * inject = _net[subnet]->GetInject(n);
	    const Router * router = inject->GetSink();
	    assert(router);
	    int in_channel = inject->GetSinkPort();
	    _rf(router, f, in_channel, &f->la_route_set, false);
	    if(f->watch) {
	      *gWatchOut << GetSimTime() << " | "
			 << "node" << n << " | "
			 << "Generating lookahead routing info for flit " << f->id
			 << "." << endl;
	    }
	  } else {
	    f->la_route_set.Clear();
	  }

	  dest_buf->TakeBuffer(f->vc);
	  _last_vc[n][subnet][c] = f->vc;
	}
	
	_last_class[n][subnet] = c;

	_partial_packets[c][n].pop_front();
	dest_buf->SendingFlit(f);
	
	if(_pri_type == network_age_based) {
	  f->pri = numeric_limits<int>::max() - _time;
	  assert(f->pri >= 0);
	}
	
	if(f->watch) {
	  *gWatchOut << GetSimTime() << " | "
		     << "node" << n << " | "
		     << "Injecting flit " << f->id
		     << " into subnet " << subnet
		     << " at time " << _time
		     << " with priority " << f->pri
		     << " (packet " << f->pid
		     << ", class = " << c
		     << ", src = " << f->src 
		     << ", dest = " << f->dest
		     << ")." << endl;
	  *gWatchOut << *f;
	}
	f->itime = _time;

	// Pass VC "back"
	if(!_partial_packets[c][n].empty() && !f->tail) {
	  Flit * const nf = _partial_packets[c][n].front();
	  nf->vc = f->vc;
	}
	
	if((_sim_state == warming_up) || (_sim_state == running)) {
	  ++_sent_flits[c][n];
	}

	_net[subnet]->WriteFlit(f, n);

      }	
    }
  }

#ifdef TRACK_FLOWS
  vector<vector<int> > received_flits(_subnets*_routers, 0);
  vector<vector<int> > sent_flits(_subnets*_routers, 0);
  vector<vector<int> > stored_flits(_subnets*_routers, 0);
  vector<vector<int> > active_packets(_subnets*_routers, 0);
#endif

  for(int subnet = 0; subnet < _subnets; ++subnet) {
    for(int n = 0; n < _nodes; ++n) {
      map<int, Flit *>::const_iterator iter = flits[subnet].find(n);
      if(iter != flits[subnet].end()) {
	Flit * const f = iter->second;
	f->atime = _time;
	if(f->watch) {
	  *gWatchOut << GetSimTime() << " | "
		     << "node" << n << " | "
		     << "Injecting credit for VC " << f->vc 
		     << " into subnet " << subnet 
		     << "." << endl;
	}
	Credit * const c = Credit::New();
	c->vc.insert(f->vc);
	_net[subnet]->WriteCredit(c, n);
	_RetireFlit(f, n);
      }
    }
    flits[subnet].clear();
    _net[subnet]->Evaluate( );
    _net[subnet]->WriteOutputs( );

#ifdef TRACK_FLOWS
    for(int router = 0; router < _routers; ++router) {
      Router * const r = _router[subnet][router];
      for(int c = 0; c < _classes; ++c) {
	received_flits[(c*_subnets+subnet)*_routers+router] = r->GetReceivedFlits(c);
	sent_flits[(c*_subnets+subnet)*_routers+router] = r->GetSentFlits(c);
	stored_flits[(c*_subnets+subnet)*_routers+router] = r->GetStoredFlits(c);
	active_packets[(c*_subnets+subnet)*_routers+router] = r->GetActivePackets(c);
	r->ResetFlowStats(c);
      }
    }
#endif
  }
  
#ifdef TRACK_FLOWS
  if(_received_flits_out) *_received_flits_out << received_flits << endl;
  if(_stored_flits_out) *_stored_flits_out << stored_flits << endl;
  if(_sent_flits_out) *_sent_flits_out << sent_flits << endl;
  if(_active_packets_out) *_active_packets_out << active_packets << endl;
#endif

  ++_time;
  assert(_time);
  if(gTrace){
    cout<<"TIME "<<_time<<endl;
  }

}
  
bool TrafficManager::_PacketsOutstanding( ) const
{
  for ( int c = 0; c < _classes; ++c ) {
    if ( !_measured_in_flight_flits[c].empty() ) {
      return true;
    }
  }
  return false;
}

void TrafficManager::_ResetSim( )
{
  _time = 0;
  
  //remove any pending request from the previous simulations
  for ( int c = 0; c < _classes; ++c ) {
    _requests_outstanding[c].assign(_nodes, 0);
  }
}

void TrafficManager::_ClearStats( )
{
  _slowest_flit.assign(_classes, -1);
  _slowest_packet.assign(_classes, -1);

  for ( int c = 0; c < _classes; ++c ) {

    _plat_stats[c]->Clear( );
    _frag_stats[c]->Clear( );
  
    _offered_flits[c].assign(_nodes, 0);
    _sent_flits[c].assign(_nodes, 0);
    _accepted_flits[c].assign(_nodes, 0);
    
    for ( int i = 0; i < _nodes; ++i ) {
      for ( int j = 0; j < _nodes; ++j ) {
	_pair_plat[c][i*_nodes+j]->Clear( );
      }
    }

    _hop_stats[c]->Clear();

  }

#ifdef TRACK_STALLS
  for(int s = 0; s < _subnets; ++s) {
    for(int r = 0; r < _routers; ++r) {
      for(int c = 0; c < _classes; ++c) {
	_router[s][r]->ResetStallStats(c);
      }
    }
  }
#endif

  _reset_time = _time;
}

void TrafficManager::_ComputeStats( const vector<int> & stats, int *sum, int *min, int *max, int *min_pos, int *max_pos ) const 
{
  int const count = stats.size();
  assert(count > 0);

  if(min_pos) {
    *min_pos = 0;
  }
  if(max_pos) {
    *max_pos = 0;
  }

  if(min) {
    *min = stats[0];
  }
  if(max) {
    *max = stats[0];
  }

  *sum = stats[0];

  for ( int i = 1; i < count; ++i ) {
    int curr = stats[i];
    if ( min  && ( curr < *min ) ) {
      *min = curr;
      if ( min_pos ) {
	*min_pos = i;
      }
    }
    if ( max && ( curr > *max ) ) {
      *max = curr;
      if ( max_pos ) {
	*max_pos = i;
      }
    }
    *sum += curr;
  }
}

void TrafficManager::_DisplayRemaining( ostream & os ) const 
{
  for(int c = 0; c < _classes; ++c) {

    map<int, Flit *>::const_iterator iter;
    int i;

    os << "Class " << c << ":" << endl;

    os << "Remaining flits: ";
    for ( iter = _total_in_flight_flits[c].begin( ), i = 0;
	  ( iter != _total_in_flight_flits[c].end( ) ) && ( i < 10 );
	  iter++, i++ ) {
      os << iter->first << " ";
    }
    if(_total_in_flight_flits[c].size() > 10)
      os << "[...] ";
    
    os << "(" << _total_in_flight_flits[c].size() << " flits)" << endl;
    
    os << "Measured flits: ";
    for ( iter = _measured_in_flight_flits[c].begin( ), i = 0;
	  ( iter != _measured_in_flight_flits[c].end( ) ) && ( i < 10 );
	  iter++, i++ ) {
      os << iter->first << " ";
    }
    if(_measured_in_flight_flits[c].size() > 10)
      os << "[...] ";
    
    os << "(" << _measured_in_flight_flits[c].size() << " flits)" << endl;
    
  }
}

bool TrafficManager::Run( )
{
  for ( int sim = 0; sim < _total_sims; ++sim ) {

    _ResetSim( );

    _ClearStats( );

    if ( !_SingleSim( ) ) {
      cout << "Simulation unstable, ending ..." << endl;
      return false;
    }

    // Empty any remaining packets
    cout << "Draining remaining packets ..." << endl;
    _empty_network = true;
    int empty_steps = 0;

    bool packets_left = false;
    for(int c = 0; c < _classes; ++c) {
      packets_left |= !_total_in_flight_flits[c].empty();
    }

    while( packets_left ) { 
      _Step( ); 

      ++empty_steps;

      if ( empty_steps % 1000 == 0 ) {
	_DisplayRemaining( ); 
      }
      
      packets_left = false;
      for(int c = 0; c < _classes; ++c) {
	packets_left |= !_total_in_flight_flits[c].empty();
      }
    }
    //wait until all the credits are drained as well
    while(Credit::OutStanding()!=0){
      _Step();
    }
    _empty_network = false;

    //for the love of god don't ever say "Time taken" anywhere else
    //the power script depend on it
    cout << "Time taken is " << _time << " cycles" <<endl; 

    if(_stats_out) {
      WriteStats(*_stats_out);
    }
    _UpdateOverallStats();
  }
  
  DisplayOverallStats();
  if(_print_csv_results) {
    DisplayOverallStatsCSV();
  }
  
  return true;
}

void TrafficManager::DisplayOverallStats(ostream & os) const
{
  for ( int c = 0; c < _classes; ++c ) {
    if(_measure_stats[c]) {
      cout << "====== Traffic class " << c << " ======" << endl;
      _DisplayOverallClassStats(c, os);
    }
  }
}

void TrafficManager::DisplayOverallStatsCSV(ostream & os) const
{
  os << "header:class," << _OverallStatsHeaderCSV() << endl;
  for(int c = 0; c < _classes; ++c) {
    if(_measure_stats[c]) {
      os << "results:" << c << ',' << _OverallClassStatsCSV(c) << endl;
    }
  }
}

void TrafficManager::_UpdateOverallStats() {

  for ( int c = 0; c < _classes; ++c ) {
    
    if(_measure_stats[c] == 0) {
      continue;
    }
    
    _overall_min_plat[c] += _plat_stats[c]->Min();
    _overall_avg_plat[c] += _plat_stats[c]->Average();
    _overall_max_plat[c] += _plat_stats[c]->Max();
    _overall_min_frag[c] += _frag_stats[c]->Min();
    _overall_avg_frag[c] += _frag_stats[c]->Average();
    _overall_max_frag[c] += _frag_stats[c]->Max();
    _overall_min_nlat[c] += _nlat_stats[c]->Min();
    _overall_avg_nlat[c] += _nlat_stats[c]->Average();
    _overall_max_nlat[c] += _nlat_stats[c]->Max();
    
    _overall_hop_stats[c] += _hop_stats[c]->Average();

    int count_min, count_sum, count_max;
    double rate_min, rate_sum, rate_max;
    double rate_avg;
    double time_delta = (double)(_drain_time - _reset_time);
    _ComputeStats( _offered_flits[c], &count_sum, &count_min, &count_max );
    rate_min = (double)count_min / time_delta;
    rate_sum = (double)count_sum / time_delta;
    rate_max = (double)count_max / time_delta;
    rate_avg = rate_sum / (double)_nodes;
    _overall_min_offered[c] += rate_min;
    _overall_avg_offered[c] += rate_avg;
    _overall_max_offered[c] += rate_max;
    _ComputeStats( _sent_flits[c], &count_sum, &count_min, &count_max );
    rate_min = (double)count_min / time_delta;
    rate_sum = (double)count_sum / time_delta;
    rate_max = (double)count_max / time_delta;
    rate_avg = rate_sum / (double)_nodes;
    _overall_min_sent[c] += rate_min;
    _overall_avg_sent[c] += rate_avg;
    _overall_max_sent[c] += rate_max;
    _ComputeStats( _accepted_flits[c], &count_sum, &count_min, &count_max );
    rate_min = (double)count_min / time_delta;
    rate_sum = (double)count_sum / time_delta;
    rate_max = (double)count_max / time_delta;
    rate_avg = rate_sum / (double)_nodes;
    _overall_min_accepted[c] += rate_min;
    _overall_avg_accepted[c] += rate_avg;
    _overall_max_accepted[c] += rate_max;

#ifdef TRACK_STALLS
    for(int subnet = 0; subnet < _subnets; ++subnet) {
      for(int router = 0; router < _routers; ++router) {
	Router const * const r = _router[subnet][router];
	for(int c = 0; c < _classes; ++c) {
	  _overall_buffer_busy_stalls[c] += r->GetBufferBusyStalls(c);
	  _overall_buffer_conflict_stalls[c] += r->GetBufferConflictStalls(c);
	  _overall_buffer_full_stalls[c] += r->GetBufferFullStalls(c);
	  _overall_buffer_reserved_stalls[c] += r->GetBufferReservedStalls(c);
	  _overall_crossbar_conflict_stalls[c] += r->GetCrossbarConflictStalls(c);
	}
      }
    }
#endif

  }
}

void TrafficManager::DisplayStats(ostream & os) const {
  os << "===== Time: " << _time << " =====" << endl;

  for(int c = 0; c < _classes; ++c) {
    if(_measure_stats[c]) {
      os << "Class " << c << ":" << endl;
      _DisplayClassStats(c, os);
    }
  }
}

void TrafficManager::_DisplayClassStats(int c, ostream & os) const {
  
  os << "Minimum packet latency = " << _plat_stats[c]->Min() << endl;
  os << "Average packet latency = " << _plat_stats[c]->Average() << endl;
  os << "Maximum packet latency = " << _plat_stats[c]->Max() << endl;
  os << "Slowest packet = " << _slowest_packet[c] << endl;
  os << "Minimum fragmentation = " << _frag_stats[c]->Min() << endl;
  os << "Average fragmentation = " << _frag_stats[c]->Average() << endl;
  os << "Maximum fragmentation = " << _frag_stats[c]->Max() << endl;
  os << "Minimum network latency = " << _nlat_stats[c]->Min() << endl;
  os << "Average network latency = " << _nlat_stats[c]->Average() << endl;
  os << "Maximum network latency = " << _nlat_stats[c]->Max() << endl;
  os << "Slowest flit = " << _slowest_flit[c] << endl;
  
  int count_sum, count_min, count_max;
  double rate_sum, rate_min, rate_max;
  double rate_avg;
  int min_pos, max_pos;
  double time_delta = (double)(_time - _reset_time);
  _ComputeStats(_offered_flits[c], &count_sum, &count_min, &count_max, &min_pos, &max_pos);
  rate_sum = (double)count_sum / time_delta;
  rate_min = (double)count_min / time_delta;
  rate_max = (double)count_max / time_delta;
  rate_avg = rate_sum / (double)_nodes;
  cout << "Minimum offered flit rate = " << rate_min 
       << " (at node " << min_pos << ")" << endl
       << "Average offered flit rate = " << rate_avg << endl
       << "Maximum offered flit rate = " << rate_max
       << " (at node " << max_pos << ")" << endl;
  _ComputeStats(_sent_flits[c], &count_sum, &count_min, &count_max, &min_pos, &max_pos);
  rate_sum = (double)count_sum / time_delta;
  rate_min = (double)count_min / time_delta;
  rate_max = (double)count_max / time_delta;
  rate_avg = rate_sum / (double)_nodes;
  cout << "Minimum injected flit rate = " << rate_min 
       << " (at node " << min_pos << ")" << endl
       << "Average injected flit rate = " << rate_avg << endl
       << "Maximum injected flit rate = " << rate_max
       << " (at node " << max_pos << ")" << endl;
  _ComputeStats(_accepted_flits[c], &count_sum, &count_min, &count_max, &min_pos, &max_pos);
  rate_sum = (double)count_sum / time_delta;
  rate_min = (double)count_min / time_delta;
  rate_max = (double)count_max / time_delta;
  rate_avg = rate_sum / (double)_nodes;
  cout << "Minimum accepted flit rate = " << rate_min 
       << " (at node " << min_pos << ")" << endl
       << "Average accepted flit rate = " << rate_avg << endl
       << "Maximum accepted flit rate = " << rate_max
       << " (at node " << max_pos << ")" << endl;
  
  os << "Total in-flight flits = " << _total_in_flight_flits[c].size()
       << " (" << _measured_in_flight_flits[c].size() << " measured)"
       << endl;
}

void TrafficManager::WriteStats(ostream & os) const {
  os << "%=================================" << endl;
  for(int c = 0; c < _classes; ++c) {
    if(_measure_stats[c]) {
      _WriteClassStats(c, os);
    }
  }
}

void TrafficManager::_WriteClassStats(int c, ostream & os) const {
  
  os << "plat(" << c+1 << ") = " << _plat_stats[c]->Average() << ";" << endl
     << "plat_hist(" << c+1 << ",:) = " << *_plat_stats[c] << ";" << endl
     << "frag_hist(" << c+1 << ",:) = " << *_frag_stats[c] << ";" << endl
     << "nlat(" << c+1 << ") = " << _nlat_stats[c]->Average() << ";" << endl
     << "nlat_hist(" << c+1 << ",:) = " << *_nlat_stats[c] << ";" << endl
     << "hops(" << c+1 << ",:) = " << *_hop_stats[c] << ";" << endl
     << "pair_sent(" << c+1 << ",:) = [ ";
  for(int i = 0; i < _nodes; ++i) {
    for(int j = 0; j < _nodes; ++j) {
      os << _pair_plat[c][i*_nodes+j]->NumSamples() << " ";
    }
  }
  os << "];" << endl
     << "pair_plat(" << c+1 << ",:) = [ ";
  for(int i = 0; i < _nodes; ++i) {
    for(int j = 0; j < _nodes; ++j) {
      os << _pair_plat[c][i*_nodes+j]->Average( ) << " ";
    }
  }
  os << "];" << endl
     << "pair_nlat(" << c+1 << ",:) = [ ";
  for(int i = 0; i < _nodes; ++i) {
    for(int j = 0; j < _nodes; ++j) {
      os << _pair_nlat[c][i*_nodes+j]->Average( ) << " ";
    }
  }

  double time_delta = (double)(_time - _reset_time);

  os << "];" << endl
     << "offered(" << c+1 << ",:) = [ ";
  for ( int d = 0; d < _nodes; ++d ) {
    os << _offered_flits[c][d] / time_delta << " ";
  }
  os << "];" << endl
     << "sent(" << c+1 << ",:) = [ ";
  for ( int d = 0; d < _nodes; ++d ) {
    os << _sent_flits[c][d] / time_delta << " ";
  }
  os << "];" << endl
     << "accepted(" << c+1 << ",:) = [ ";
  for ( int d = 0; d < _nodes; ++d ) {
    os << _accepted_flits[c][d] / time_delta << " ";
  }
  os << "];" << endl;
}

void TrafficManager::_DisplayOverallClassStats( int c, ostream & os ) const {
  
  os << "Overall minimum packet latency = " << _overall_min_plat[c] / (double)_total_sims
     << " (" << _total_sims << " samples)" << endl
     << "Overall average packet latency = " << _overall_avg_plat[c] / (double)_total_sims
     << " (" << _total_sims << " samples)" << endl
     << "Overall maximum packet latency = " << _overall_max_plat[c] / (double)_total_sims
     << " (" << _total_sims << " samples)" << endl;
    
  os << "Overall minimum fragmentation = " << _overall_min_frag[c] / (double)_total_sims
     << " (" << _total_sims << " samples)" << endl
     << "Overall average fragmentation = " << _overall_avg_frag[c] / (double)_total_sims
     << " (" << _total_sims << " samples)" << endl
     << "Overall maximum fragmentation = " << _overall_max_frag[c] / (double)_total_sims
     << " (" << _total_sims << " samples)" << endl;

  os << "Overall minimum network latency = " << _overall_min_nlat[c] / (double)_total_sims
     << " (" << _total_sims << " samples)" << endl
     << "Overall average network latency = " << _overall_avg_nlat[c] / (double)_total_sims
     << " (" << _total_sims << " samples)" << endl
     << "Overall maximum network latency = " << _overall_max_nlat[c] / (double)_total_sims
     << " (" << _total_sims << " samples)" << endl;

  os << "Overall minimum offered rate = " << _overall_min_offered[c] / (double)_total_sims
     << " (" << _total_sims << " samples)" << endl
     << "Overall average offered rate = " << _overall_avg_offered[c] / (double)_total_sims
     << " (" << _total_sims << " samples)" << endl
     << "Overall maximum offered rate = " << _overall_max_offered[c] / (double)_total_sims
     << " (" << _total_sims << " samples)" << endl;
  os << "Overall minimum sent rate = " << _overall_min_sent[c] / (double)_total_sims
     << " (" << _total_sims << " samples)" << endl
     << "Overall average sent rate = " << _overall_avg_sent[c] / (double)_total_sims
     << " (" << _total_sims << " samples)" << endl
     << "Overall maximum sent rate = " << _overall_max_sent[c] / (double)_total_sims
     << " (" << _total_sims << " samples)" << endl;
  os << "Overall minimum accepted rate = " << _overall_min_accepted[c] / (double)_total_sims
     << " (" << _total_sims << " samples)" << endl
     << "Overall average accepted rate = " << _overall_avg_accepted[c] / (double)_total_sims
     << " (" << _total_sims << " samples)" << endl
     << "Overall maximum accepted rate = " << _overall_max_accepted[c] / (double)_total_sims
     << " (" << _total_sims << " samples)" << endl;
  os << "Overall average hops = " << _overall_hop_stats[c] / (double)_total_sims
     << " (" << _total_sims << " samples)" << endl;

#ifdef TRACK_STALLS
  os << "Overall buffer busy stalls = " << (double)_overall_buffer_busy_stalls[c] / (double)_total_sims << endl
     << "Overall buffer conflict stalls = " << (double)_overall_buffer_conflict_stalls[c] / (double)_total_sims << endl
     << "Overall buffer full stalls = " << (double)_overall_buffer_full_stalls[c] / (double)_total_sims << endl
     << "Overall buffer reserved stalls = " << (double)_overall_buffer_reserved_stalls[c] / (double)_total_sims << endl
     << "Overall crossbar conflict stalls = " << (double)_overall_crossbar_conflict_stalls[c] / (double)_total_sims << endl;
#endif

}

string TrafficManager::_OverallStatsHeaderCSV() const
{
  ostringstream os;
  os << "min_plat"
     << ',' << "avg_plat"
     << ',' << "max_plat"
     << ',' << "min_frag"
     << ',' << "avg_frag"
     << ',' << "max_frag"
     << ',' << "min_nlat"
     << ',' << "avg_nlat"
     << ',' << "max_nlat"
     << ',' << "min_offered"
     << ',' << "avg_offered"
     << ',' << "max_offered"
     << ',' << "min_sent"
     << ',' << "avg_sent"
     << ',' << "max_sent"
     << ',' << "min_accepted"
     << ',' << "avg_accepted"
     << ',' << "max_accepted"
     << ',' << "hops";
#ifdef TRACK_STALLS
  os << ',' << "buffer_busy"
     << ',' << "buffer_conflict"
     << ',' << "buffer_full"
     << ',' << "buffer_reserved"
     << ',' << "crossbar_conflict";
#endif
  return os.str();
}

string TrafficManager::_OverallClassStatsCSV(int c) const
{
  ostringstream os;
  os << _overall_min_plat[c] / (double)_total_sims
     << ',' << _overall_avg_plat[c] / (double)_total_sims
     << ',' << _overall_max_plat[c] / (double)_total_sims
     << ',' << _overall_min_frag[c] / (double)_total_sims
     << ',' << _overall_avg_frag[c] / (double)_total_sims
     << ',' << _overall_max_frag[c] / (double)_total_sims
     << ',' << _overall_min_nlat[c] / (double)_total_sims
     << ',' << _overall_avg_nlat[c] / (double)_total_sims
     << ',' << _overall_max_nlat[c] / (double)_total_sims
     << ',' << _overall_min_offered[c] / (double)_total_sims
     << ',' << _overall_avg_offered[c] / (double)_total_sims
     << ',' << _overall_max_offered[c] / (double)_total_sims
     << ',' << _overall_min_sent[c] / (double)_total_sims
     << ',' << _overall_avg_sent[c] / (double)_total_sims
     << ',' << _overall_max_sent[c] / (double)_total_sims
     << ',' << _overall_min_accepted[c] / (double)_total_sims
     << ',' << _overall_avg_accepted[c] / (double)_total_sims
     << ',' << _overall_max_accepted[c] / (double)_total_sims
     << ',' << _overall_hop_stats[c] / (double)_total_sims;

#ifdef TRACK_STALLS
  os << ',' << (double)_overall_buffer_busy_stalls[c] / (double)_total_sims
     << ',' << (double)_overall_buffer_conflict_stalls[c] / (double)_total_sims
     << ',' << (double)_overall_buffer_full_stalls[c] / (double)_total_sims
     << ',' << (double)_overall_buffer_reserved_stalls[c] / (double)_total_sims
     << ',' << (double)_overall_crossbar_conflict_stalls[c] / (double)_total_sims;
#endif

  return os.str();
}

//read the watchlist
void TrafficManager::_LoadWatchList(const string & filename){
  ifstream watch_list;
  watch_list.open(filename.c_str());
  
  string line;
  if(watch_list.is_open()) {
    while(!watch_list.eof()) {
      getline(watch_list, line);
      if(line != "") {
	if(line[0] == 'p') {
	  _packets_to_watch.insert(atoi(line.c_str()+1));
	} else if(line[0] == 't') {
	  _transactions_to_watch.insert(atoi(line.c_str()+1));
	} else {
	  _flits_to_watch.insert(atoi(line.c_str()));
	}
      }
    }
    
  } else {
    Error("Unable to open flit watch file: " + filename);
  }
}<|MERGE_RESOLUTION|>--- conflicted
+++ resolved
@@ -139,12 +139,12 @@
   // ============ Injection queues ============ 
 
   _partial_packets.resize(_classes);
-  _sent_packets.resize(_classes);
+  _packet_seq_no.resize(_classes);
   _requests_outstanding.resize(_classes);
 
   for ( int c = 0; c < _classes; ++c ) {
     _partial_packets[c].resize(_nodes);
-    _sent_packets[c].resize(_nodes);
+    _packet_seq_no[c].resize(_nodes);
     _requests_outstanding[c].resize(_nodes);
   }
 
@@ -152,13 +152,6 @@
   _measured_in_flight_flits.resize(_classes);
   _retired_packets.resize(_classes);
 
-<<<<<<< HEAD
-=======
-  _packet_seq_no.resize(_nodes);
-  _repliesPending.resize(_nodes);
-  _requestsOutstanding.resize(_nodes);
-
->>>>>>> 657ae1dd
   _hold_switch_for_packet = config.GetInt("hold_switch_for_packet");
 
   // ============ Statistics ============ 
@@ -466,7 +459,6 @@
 
 void TrafficManager::_RetirePacket(Flit * head, Flit * tail, int dest)
 {
-<<<<<<< HEAD
   if ( tail->watch ) { 
     *gWatchOut << GetSimTime() << " | "
 	       << "node" << dest << " | "
@@ -475,33 +467,6 @@
 	       << ", src = " << head->src 
 	       << ", dest = " << head->dest
 	       << ")." << endl;
-=======
-  int result = 0;
-  if(_use_read_write[cl]){ //use read and write
-    //check queue for waiting replies.
-    //check to make sure it is on time yet
-    if (!_repliesPending[source].empty()) {
-      if(_repliesPending[source].front()->time <= _time) {
-	result = -1;
-      }
-    } else {
-      
-      //produce a packet
-      if(_injection_process[cl]->test(source)) {
-	
-	//coin toss to determine request type.
-	result = (RandomFloat() < _write_fraction[cl]) ? 2 : 1;
-	
-	_requestsOutstanding[source]++;
-      }
-    }
-  } else { //normal mode
-    result = _injection_process[cl]->test(source) ? 1 : 0;
-    _requestsOutstanding[source]++;
-  } 
-  if(result != 0) {
-    _packet_seq_no[source]++;
->>>>>>> 657ae1dd
   }
   _requests_outstanding[tail->cl][tail->src]--;
 }
@@ -585,12 +550,7 @@
       f->pri = numeric_limits<int>::max() - ttime;
       break;
     case sequence_based:
-<<<<<<< HEAD
-      f->pri = numeric_limits<int>::max() - _sent_packets[cl][source];
-=======
-      f->pri = numeric_limits<int>::max() - _packet_seq_no[source];
-      assert(f->pri >= 0);
->>>>>>> 657ae1dd
+      f->pri = numeric_limits<int>::max() - _packet_seq_no[cl][source];
       break;
     default:
       f->pri = 0;
