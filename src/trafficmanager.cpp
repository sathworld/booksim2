--- conflicted
+++ resolved
@@ -1329,7 +1329,6 @@
   os << "];" << endl;
 }
 
-<<<<<<< HEAD
 void TrafficManager::_DisplayOverallClassStats( int c, ostream & os ) const {
   
   os << "Overall minimum packet latency = " << _overall_min_plat[c] / (double)_total_sims
@@ -1398,34 +1397,18 @@
      << " (" << _total_sims << " samples)" << endl;
   
 #ifdef TRACK_STALLS
-  os << "Overall buffer busy stalls = " << (double)_overall_buffer_busy_stalls[c] / (double)_total_sims << endl
-     << "Overall buffer conflict stalls = " << (double)_overall_buffer_conflict_stalls[c] / (double)_total_sims << endl
-     << "Overall buffer full stalls = " << (double)_overall_buffer_full_stalls[c] / (double)_total_sims << endl
-     << "Overall buffer reserved stalls = " << (double)_overall_buffer_reserved_stalls[c] / (double)_total_sims << endl
-     << "Overall crossbar conflict stalls = " << (double)_overall_crossbar_conflict_stalls[c] / (double)_total_sims << endl;
-=======
-    os << "Overall average accepted packet size = " << _overall_avg_accepted[c] / _overall_avg_accepted_packets[c]
-       << " (" << _total_sims << " samples)" << endl;
-    
-    os << "Overall average hops = " << _overall_hop_stats[c] / (double)_total_sims
-       << " (" << _total_sims << " samples)" << endl;
-    
-#ifdef TRACK_STALLS
-    os << "Overall buffer busy stalls = " << (double)_overall_buffer_busy_stalls[c] / (double)_total_sims
-       << " (" << _total_sims << " samples)" << endl
-       << "Overall buffer conflict stalls = " << (double)_overall_buffer_conflict_stalls[c] / (double)_total_sims
-       << " (" << _total_sims << " samples)" << endl
-       << "Overall buffer full stalls = " << (double)_overall_buffer_full_stalls[c] / (double)_total_sims
-       << " (" << _total_sims << " samples)" << endl
-       << "Overall buffer reserved stalls = " << (double)_overall_buffer_reserved_stalls[c] / (double)_total_sims
-       << " (" << _total_sims << " samples)" << endl
-       << "Overall crossbar conflict stalls = " << (double)_overall_crossbar_conflict_stalls[c] / (double)_total_sims
-       << " (" << _total_sims << " samples)" << endl;
->>>>>>> a230ad7d
+  os << "Overall buffer busy stalls = " << (double)_overall_buffer_busy_stalls[c] / (double)_total_sims
+     << " (" << _total_sims << " samples)" << endl
+     << "Overall buffer conflict stalls = " << (double)_overall_buffer_conflict_stalls[c] / (double)_total_sims
+     << " (" << _total_sims << " samples)" << endl
+     << "Overall buffer full stalls = " << (double)_overall_buffer_full_stalls[c] / (double)_total_sims
+     << " (" << _total_sims << " samples)" << endl
+     << "Overall buffer reserved stalls = " << (double)_overall_buffer_reserved_stalls[c] / (double)_total_sims
+     << " (" << _total_sims << " samples)" << endl
+     << "Overall crossbar conflict stalls = " << (double)_overall_crossbar_conflict_stalls[c] / (double)_total_sims
+     << " (" << _total_sims << " samples)" << endl;
 #endif
-    
-  }
-  
+
 }
 
 string TrafficManager::_OverallStatsHeaderCSV() const
