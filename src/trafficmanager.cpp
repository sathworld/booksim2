--- conflicted
+++ resolved
@@ -1556,19 +1556,12 @@
     _overall_accepted[c]->AddSample( avg );
     _overall_accepted_min[c]->AddSample( min );
     
-<<<<<<< HEAD
-    if(_sim_mode == batch)
-      _overall_batch_time->AddSample(_batch_time->Sum( ));
-
-  }
-
-=======
+
   }
   
   if(_sim_mode == batch)
     _overall_batch_time->AddSample(_batch_time->Sum( ));
   
->>>>>>> ffd21b9d
 }
 
 void TrafficManager::DisplayStats(ostream & os) const {
