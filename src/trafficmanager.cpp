--- conflicted
+++ resolved
@@ -674,78 +674,11 @@
 
 bool TrafficManager::_IssuePacket( int source, int cl )
 {
-<<<<<<< HEAD
   if((_max_outstanding[cl] > 0) && 
      (_requests_outstanding[source][cl] >= _max_outstanding[cl])) {
       return false;
-=======
-  int result;
-  if(_sim_mode == batch){ //batch mode
-    if(_use_read_write[cl]){ //read write packets
-      //check queue for waiting replies.
-      //check to make sure it is on time yet
-      int pending_time = numeric_limits<int>::max(); //reset to maxtime+1
-      if (!_repliesPending[source].empty()) {
-	result = _repliesPending[source].front();
-	pending_time = _repliesDetails.find(result)->second->time;
-      }
-      if (pending_time<=_qtime[source][cl]) {
-	result = _repliesPending[source].front();
-	_repliesPending[source].pop_front();
-	
-      } else if ((_sent_packets[source] >= _batch_size) || 
-		 ((_maxOutstanding > 0) && 
-		  (_requestsOutstanding[source] >= _maxOutstanding))) {
-	result = 0;
-      } else {
-	
-	//coin toss to determine request type.
-	result = (RandomFloat() < 0.5) ? -2 : -1;
-	
-      } 
-    } else { //normal
-      if ((_sent_packets[source] >= _batch_size) || 
-	  ((_maxOutstanding > 0) && 
-	   (_requestsOutstanding[source] >= _maxOutstanding))) {
-	result = 0;
-      } else {
-	result = _packet_size[cl];
-      } 
-    } 
-  } else { //injection rate mode
-    if(_use_read_write[cl]){ //use read and write
-      //check queue for waiting replies.
-      //check to make sure it is on time yet
-      int pending_time = numeric_limits<int>::max(); //reset to maxtime+1
-      if (!_repliesPending[source].empty()) {
-	result = _repliesPending[source].front();
-	pending_time = _repliesDetails.find(result)->second->time;
-      }
-      if (pending_time<=_qtime[source][cl]) {
-	result = _repliesPending[source].front();
-	_repliesPending[source].pop_front();
-      } else if ((_maxOutstanding > 0) && 
-		 (_requestsOutstanding[source] >= _maxOutstanding)) {
-	result = 0;
-      } else {
-
-	//produce a packet
-	if(_injection_process[source][cl]->test()) {
-	
-	  //coin toss to determine request type.
-	  result = (RandomFloat() < 0.5) ? -2 : -1;
-
-	} else {
-	  result = 0;
-	}
-      } 
-    } else { //normal mode
-      result = _injection_process[source][cl]->test() ? 1 : 0;
-    } 
->>>>>>> d9ab3d4c
   }
   if((_sim_mode == batch) &&
-     !_timed_mode && 
      (_sent_packets[source][cl] >= _batch_size[cl])) {
     return false;
   }
@@ -1241,25 +1174,7 @@
 {
   int converged = 0;
 
-<<<<<<< HEAD
-  if (_sim_mode == batch && _timed_mode) {
-    _sim_state = running;
-    while(_time<_sample_period) {
-      _Step();
-      if ( _time % 10000 == 0 ) {
-	cout << _sim_state << endl;
-	if(_stats_out)
-	  *_stats_out << "%=================================" << endl;
-	
-	DisplayStats();
-      }
-    }
-    converged = 1;
-
-  } else if(_sim_mode == batch && !_timed_mode){//batch mode   
-=======
   if(_sim_mode == batch) { //batch mode   
->>>>>>> d9ab3d4c
     int batch_index = 0;
     while(batch_index < _batch_count) {
       for (int i = 0; i < _nodes; i++) {
