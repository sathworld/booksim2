--- conflicted
+++ resolved
@@ -1171,15 +1171,8 @@
   }
 }
 
-<<<<<<< HEAD
 void TrafficManager::DisplayStats(ostream & os) const {
-  os << "===== Time: " << _time << " =====" << endl
-     << "sent_packets = " << _sent_packets << ";" << endl;
-=======
-void TrafficManager::WriteStats(ostream & os) const {
-  
-  os << "%=================================" << endl;
->>>>>>> cab02a6a
+  os << "===== Time: " << _time << " =====" << endl;
 
   for(int c = 0; c < _classes; ++c) {
     if(_measure_stats[c]) {
