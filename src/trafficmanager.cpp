// $Id$

/*
Copyright (c) 2007-2011, Trustees of The Leland Stanford Junior University
All rights reserved.

Redistribution and use in source and binary forms, with or without modification,
are permitted provided that the following conditions are met:

Redistributions of source code must retain the above copyright notice, this list
of conditions and the following disclaimer.
Redistributions in binary form must reproduce the above copyright notice, this 
list of conditions and the following disclaimer in the documentation and/or 
other materials provided with the distribution.
Neither the name of the Stanford University nor the names of its contributors 
may be used to endorse or promote products derived from this software without 
specific prior written permission.

THIS SOFTWARE IS PROVIDED BY THE COPYRIGHT HOLDERS AND CONTRIBUTORS "AS IS" AND 
ANY EXPRESS OR IMPLIED WARRANTIES, INCLUDING, BUT NOT LIMITED TO, THE IMPLIED 
WARRANTIES OF MERCHANTABILITY AND FITNESS FOR A PARTICULAR PURPOSE ARE 
DISCLAIMED. IN NO EVENT SHALL THE COPYRIGHT OWNER OR CONTRIBUTORS BE LIABLE FOR 
ANY DIRECT, INDIRECT, INCIDENTAL, SPECIAL, EXEMPLARY, OR CONSEQUENTIAL DAMAGES 
(INCLUDING, BUT NOT LIMITED TO, PROCUREMENT OF SUBSTITUTE GOODS OR SERVICES; 
LOSS OF USE, DATA, OR PROFITS; OR BUSINESS INTERRUPTION) HOWEVER CAUSED AND ON 
ANY THEORY OF LIABILITY, WHETHER IN CONTRACT, STRICT LIABILITY, OR TORT 
(INCLUDING NEGLIGENCE OR OTHERWISE) ARISING IN ANY WAY OUT OF THE USE OF THIS 
SOFTWARE, EVEN IF ADVISED OF THE POSSIBILITY OF SUCH DAMAGE.
*/

#include <sstream>
#include <fstream>
#include <limits>

#include "booksim.hpp"
#include "booksim_config.hpp"
#include "trafficmanager.hpp"
#include "steadystatetrafficmanager.hpp"
#include "batchtrafficmanager.hpp"
#include "workloadtrafficmanager.hpp"
#include "random_utils.hpp" 
#include "vc.hpp"

TrafficManager * TrafficManager::NewTrafficManager(Configuration const & config,
						   vector<Network *> const & net)
{
  TrafficManager * result = NULL;
  string sim_type = config.GetStr("sim_type");
  if((sim_type == "latency") || (sim_type == "throughput")) {
    result = new SteadyStateTrafficManager(config, net);
  } else if(sim_type == "batch") {
    result = new BatchTrafficManager(config, net);
  } else if(sim_type == "workload") {
    result = new WorkloadTrafficManager(config, net);
  } else {
    cerr << "Unknown simulation type: " << sim_type << endl;
  } 
  return result;
}

TrafficManager::TrafficManager( const Configuration &config, const vector<Network *> & net )
  : Module( 0, "traffic_manager" ), _net(net), _empty_network(false), _deadlock_timer(0), _reset_time(0), _drain_time(-1), _cur_id(0), _cur_pid(0), _cur_tid(0), _time(0)
{

  _nodes = _net[0]->NumNodes( );
  _routers = _net[0]->NumRouters( );

  _subnets = config.GetInt("subnets");
 
  // ============ Message priorities ============ 

  string priority = config.GetStr( "priority" );

  if ( priority == "class" ) {
    _pri_type = class_based;
  } else if ( priority == "age" ) {
    _pri_type = age_based;
  } else if ( priority == "trans_age" ) {
    _pri_type = trans_age_based;
  } else if ( priority == "network_age" ) {
    _pri_type = network_age_based;
  } else if ( priority == "local_age" ) {
    _pri_type = local_age_based;
  } else if ( priority == "queue_length" ) {
    _pri_type = queue_length_based;
  } else if ( priority == "hop_count" ) {
    _pri_type = hop_count_based;
  } else if ( priority == "sequence" ) {
    _pri_type = sequence_based;
  } else if ( priority == "none" ) {
    _pri_type = none;
  } else {
    Error( "Unkown priority value: " + priority );
  }

  // ============ Routing ============ 

  string rf = config.GetStr("routing_function") + "_" + config.GetStr("topology");
  map<string, tRoutingFunction>::const_iterator rf_iter = gRoutingFunctionMap.find(rf);
  if(rf_iter == gRoutingFunctionMap.end()) {
    Error("Invalid routing function: " + rf);
  }
  _rf = rf_iter->second;

  // ============ Traffic ============ 

  _classes = config.GetInt("classes");

  _subnet = config.GetIntArray("subnet"); 
  if(_subnet.empty()) {
    _subnet.push_back(config.GetInt("subnet"));
  }
  _subnet.resize(_classes, _subnet.back());

  _class_priority = config.GetIntArray("class_priority"); 
  if(_class_priority.empty()) {
    _class_priority.push_back(config.GetInt("class_priority"));
  }
  _class_priority.resize(_classes, _class_priority.back());

  _last_class.resize(_nodes, -1);

  // ============ Injection VC states  ============ 

  _buf_states.resize(_nodes);
  _last_vc.resize(_nodes);

  for ( int source = 0; source < _nodes; ++source ) {
    _buf_states[source].resize(_subnets);
    _last_vc[source].resize(_subnets);
    for ( int subnet = 0; subnet < _subnets; ++subnet ) {
      ostringstream tmp_name;
      tmp_name << "terminal_buf_state_" << source << "_" << subnet;
      _buf_states[source][subnet] = new BufferState( config, this, tmp_name.str( ) );
      _last_vc[source][subnet] = gEndVCs;
    }
  }

  // ============ Injection queues ============ 

  _partial_packets.resize(_classes);
  _sent_packets.resize(_classes);
  _requests_outstanding.resize(_classes);

  for ( int c = 0; c < _classes; ++c ) {
    _partial_packets[c].resize(_nodes);
    _sent_packets[c].resize(_nodes);
    _requests_outstanding[c].resize(_nodes);
  }

  _total_in_flight_flits.resize(_classes);
  _measured_in_flight_flits.resize(_classes);
  _retired_packets.resize(_classes);

  // ============ Statistics ============ 

  _plat_stats.resize(_classes);
  _overall_min_plat.resize(_classes, 0.0);
  _overall_avg_plat.resize(_classes, 0.0);
  _overall_max_plat.resize(_classes, 0.0);

  _frag_stats.resize(_classes);
  _overall_min_frag.resize(_classes, 0.0);
  _overall_avg_frag.resize(_classes, 0.0);
  _overall_max_frag.resize(_classes, 0.0);

  _pair_plat.resize(_classes);
  
  _hop_stats.resize(_classes);
  _overall_hop_stats.resize(_classes, 0.0);
  
  _offered_flits.resize(_classes);
  _overall_min_offered.resize(_classes, 0.0);
  _overall_avg_offered.resize(_classes, 0.0);
  _overall_max_offered.resize(_classes, 0.0);

  _sent_flits.resize(_classes);
  _overall_min_sent.resize(_classes, 0.0);
  _overall_avg_sent.resize(_classes, 0.0);
  _overall_max_sent.resize(_classes, 0.0);

  _accepted_flits.resize(_classes);
  _overall_min_accepted.resize(_classes, 0.0);
  _overall_avg_accepted.resize(_classes, 0.0);
  _overall_max_accepted.resize(_classes, 0.0);

#ifdef TRACK_STALLS
<<<<<<< HEAD
  _overall_buffer_busy_stalls.resize(_classes, 0);
  _overall_buffer_conflict_stalls.resize(_classes, 0);
  _overall_buffer_full_stalls.resize(_classes, 0);
  _overall_crossbar_conflict_stalls.resize(_classes, 0);
=======
  _overall_buffer_busy_stalls = 0;
  _overall_buffer_conflict_stalls = 0;
  _overall_buffer_full_stalls = 0;
  _overall_buffer_reserved_stalls = 0;
  _overall_crossbar_conflict_stalls = 0;
>>>>>>> 5546ea90
#endif

  for ( int c = 0; c < _classes; ++c ) {
    ostringstream tmp_name;

    tmp_name << "plat_stat_" << c;
    _plat_stats[c] = new Stats( this, tmp_name.str( ), 1.0, 1000 );
    _stats[tmp_name.str()] = _plat_stats[c];
    tmp_name.str("");

    tmp_name << "frag_stat_" << c;
    _frag_stats[c] = new Stats( this, tmp_name.str( ), 1.0, 100 );
    _stats[tmp_name.str()] = _frag_stats[c];
    tmp_name.str("");

    tmp_name << "hop_stat_" << c;
    _hop_stats[c] = new Stats( this, tmp_name.str( ), 1.0, 20 );
    _stats[tmp_name.str()] = _hop_stats[c];
    tmp_name.str("");

    _pair_plat[c].resize(_nodes*_nodes);

    _offered_flits[c].resize(_nodes, 0);
    _sent_flits[c].resize(_nodes, 0);
    _accepted_flits[c].resize(_nodes, 0);
    
    for ( int i = 0; i < _nodes; ++i ) {
      for ( int j = 0; j < _nodes; ++j ) {
	tmp_name << "pair_plat_stat_" << c << "_" << i << "_" << j;
	_pair_plat[c][i*_nodes+j] = new Stats( this, tmp_name.str( ), 1.0, 250 );
	_stats[tmp_name.str()] = _pair_plat[c][i*_nodes+j];
	tmp_name.str("");
      }
    }
  }

  _slowest_flit.resize(_classes, -1);

  // ============ Simulation parameters ============ 

  _total_sims = config.GetInt( "sim_count" );

  _router.resize(_subnets);
  for (int i=0; i < _subnets; ++i) {
    _router[i] = _net[i]->GetRouters();
  }

  //seed the network
  RandomSeed(config.GetInt("seed"));

  _measure_stats = config.GetIntArray( "measure_stats" );
  if(_measure_stats.empty()) {
    _measure_stats.push_back(config.GetInt("measure_stats"));
  }
  _measure_stats.resize(_classes, _measure_stats.back());

  _include_queuing = config.GetInt( "include_queuing" );

  _print_csv_results = config.GetInt( "print_csv_results" );
  _deadlock_warn_timeout = config.GetInt( "deadlock_warn_timeout" );
  _drain_measured_only = config.GetInt( "drain_measured_only" );

  string watch_file = config.GetStr( "watch_file" );
  if((watch_file != "") && (watch_file != "-")) {
    _LoadWatchList(watch_file);
  }

  vector<int> watch_flits = config.GetIntArray("watch_flits");
  for(size_t i = 0; i < watch_flits.size(); ++i) {
    _flits_to_watch.insert(watch_flits[i]);
  }
  
  vector<int> watch_packets = config.GetIntArray("watch_packets");
  for(size_t i = 0; i < watch_packets.size(); ++i) {
    _packets_to_watch.insert(watch_packets[i]);
  }

  vector<int> watch_transactions = config.GetIntArray("watch_transactions");
  for(size_t i = 0; i < watch_transactions.size(); ++i) {
    _transactions_to_watch.insert(watch_transactions[i]);
  }

  string stats_out_file = config.GetStr( "stats_out" );
  if(stats_out_file == "") {
    _stats_out = NULL;
  } else if(stats_out_file == "-") {
    _stats_out = &cout;
  } else {
    _stats_out = new ofstream(stats_out_file.c_str());
    config.WriteMatlabFile(_stats_out);
  }
  
#ifdef TRACK_FLOWS
  string active_packets_out_file = config.GetStr( "active_packets_out" );
  if(active_packets_out_file == "") {
    _active_packets_out = NULL;
  } else {
    _active_packets_out = new ofstream(active_packets_out_file.c_str());
  }
  string received_flits_out_file = config.GetStr( "received_flits_out" );
  if(received_flits_out_file == "") {
    _received_flits_out = NULL;
  } else {
    _received_flits_out = new ofstream(received_flits_out_file.c_str());
  }
  string sent_flits_out_file = config.GetStr( "sent_flits_out" );
  if(sent_flits_out_file == "") {
    _sent_flits_out = NULL;
  } else {
    _sent_flits_out = new ofstream(sent_flits_out_file.c_str());
  }
  string stored_flits_out_file = config.GetStr( "stored_flits_out" );
  if(stored_flits_out_file == "") {
    _stored_flits_out = NULL;
  } else {
    _stored_flits_out = new ofstream(stored_flits_out_file.c_str());
  }
#endif

}

TrafficManager::~TrafficManager( )
{

  for ( int source = 0; source < _nodes; ++source ) {
    for ( int subnet = 0; subnet < _subnets; ++subnet ) {
      delete _buf_states[source][subnet];
    }
  }
  
  for ( int c = 0; c < _classes; ++c ) {
    delete _plat_stats[c];
    delete _frag_stats[c];
    delete _hop_stats[c];

    for ( int i = 0; i < _nodes; ++i ) {
      for ( int j = 0; j < _nodes; ++j ) {
	delete _pair_plat[c][i*_nodes+j];
      }
    }
  }
  
  if(gWatchOut && (gWatchOut != &cout)) delete gWatchOut;
  if(_stats_out && (_stats_out != &cout)) delete _stats_out;

#ifdef TRACK_FLOWS
  if(_active_packets_out) delete _active_packets_out;
  if(_received_flits_out) delete _received_flits_out;
  if(_sent_flits_out) delete _sent_flits_out;
  if(_stored_flits_out) delete _stored_flits_out;
#endif

  Flit::FreeAll();
  Credit::FreeAll();
}


void TrafficManager::_RetireFlit( Flit *f, int dest )
{
  _deadlock_timer = 0;

  assert(_total_in_flight_flits[f->cl].count(f->id) > 0);
  _total_in_flight_flits[f->cl].erase(f->id);
  
  if(f->record) {
    assert(_measured_in_flight_flits[f->cl].count(f->id) > 0);
    _measured_in_flight_flits[f->cl].erase(f->id);
  }

  if ( f->watch ) { 
    *gWatchOut << GetSimTime() << " | "
	       << "node" << dest << " | "
	       << "Retiring flit " << f->id 
	       << " (packet " << f->pid
	       << ", src = " << f->src 
	       << ", dest = " << f->dest
	       << ", hops = " << f->hops
	       << ", lat = " << f->atime - f->time
	       << ")." << endl;
  }

  if ( f->head && ( f->dest != dest ) ) {
    ostringstream err;
    err << "Flit " << f->id << " arrived at incorrect output " << dest;
    Error( err.str( ) );
  }

  if ( f->tail ) {
    Flit * head;
    if(f->head) {
      head = f;
    } else {
      map<int, Flit *>::iterator iter = _retired_packets[f->cl].find(f->pid);
      assert(iter != _retired_packets[f->cl].end());
      head = iter->second;
      _retired_packets[f->cl].erase(iter);
      assert(head->head);
      assert(f->pid == head->pid);
    }
    if ( f->watch ) { 
      *gWatchOut << GetSimTime() << " | "
		 << "node" << dest << " | "
		 << "Retiring packet " << head->pid 
		 << " (lat = " << f->atime - head->time
		 << ", frag = " << (f->atime - head->atime) - (f->id - head->id)
		 << ", src = " << head->src 
		 << ", dest = " << head->dest
		 << ")." << endl;
    }

    _RetirePacket(head, f, dest);
    
    // Only record statistics once per packet (at tail)
    // and based on the simulation state
    if ( ( _sim_state == warming_up ) || f->record ) {
      
      _hop_stats[f->cl]->AddSample( f->hops );
      
      if((_slowest_flit[f->cl] < 0) ||
	 (_plat_stats[f->cl]->Max() < (f->atime - f->time))) {
	_slowest_flit[f->cl] = f->id;
      }
      _plat_stats[f->cl]->AddSample( f->atime - f->time);
      _frag_stats[f->cl]->AddSample( (f->atime - head->atime) - (f->id - head->id) );
      _pair_plat[f->cl][f->src*_nodes+dest]->AddSample( f->atime - f->time );
    }
    
    if(f != head) {
      head->Free();
    }
    
  }
  
  if(f->head && !f->tail) {
    _retired_packets[f->cl].insert(make_pair(f->pid, f));
  } else {
    f->Free();
  }
}

void TrafficManager::_RetirePacket(Flit * head, Flit * tail, int dest)
{
  if ( tail->watch ) { 
    *gWatchOut << GetSimTime() << " | "
	       << "node" << dest << " | "
	       << "Completing transation " << tail->tid
	       << " (lat = " << tail->atime - head->ttime
	       << ", src = " << head->src 
	       << ", dest = " << head->dest
	       << ")." << endl;
  }
  _requests_outstanding[tail->cl][tail->src]--;
}

void TrafficManager::_GeneratePacket( int source, int dest, int size, 
				      int cl, int time, int tid, int ttime )
{
  assert(size > 0);
  assert((source >= 0) && (source < _nodes));
  assert((dest >= 0) && (dest < _nodes));

  if((_sim_state == warming_up) || (_sim_state == running)) {
    _offered_flits[cl][source] += size;
  }

  bool begin_trans = false;

  if(tid < 0) {
    tid = _cur_tid++;
    assert(_cur_tid);
    begin_trans = true;
  }
  if(ttime < 0) {
    ttime = time;
  }

  int pid = _cur_pid++;
  assert(_cur_pid);

  bool watch = gWatchOut && ((_packets_to_watch.count(pid) > 0) ||
			     (_transactions_to_watch.count(tid) > 0));

  if(watch) {
    if(begin_trans) {
      *gWatchOut << GetSimTime() << " | "
		 << "node" << source << " | "
		 << "Beginning transaction " << tid
		 << " at time " << time
		 << "." << endl;
    }
    *gWatchOut << GetSimTime() << " | "
	       << "node" << source << " | "
	       << "Enqueuing packet " << pid
	       << " at time " << time
	       << "." << endl;
  }
  
  int subnet = _subnet[cl];
  
  bool record = (((_sim_state == running) ||
		  ((_sim_state == draining) && (time < _drain_time))) &&
		 _measure_stats[cl]);

  for ( int i = 0; i < size; ++i ) {

    int id = _cur_id++;
    assert(_cur_id);

    Flit * f = Flit::New();

    f->id = id;
    f->pid = pid;
    f->tid = tid;
    f->watch = watch | (gWatchOut && (_flits_to_watch.count(f->id) > 0));
    f->subnetwork = subnet;
    f->src = source;
    f->dest = dest;
    f->time = time;
    f->ttime = ttime;
    f->record = record;
    f->cl = cl;
    f->head = (i == 0);
    f->tail = (i == (size-1));
    f->vc  = -1;

    switch(_pri_type) {
    case class_based:
      f->pri = _class_priority[cl];
      break;
    case age_based:
      f->pri = numeric_limits<int>::max() - time;
      break;
    case trans_age_based:
      f->pri = numeric_limits<int>::max() - ttime;
      break;
    case sequence_based:
      f->pri = numeric_limits<int>::max() - _sent_packets[cl][source];
      break;
    default:
      f->pri = 0;
    }
    assert(f->pri >= 0);

    _total_in_flight_flits[f->cl].insert(make_pair(f->id, f));
    if(record) {
      _measured_in_flight_flits[f->cl].insert(make_pair(f->id, f));
    }
    
    if(gTrace) {
      cout<<"New Flit "<<f->src<<endl;
    }

    if(f->watch) { 
      *gWatchOut << GetSimTime() << " | "
		  << "node" << source << " | "
		  << "Enqueuing flit " << f->id
		  << " (packet " << f->pid
		  << ") at time " << time
		  << "." << endl;
    }

    _partial_packets[cl][source].push_back(f);
  }
}

void TrafficManager::_Step( )
{
  bool flits_in_flight = false;
  for(int c = 0; c < _classes; ++c) {
    flits_in_flight |= !_total_in_flight_flits[c].empty();
  }
  if(flits_in_flight && (_deadlock_timer++ >= _deadlock_warn_timeout)) {
    _deadlock_timer = 0;
    cout << "WARNING: Possible network deadlock." << endl;
  }

  for ( int subnet = 0; subnet < _subnets; ++subnet ) {
    for ( int source = 0; source < _nodes; ++source ) {
      Credit * const c = _net[subnet]->ReadCredit( source );
      if ( c ) {
	_buf_states[source][subnet]->ProcessCredit(c);
	c->Free();
      }
    }
    _net[subnet]->ReadInputs( );
  }

  vector<map<int, Flit *> > flits(_subnets);

  for ( int dest = 0; dest < _nodes; ++dest ) {
    for ( int subnet = 0; subnet < _subnets; ++subnet ) {
      Flit * const f = _net[subnet]->ReadFlit( dest );
      if ( f ) {
	if(f->watch) {
	  *gWatchOut << GetSimTime() << " | "
		     << "node" << dest << " | "
		     << "Ejecting flit " << f->id
		     << " (packet " << f->pid << ")"
		     << " from VC " << f->vc
		     << "." << endl;
	}
	flits[subnet].insert(make_pair(dest, f));
	if((_sim_state == warming_up) || (_sim_state == running)) {
	  ++_accepted_flits[f->cl][dest];
	}
      }
    }
  }
  
  if ( !_empty_network ) {
    _Inject();
  }

  for(int source = 0; source < _nodes; ++source) {
    
    vector<Flit *> flits_sent_by_subnet(_subnets);
    
    int const last_class = _last_class[source];

    for(int i = 1; i <= _classes; ++i) {

      int const c = (last_class + i) % _classes;

      if(!_partial_packets[c][source].empty()) {

	Flit * cf = _partial_packets[c][source].front();
	assert(cf);
	assert(cf->cl == c);

	int const subnet = cf->subnetwork;
	
	Flit * & f = flits_sent_by_subnet[subnet];

	if(f && (f->pri >= cf->pri)) {
	  continue;
	}

	BufferState * const dest_buf = _buf_states[source][subnet];

	if(cf->head && cf->vc == -1) { // Find first available VC

	  OutputSet route_set;
	  _rf(NULL, cf, 0, &route_set, true);
	  set<OutputSet::sSetElement> const & os = route_set.GetSet();
	  assert(os.size() == 1);
	  OutputSet::sSetElement const & se = *os.begin();
	  assert(se.output_port == 0);
	  int const & vc_start = se.vc_start;
	  int const & vc_end = se.vc_end;
	  int const vc_count = vc_end - vc_start + 1;
	  for(int i = 1; i <= vc_count; ++i) {
	    int const vc = vc_start + (_last_vc[source][subnet][c] - vc_start + i) % vc_count;
	    assert((vc >= vc_start) && (vc <= vc_end));
	    if(dest_buf->IsAvailableFor(vc) && !dest_buf->IsFullFor(vc)) {
	      cf->vc = vc;
	      break;
	    }
	  }
	}
	  
	if((cf->vc != -1) && (!dest_buf->IsFullFor(cf->vc))) {
	  f = cf;
	  _last_class[source] = cf->cl;
	}
      }
    }

    for(int subnet = 0; subnet < _subnets; ++subnet) {
      
      Flit * & f = flits_sent_by_subnet[subnet];
      
      if(f) {
	
	int const & subnet = f->subnetwork;
	int const & c = f->cl;
	
	if(f->head) {
	  _buf_states[source][subnet]->TakeBuffer(f->vc);
	  _last_vc[source][subnet][c] = f->vc;
	}
	
	_last_class[source] = c;
	
	_partial_packets[c][source].pop_front();
	_buf_states[source][subnet]->SendingFlit(f);
	
	if(_pri_type == network_age_based) {
	  f->pri = numeric_limits<int>::max() - _time;
	  assert(f->pri >= 0);
	}
	
	if(f->watch) {
	  *gWatchOut << GetSimTime() << " | "
		     << "node" << source << " | "
		     << "Injecting flit " << f->id
		     << " into subnet " << subnet
		     << " at time " << _time
		     << " with priority " << f->pri
		     << " (packet " << f->pid
		     << ", class = " << c
		     << ", src = " << f->src 
		     << ", dest = " << f->dest
		     << ")." << endl;
	  *gWatchOut << *f;
	}
	
	// Pass VC "back"
	if(!_partial_packets[c][source].empty() && !f->tail) {
	  Flit * nf = _partial_packets[c][source].front();
	  nf->vc = f->vc;
	}
	
	if((_sim_state == warming_up) || (_sim_state == running)) {
	  ++_sent_flits[c][source];
	}

	_net[f->subnetwork]->WriteFlit(f, source);

      }	
    }
  }

  for(int subnet = 0; subnet < _subnets; ++subnet) {
    for(int dest = 0; dest < _nodes; ++dest) {
      map<int, Flit *>::const_iterator iter = flits[subnet].find(dest);
      if(iter != flits[subnet].end()) {
	Flit * const & f = iter->second;
	f->atime = _time;
	if(f->watch) {
	  *gWatchOut << GetSimTime() << " | "
		     << "node" << dest << " | "
		     << "Injecting credit for VC " << f->vc 
		     << " into subnet " << subnet 
		     << "." << endl;
	}
	Credit * const c = Credit::New();
	c->vc.insert(f->vc);
	_net[subnet]->WriteCredit(c, dest);
	_RetireFlit(f, dest);
      }
    }
    flits[subnet].clear();
    _net[subnet]->Evaluate( );
    _net[subnet]->WriteOutputs( );
  }
  
#ifdef TRACK_FLOWS
  vector<vector<int> > received_flits(_classes*_subnets*_routers);
  vector<vector<int> > sent_flits(_classes*_subnets*_routers);
  vector<vector<int> > stored_flits(_classes*_subnets*_routers);
  vector<vector<int> > active_packets(_classes*_subnets*_routers);
  
  for (int subnet = 0; subnet < _subnets; ++subnet) {
    for(int router = 0; router < _routers; ++router) {
      Router * const r = _router[subnet][router];
      for(int c = 0; c < _classes; ++c) {
	received_flits[(c*_subnets+subnet)*_routers+router] = r->GetReceivedFlits(c);
	sent_flits[(c*_subnets+subnet)*_routers+router] = r->GetSentFlits(c);
	stored_flits[(c*_subnets+subnet)*_routers+router] = r->GetStoredFlits(c);
	active_packets[(c*_subnets+subnet)*_routers+router] = r->GetActivePackets(c);
	r->ResetFlowStats(c);
      }
    }
  }
  if(_received_flits_out) *_received_flits_out << received_flits << endl;
  if(_stored_flits_out) *_stored_flits_out << stored_flits << endl;
  if(_sent_flits_out) *_sent_flits_out << sent_flits << endl;
  if(_active_packets_out) *_active_packets_out << active_packets << endl;
#endif

  ++_time;
  assert(_time);
  if(gTrace){
    cout<<"TIME "<<_time<<endl;
  }

}
  
bool TrafficManager::_PacketsOutstanding( ) const
{
  for ( int c = 0; c < _classes; ++c ) {
    if ( !_measured_in_flight_flits[c].empty() ) {
      return true;
    }
  }
  return false;
}

void TrafficManager::_ResetSim( )
{
  _time = 0;
  
  //remove any pending request from the previous simulations
  for ( int c = 0; c < _classes; ++c ) {
    _requests_outstanding[c].assign(_nodes, 0);
  }
}

void TrafficManager::_ClearStats( )
{
  _slowest_flit.assign(_classes, -1);

  for ( int c = 0; c < _classes; ++c ) {

    _plat_stats[c]->Clear( );
    _frag_stats[c]->Clear( );
  
    _offered_flits[c].assign(_nodes, 0);
    _sent_flits[c].assign(_nodes, 0);
    _accepted_flits[c].assign(_nodes, 0);
    
    for ( int i = 0; i < _nodes; ++i ) {
      for ( int j = 0; j < _nodes; ++j ) {
	_pair_plat[c][i*_nodes+j]->Clear( );
      }
    }

    _hop_stats[c]->Clear();

  }

#ifdef TRACK_STALLS
  for(int s = 0; s < _subnets; ++s) {
    for(int r = 0; r < _routers; ++r) {
      for(int c = 0; c < _classes; ++c) {
	_router[s][r]->ResetStallStats(c);
      }
    }
  }
#endif

  _reset_time = _time;
}

void TrafficManager::_ComputeStats( const vector<int> & stats, int *sum, int *min, int *max, int *min_pos, int *max_pos ) const 
{
  int const count = stats.size();
  assert(count > 0);

  if(min_pos) {
    *min_pos = 0;
  }
  if(max_pos) {
    *max_pos = 0;
  }

  if(min) {
    *min = stats[0];
  }
  if(max) {
    *max = stats[0];
  }

  *sum = stats[0];

  for ( int i = 1; i < count; ++i ) {
    int curr = stats[i];
    if ( min  && ( curr < *min ) ) {
      *min = curr;
      if ( min_pos ) {
	*min_pos = i;
      }
    }
    if ( max && ( curr > *max ) ) {
      *max = curr;
      if ( max_pos ) {
	*max_pos = i;
      }
    }
    *sum += curr;
  }
}

void TrafficManager::_DisplayRemaining( ostream & os ) const 
{
  for(int c = 0; c < _classes; ++c) {

    map<int, Flit *>::const_iterator iter;
    int i;

    os << "Class " << c << ":" << endl;

    os << "Remaining flits: ";
    for ( iter = _total_in_flight_flits[c].begin( ), i = 0;
	  ( iter != _total_in_flight_flits[c].end( ) ) && ( i < 10 );
	  iter++, i++ ) {
      os << iter->first << " ";
    }
    if(_total_in_flight_flits[c].size() > 10)
      os << "[...] ";
    
    os << "(" << _total_in_flight_flits[c].size() << " flits)" << endl;
    
    os << "Measured flits: ";
    for ( iter = _measured_in_flight_flits[c].begin( ), i = 0;
	  ( iter != _measured_in_flight_flits[c].end( ) ) && ( i < 10 );
	  iter++, i++ ) {
      os << iter->first << " ";
    }
    if(_measured_in_flight_flits[c].size() > 10)
      os << "[...] ";
    
    os << "(" << _measured_in_flight_flits[c].size() << " flits)" << endl;
    
  }
}

bool TrafficManager::Run( )
{
  for ( int sim = 0; sim < _total_sims; ++sim ) {

    _ClearStats( );

    _ResetSim( );

    if ( !_SingleSim( ) ) {
      cout << "Simulation unstable, ending ..." << endl;
      return false;
    }

    // Empty any remaining packets
    cout << "Draining remaining packets ..." << endl;
    _empty_network = true;
    int empty_steps = 0;

    bool packets_left = false;
    for(int c = 0; c < _classes; ++c) {
      if(_drain_measured_only) {
	packets_left |= !_measured_in_flight_flits[c].empty();
      } else {
	packets_left |= !_total_in_flight_flits[c].empty();
      }
    }

    while( packets_left ) { 
      _Step( ); 

      ++empty_steps;

      if ( empty_steps % 1000 == 0 ) {
	_DisplayRemaining( ); 
      }
      
      packets_left = false;
      for(int c = 0; c < _classes; ++c) {
	if(_drain_measured_only) {
	  packets_left |= !_measured_in_flight_flits[c].empty();
	} else {
	  packets_left |= !_total_in_flight_flits[c].empty();
	}
      }
    }
    //wait until all the credits are drained as well
    while(Credit::OutStanding()!=0){
      _Step();
    }
    _empty_network = false;

    //for the love of god don't ever say "Time taken" anywhere else
    //the power script depend on it
    cout << "Time taken is " << _time << " cycles" <<endl; 

    if(_stats_out) {
      WriteStats(*_stats_out);
    }
    _UpdateOverallStats();
  }
  
  DisplayOverallStats();
  if(_print_csv_results) {
    DisplayOverallStatsCSV();
  }
  
  return true;
}

void TrafficManager::DisplayOverallStats(ostream & os) const
{
  for ( int c = 0; c < _classes; ++c ) {
    if(_measure_stats[c]) {
      cout << "====== Traffic class " << c << " ======" << endl;
      _DisplayOverallClassStats(c, os);
    }
  }
}

void TrafficManager::DisplayOverallStatsCSV(ostream & os) const
{
  os << "header:class," << _OverallStatsHeaderCSV() << endl;
  for(int c = 0; c < _classes; ++c) {
    if(_measure_stats[c]) {
      os << "results:" << c << ',' << _OverallClassStatsCSV(c) << endl;
    }
  }
}

void TrafficManager::_UpdateOverallStats() {

  for ( int c = 0; c < _classes; ++c ) {
    
    if(_measure_stats[c] == 0) {
      continue;
    }
    
    _overall_min_plat[c] += _plat_stats[c]->Min();
    _overall_avg_plat[c] += _plat_stats[c]->Average();
    _overall_max_plat[c] += _plat_stats[c]->Max();
    _overall_min_frag[c] += _frag_stats[c]->Min();
    _overall_avg_frag[c] += _frag_stats[c]->Average();
    _overall_max_frag[c] += _frag_stats[c]->Max();
    
    _overall_hop_stats[c] += _hop_stats[c]->Average();

    int count_min, count_sum, count_max;
    double rate_min, rate_sum, rate_max;
    double rate_avg;
    double time_delta = (double)(_drain_time - _reset_time);
    _ComputeStats( _offered_flits[c], &count_sum, &count_min, &count_max );
    rate_min = (double)count_min / time_delta;
    rate_sum = (double)count_sum / time_delta;
    rate_max = (double)count_max / time_delta;
    rate_avg = rate_sum / (double)_nodes;
    _overall_min_offered[c] += rate_min;
    _overall_avg_offered[c] += rate_avg;
    _overall_max_offered[c] += rate_max;
    _ComputeStats( _sent_flits[c], &count_sum, &count_min, &count_max );
    rate_min = (double)count_min / time_delta;
    rate_sum = (double)count_sum / time_delta;
    rate_max = (double)count_max / time_delta;
    rate_avg = rate_sum / (double)_nodes;
    _overall_min_sent[c] += rate_min;
    _overall_avg_sent[c] += rate_avg;
    _overall_max_sent[c] += rate_max;
    _ComputeStats( _accepted_flits[c], &count_sum, &count_min, &count_max );
    rate_min = (double)count_min / time_delta;
    rate_sum = (double)count_sum / time_delta;
    rate_max = (double)count_max / time_delta;
    rate_avg = rate_sum / (double)_nodes;
    _overall_min_accepted[c] += rate_min;
    _overall_avg_accepted[c] += rate_avg;
    _overall_max_accepted[c] += rate_max;

#ifdef TRACK_STALLS
    for(int subnet = 0; subnet < _subnets; ++subnet) {
      for(int router = 0; router < _routers; ++router) {
	Router const * const r = _router[subnet][router];
<<<<<<< HEAD
	for(int c = 0; c < _classes; ++c) {
	  _overall_buffer_busy_stalls[c] += r->GetBufferBusyStalls(c);
	  _overall_buffer_conflict_stalls[c] += r->GetBufferConflictStalls(c);
	  _overall_buffer_full_stalls[c] += r->GetBufferFullStalls(c);
	  _overall_crossbar_conflict_stalls[c] += r->GetCrossbarConflictStalls(c);
	}
=======
	_overall_buffer_busy_stalls += r->GetBufferBusyStalls();
	_overall_buffer_conflict_stalls += r->GetBufferConflictStalls();
	_overall_buffer_full_stalls += r->GetBufferFullStalls();
	_overall_buffer_reserved_stalls += r->GetBufferReservedStalls();
	_overall_crossbar_conflict_stalls += r->GetCrossbarConflictStalls();
>>>>>>> 5546ea90
      }
    }
#endif

  }
}

void TrafficManager::DisplayStats(ostream & os) const {
  os << "===== Time: " << _time << " =====" << endl;

  for(int c = 0; c < _classes; ++c) {
    if(_measure_stats[c]) {
      os << "Class " << c << ":" << endl;
      _DisplayClassStats(c, os);
    }
  }
}

void TrafficManager::_DisplayClassStats(int c, ostream & os) const {
  
  os << "Minimum latency = " << _plat_stats[c]->Min() << endl;
  os << "Average latency = " << _plat_stats[c]->Average() << endl;
  os << "Maximum latency = " << _plat_stats[c]->Max() << endl;
  os << "Minimum fragmentation = " << _frag_stats[c]->Min() << endl;
  os << "Average fragmentation = " << _frag_stats[c]->Average() << endl;
  os << "Maximum fragmentation = " << _frag_stats[c]->Max() << endl;
  
  int count_sum, count_min, count_max;
  double rate_sum, rate_min, rate_max;
  double rate_avg;
  int min_pos, max_pos;
  double time_delta = (double)(_time - _reset_time);
  _ComputeStats(_offered_flits[c], &count_sum, &count_min, &count_max, &min_pos, &max_pos);
  rate_sum = (double)count_sum / time_delta;
  rate_min = (double)count_min / time_delta;
  rate_max = (double)count_max / time_delta;
  rate_avg = rate_sum / (double)_nodes;
  cout << "Minimum offered flit rate = " << rate_min 
       << " (at node " << min_pos << ")" << endl
       << "Average offered flit rate = " << rate_avg << endl
       << "Maximum offered flit rate = " << rate_max
       << " (at node " << max_pos << ")" << endl;
  _ComputeStats(_sent_flits[c], &count_sum, &count_min, &count_max, &min_pos, &max_pos);
  rate_sum = (double)count_sum / time_delta;
  rate_min = (double)count_min / time_delta;
  rate_max = (double)count_max / time_delta;
  rate_avg = rate_sum / (double)_nodes;
  cout << "Minimum injected flit rate = " << rate_min 
       << " (at node " << min_pos << ")" << endl
       << "Average injected flit rate = " << rate_avg << endl
       << "Maximum injected flit rate = " << rate_max
       << " (at node " << max_pos << ")" << endl;
  _ComputeStats(_accepted_flits[c], &count_sum, &count_min, &count_max, &min_pos, &max_pos);
  rate_sum = (double)count_sum / time_delta;
  rate_min = (double)count_min / time_delta;
  rate_max = (double)count_max / time_delta;
  rate_avg = rate_sum / (double)_nodes;
  cout << "Minimum accepted flit rate = " << rate_min 
       << " (at node " << min_pos << ")" << endl
       << "Average accepted flit rate = " << rate_avg << endl
       << "Maximum accepted flit rate = " << rate_max
       << " (at node " << max_pos << ")" << endl;
  
  os << "Total in-flight flits = " << _total_in_flight_flits[c].size()
       << " (" << _measured_in_flight_flits[c].size() << " measured)"
       << endl;
}

void TrafficManager::WriteStats(ostream & os) const {
  os << "%=================================" << endl;
  for(int c = 0; c < _classes; ++c) {
    if(_measure_stats[c]) {
      _WriteClassStats(c, os);
    }
  }
}

void TrafficManager::_WriteClassStats(int c, ostream & os) const {
  
  os << "lat(" << c+1 << ") = " << _plat_stats[c]->Average() << ";" << endl
     << "lat_hist(" << c+1 << ",:) = " << *_plat_stats[c] << ";" << endl
     << "frag_hist(" << c+1 << ",:) = " << *_frag_stats[c] << ";" << endl
     << "hops(" << c+1 << ",:) = " << *_hop_stats[c] << ";" << endl
     << "pair_sent(" << c+1 << ",:) = [ ";
  for(int i = 0; i < _nodes; ++i) {
    for(int j = 0; j < _nodes; ++j) {
      os << _pair_plat[c][i*_nodes+j]->NumSamples() << " ";
    }
  }
  os << "];" << endl
     << "pair_plat(" << c+1 << ",:) = [ ";
  for(int i = 0; i < _nodes; ++i) {
    for(int j = 0; j < _nodes; ++j) {
      os << _pair_plat[c][i*_nodes+j]->Average( ) << " ";
    }
  }

  double time_delta = (double)(_time - _reset_time);

  os << "];" << endl
     << "offered(" << c+1 << ",:) = [ ";
  for ( int d = 0; d < _nodes; ++d ) {
    os << _offered_flits[c][d] / time_delta << " ";
  }
  os << "];" << endl
     << "sent(" << c+1 << ",:) = [ ";
  for ( int d = 0; d < _nodes; ++d ) {
    os << _sent_flits[c][d] / time_delta << " ";
  }
  os << "];" << endl
     << "accepted(" << c+1 << ",:) = [ ";
  for ( int d = 0; d < _nodes; ++d ) {
    os << _accepted_flits[c][d] / time_delta << " ";
  }
  os << "];" << endl;
}

void TrafficManager::_DisplayOverallClassStats( int c, ostream & os ) const {
  
  os << "Overall minimum latency = " << _overall_min_plat[c] / (double)_total_sims
     << " (" << _total_sims << " samples)" << endl
     << "Overall average latency = " << _overall_avg_plat[c] / (double)_total_sims
     << " (" << _total_sims << " samples)" << endl
     << "Overall maximum latency = " << _overall_max_plat[c] / (double)_total_sims
     << " (" << _total_sims << " samples)" << endl;
    
  os << "Overall minimum fragmentation = " << _overall_min_frag[c] / (double)_total_sims
     << " (" << _total_sims << " samples)" << endl
     << "Overall average fragmentation = " << _overall_avg_frag[c] / (double)_total_sims
     << " (" << _total_sims << " samples)" << endl
     << "Overall maximum fragmentation = " << _overall_max_frag[c] / (double)_total_sims
     << " (" << _total_sims << " samples)" << endl;
  os << "Overall minimum offered rate = " << _overall_min_offered[c] / (double)_total_sims
     << " (" << _total_sims << " samples)" << endl
     << "Overall average offered rate = " << _overall_avg_offered[c] / (double)_total_sims
     << " (" << _total_sims << " samples)" << endl
     << "Overall maximum offered rate = " << _overall_max_offered[c] / (double)_total_sims
     << " (" << _total_sims << " samples)" << endl;
  os << "Overall minimum sent rate = " << _overall_min_sent[c] / (double)_total_sims
     << " (" << _total_sims << " samples)" << endl
     << "Overall average sent rate = " << _overall_avg_sent[c] / (double)_total_sims
     << " (" << _total_sims << " samples)" << endl
     << "Overall maximum sent rate = " << _overall_max_sent[c] / (double)_total_sims
     << " (" << _total_sims << " samples)" << endl;
  os << "Overall minimum accepted rate = " << _overall_min_accepted[c] / (double)_total_sims
     << " (" << _total_sims << " samples)" << endl
     << "Overall average accepted rate = " << _overall_avg_accepted[c] / (double)_total_sims
     << " (" << _total_sims << " samples)" << endl
     << "Overall maximum accepted rate = " << _overall_max_accepted[c] / (double)_total_sims
     << " (" << _total_sims << " samples)" << endl;
  os << "Overall average hops = " << _overall_hop_stats[c] / (double)_total_sims
     << " (" << _total_sims << " samples)" << endl;

#ifdef TRACK_STALLS
<<<<<<< HEAD
  os << "Overall buffer busy stalls = " << (double)_overall_buffer_busy_stalls[c] / (double)_total_sims << endl
     << "Overall buffer conflict stalls = " << (double)_overall_buffer_conflict_stalls[c] / (double)_total_sims << endl
     << "Overall buffer full stalls = " << (double)_overall_buffer_full_stalls[c] / (double)_total_sims << endl
     << "Overall crossbar conflict stalls = " << (double)_overall_crossbar_conflict_stalls[c] / (double)_total_sims << endl;
=======
  os << "Overall buffer busy stalls = " << (double)_overall_buffer_busy_stalls / (double)_total_sims << endl
     << "Overall buffer conflict stalls = " << (double)_overall_buffer_conflict_stalls / (double)_total_sims << endl
     << "Overall buffer full stalls = " << (double)_overall_buffer_full_stalls / (double)_total_sims << endl
     << "Overall buffer reserved stalls = " << (double)_overall_buffer_reserved_stalls / (double)_total_sims << endl
     << "Overall crossbar conflict stalls = " << (double)_overall_crossbar_conflict_stalls / (double)_total_sims << endl;
>>>>>>> 5546ea90
#endif

}

string TrafficManager::_OverallStatsHeaderCSV() const
{
  ostringstream os;
  os << "min_plat"
     << ',' << "avg_plat"
     << ',' << "max_plat"
     << ',' << "min_frag"
     << ',' << "avg_frag"
     << ',' << "max_frag"
     << ',' << "min_offered"
     << ',' << "avg_offered"
     << ',' << "max_offered"
     << ',' << "min_sent"
     << ',' << "avg_sent"
     << ',' << "max_sent"
     << ',' << "min_accepted"
     << ',' << "avg_accepted"
     << ',' << "max_accepted"
     << ',' << "hops";
#ifdef TRACK_STALLS
  os << ',' << "buffer_busy"
     << ',' << "buffer_conflict"
     << ',' << "buffer_full"
     << ',' << "crossbar_conflict";
#endif
  return os.str();
}

string TrafficManager::_OverallClassStatsCSV(int c) const
{
  ostringstream os;
  os << _overall_min_plat[c] / (double)_total_sims
     << ',' << _overall_avg_plat[c] / (double)_total_sims
     << ',' << _overall_max_plat[c] / (double)_total_sims
     << ',' << _overall_min_frag[c] / (double)_total_sims
     << ',' << _overall_avg_frag[c] / (double)_total_sims
     << ',' << _overall_max_frag[c] / (double)_total_sims
     << ',' << _overall_min_offered[c] / (double)_total_sims
     << ',' << _overall_avg_offered[c] / (double)_total_sims
     << ',' << _overall_max_offered[c] / (double)_total_sims
     << ',' << _overall_min_sent[c] / (double)_total_sims
     << ',' << _overall_avg_sent[c] / (double)_total_sims
     << ',' << _overall_max_sent[c] / (double)_total_sims
     << ',' << _overall_min_accepted[c] / (double)_total_sims
     << ',' << _overall_avg_accepted[c] / (double)_total_sims
     << ',' << _overall_max_accepted[c] / (double)_total_sims
     << ',' << _overall_hop_stats[c] / (double)_total_sims;

#ifdef TRACK_STALLS
<<<<<<< HEAD
  os << ',' << (double)_overall_buffer_busy_stalls[c] / (double)_total_sims
     << ',' << (double)_overall_buffer_conflict_stalls[c] / (double)_total_sims
     << ',' << (double)_overall_buffer_full_stalls[c] / (double)_total_sims
     << ',' << (double)_overall_crossbar_conflict_stalls[c] / (double)_total_sims;
=======
  os << ',' << (double)_overall_buffer_busy_stalls / (double)_total_sims
     << ',' << (double)_overall_buffer_conflict_stalls / (double)_total_sims
     << ',' << (double)_overall_buffer_full_stalls / (double)_total_sims
     << ',' << (double)_overall_buffer_reserved_stalls / (double)_total_sims
     << ',' << (double)_overall_crossbar_conflict_stalls / (double)_total_sims;
>>>>>>> 5546ea90
#endif

  return os.str();
}

//read the watchlist
void TrafficManager::_LoadWatchList(const string & filename){
  ifstream watch_list;
  watch_list.open(filename.c_str());
  
  string line;
  if(watch_list.is_open()) {
    while(!watch_list.eof()) {
      getline(watch_list, line);
      if(line != "") {
	if(line[0] == 'p') {
	  _packets_to_watch.insert(atoi(line.c_str()+1));
	} else if(line[0] == 't') {
	  _transactions_to_watch.insert(atoi(line.c_str()+1));
	} else {
	  _flits_to_watch.insert(atoi(line.c_str()));
	}
      }
    }
    
  } else {
    Error("Unable to open flit watch file: " + filename);
  }
}<|MERGE_RESOLUTION|>--- conflicted
+++ resolved
@@ -185,18 +185,11 @@
   _overall_max_accepted.resize(_classes, 0.0);
 
 #ifdef TRACK_STALLS
-<<<<<<< HEAD
   _overall_buffer_busy_stalls.resize(_classes, 0);
   _overall_buffer_conflict_stalls.resize(_classes, 0);
   _overall_buffer_full_stalls.resize(_classes, 0);
+  _overall_buffer_reserved_stalls.resize(_classes, 0);
   _overall_crossbar_conflict_stalls.resize(_classes, 0);
-=======
-  _overall_buffer_busy_stalls = 0;
-  _overall_buffer_conflict_stalls = 0;
-  _overall_buffer_full_stalls = 0;
-  _overall_buffer_reserved_stalls = 0;
-  _overall_crossbar_conflict_stalls = 0;
->>>>>>> 5546ea90
 #endif
 
   for ( int c = 0; c < _classes; ++c ) {
@@ -1043,20 +1036,13 @@
     for(int subnet = 0; subnet < _subnets; ++subnet) {
       for(int router = 0; router < _routers; ++router) {
 	Router const * const r = _router[subnet][router];
-<<<<<<< HEAD
 	for(int c = 0; c < _classes; ++c) {
 	  _overall_buffer_busy_stalls[c] += r->GetBufferBusyStalls(c);
 	  _overall_buffer_conflict_stalls[c] += r->GetBufferConflictStalls(c);
 	  _overall_buffer_full_stalls[c] += r->GetBufferFullStalls(c);
+	  _overall_buffer_reserved_stalls[c] += r->GetBufferReservedStalls(c);
 	  _overall_crossbar_conflict_stalls[c] += r->GetCrossbarConflictStalls(c);
 	}
-=======
-	_overall_buffer_busy_stalls += r->GetBufferBusyStalls();
-	_overall_buffer_conflict_stalls += r->GetBufferConflictStalls();
-	_overall_buffer_full_stalls += r->GetBufferFullStalls();
-	_overall_buffer_reserved_stalls += r->GetBufferReservedStalls();
-	_overall_crossbar_conflict_stalls += r->GetCrossbarConflictStalls();
->>>>>>> 5546ea90
       }
     }
 #endif
@@ -1211,18 +1197,11 @@
      << " (" << _total_sims << " samples)" << endl;
 
 #ifdef TRACK_STALLS
-<<<<<<< HEAD
   os << "Overall buffer busy stalls = " << (double)_overall_buffer_busy_stalls[c] / (double)_total_sims << endl
      << "Overall buffer conflict stalls = " << (double)_overall_buffer_conflict_stalls[c] / (double)_total_sims << endl
      << "Overall buffer full stalls = " << (double)_overall_buffer_full_stalls[c] / (double)_total_sims << endl
+     << "Overall buffer reserved stalls = " << (double)_overall_buffer_reserved_stalls[c] / (double)_total_sims << endl
      << "Overall crossbar conflict stalls = " << (double)_overall_crossbar_conflict_stalls[c] / (double)_total_sims << endl;
-=======
-  os << "Overall buffer busy stalls = " << (double)_overall_buffer_busy_stalls / (double)_total_sims << endl
-     << "Overall buffer conflict stalls = " << (double)_overall_buffer_conflict_stalls / (double)_total_sims << endl
-     << "Overall buffer full stalls = " << (double)_overall_buffer_full_stalls / (double)_total_sims << endl
-     << "Overall buffer reserved stalls = " << (double)_overall_buffer_reserved_stalls / (double)_total_sims << endl
-     << "Overall crossbar conflict stalls = " << (double)_overall_crossbar_conflict_stalls / (double)_total_sims << endl;
->>>>>>> 5546ea90
 #endif
 
 }
@@ -1250,6 +1229,7 @@
   os << ',' << "buffer_busy"
      << ',' << "buffer_conflict"
      << ',' << "buffer_full"
+     << ',' << "buffer_reserved"
      << ',' << "crossbar_conflict";
 #endif
   return os.str();
@@ -1276,18 +1256,11 @@
      << ',' << _overall_hop_stats[c] / (double)_total_sims;
 
 #ifdef TRACK_STALLS
-<<<<<<< HEAD
   os << ',' << (double)_overall_buffer_busy_stalls[c] / (double)_total_sims
      << ',' << (double)_overall_buffer_conflict_stalls[c] / (double)_total_sims
      << ',' << (double)_overall_buffer_full_stalls[c] / (double)_total_sims
+     << ',' << (double)_overall_buffer_reserved_stalls[c] / (double)_total_sims
      << ',' << (double)_overall_crossbar_conflict_stalls[c] / (double)_total_sims;
-=======
-  os << ',' << (double)_overall_buffer_busy_stalls / (double)_total_sims
-     << ',' << (double)_overall_buffer_conflict_stalls / (double)_total_sims
-     << ',' << (double)_overall_buffer_full_stalls / (double)_total_sims
-     << ',' << (double)_overall_buffer_reserved_stalls / (double)_total_sims
-     << ',' << (double)_overall_crossbar_conflict_stalls / (double)_total_sims;
->>>>>>> 5546ea90
 #endif
 
   return os.str();
