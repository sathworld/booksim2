// $Id$

/*
Copyright (c) 2007-2011, Trustees of The Leland Stanford Junior University
All rights reserved.

Redistribution and use in source and binary forms, with or without modification,
are permitted provided that the following conditions are met:

Redistributions of source code must retain the above copyright notice, this list
of conditions and the following disclaimer.
Redistributions in binary form must reproduce the above copyright notice, this 
list of conditions and the following disclaimer in the documentation and/or 
other materials provided with the distribution.
Neither the name of the Stanford University nor the names of its contributors 
may be used to endorse or promote products derived from this software without 
specific prior written permission.

THIS SOFTWARE IS PROVIDED BY THE COPYRIGHT HOLDERS AND CONTRIBUTORS "AS IS" AND 
ANY EXPRESS OR IMPLIED WARRANTIES, INCLUDING, BUT NOT LIMITED TO, THE IMPLIED 
WARRANTIES OF MERCHANTABILITY AND FITNESS FOR A PARTICULAR PURPOSE ARE 
DISCLAIMED. IN NO EVENT SHALL THE COPYRIGHT OWNER OR CONTRIBUTORS BE LIABLE FOR 
ANY DIRECT, INDIRECT, INCIDENTAL, SPECIAL, EXEMPLARY, OR CONSEQUENTIAL DAMAGES 
(INCLUDING, BUT NOT LIMITED TO, PROCUREMENT OF SUBSTITUTE GOODS OR SERVICES; 
LOSS OF USE, DATA, OR PROFITS; OR BUSINESS INTERRUPTION) HOWEVER CAUSED AND ON 
ANY THEORY OF LIABILITY, WHETHER IN CONTRACT, STRICT LIABILITY, OR TORT 
(INCLUDING NEGLIGENCE OR OTHERWISE) ARISING IN ANY WAY OUT OF THE USE OF THIS 
SOFTWARE, EVEN IF ADVISED OF THE POSSIBILITY OF SUCH DAMAGE.
*/

#include <sstream>
#include <cmath>
#include <fstream>
#include <limits>
#include <cstdlib>

#include "booksim.hpp"
#include "booksim_config.hpp"
#include "trafficmanager.hpp"
#include "batchtrafficmanager.hpp"
#include "random_utils.hpp" 
#include "vc.hpp"

TrafficManager * TrafficManager::NewTrafficManager(Configuration const & config,
						   vector<Network *> const & net)
{
  TrafficManager * result = NULL;
  string sim_type = config.GetStr("sim_type");
  if((sim_type == "latency") || (sim_type == "throughput")) {
    result = new TrafficManager(config, net);
  } else if(sim_type == "batch") {
    result = new BatchTrafficManager(config, net);
  } else {
    cerr << "Unknown simulation type: " << sim_type << endl;
  } 
  return result;
}

TrafficManager::TrafficManager( const Configuration &config, const vector<Network *> & net )
: Module( 0, "traffic_manager" ), _net(net), _empty_network(false), _deadlock_timer(0), _warmup_time(-1), _drain_time(-1), _cur_id(0), _cur_pid(0), _cur_tid(0), _time(0)
{

  _nodes = _net[0]->NumNodes( );
  _routers = _net[0]->NumRouters( );

  _subnets = config.GetInt("subnets");
 
  // ============ Message priorities ============ 

  string priority = config.GetStr( "priority" );

  if ( priority == "class" ) {
    _pri_type = class_based;
  } else if ( priority == "age" ) {
    _pri_type = age_based;
  } else if ( priority == "trans_age" ) {
    _pri_type = trans_age_based;
  } else if ( priority == "network_age" ) {
    _pri_type = network_age_based;
  } else if ( priority == "local_age" ) {
    _pri_type = local_age_based;
  } else if ( priority == "queue_length" ) {
    _pri_type = queue_length_based;
  } else if ( priority == "hop_count" ) {
    _pri_type = hop_count_based;
  } else if ( priority == "sequence" ) {
    _pri_type = sequence_based;
  } else if ( priority == "none" ) {
    _pri_type = none;
  } else {
    Error( "Unkown priority value: " + priority );
  }

  // ============ Routing ============ 

  string rf = config.GetStr("routing_function") + "_" + config.GetStr("topology");
  map<string, tRoutingFunction>::const_iterator rf_iter = gRoutingFunctionMap.find(rf);
  if(rf_iter == gRoutingFunctionMap.end()) {
    Error("Invalid routing function: " + rf);
  }
  _rf = rf_iter->second;

  // ============ Traffic ============ 

  _classes = config.GetInt("classes");

  _packet_size = config.GetIntArray( "packet_size" );
  if(_packet_size.empty()) {
    _packet_size.push_back(config.GetInt("packet_size"));
  }
  _packet_size.resize(_classes, _packet_size.back());
  
  _load = config.GetFloatArray("injection_rate"); 
  if(_load.empty()) {
    _load.push_back(config.GetFloat("injection_rate"));
  }
  _load.resize(_classes, _load.back());

  if(config.GetInt("injection_rate_uses_flits")) {
    for(int c = 0; c < _classes; ++c)
      _load[c] /= (double)_packet_size[c];
  }

  _subnet = config.GetIntArray("subnet"); 
  if(_subnet.empty()) {
    _subnet.push_back(config.GetInt("subnet"));
  }
  _subnet.resize(_classes, _subnet.back());

  _reply_class = config.GetIntArray("reply_class"); 
  if(_reply_class.empty()) {
    _reply_class.push_back(config.GetInt("reply_class"));
  }
  _reply_class.resize(_classes, _reply_class.back());

  _request_class.resize(_classes, -1);
  for(int c = 0; c < _classes; ++c) {
    int const & reply_class = _reply_class[c];
    if(reply_class >= 0) {
      assert(_request_class[reply_class] < 0);
      _request_class[reply_class] = c;
    }
  }

  _traffic = config.GetStrArray("traffic");
  _traffic.resize(_classes, _traffic.back());

  _traffic_pattern.resize(_classes);
  for(int c = 0; c < _classes; ++c) {
    _traffic_pattern[c] = TrafficPattern::New(_traffic[c], _nodes, config);
  }

  _class_priority = config.GetIntArray("class_priority"); 
  if(_class_priority.empty()) {
    _class_priority.push_back(config.GetInt("class_priority"));
  }
  _class_priority.resize(_classes, _class_priority.back());

  _last_class.resize(_nodes, -1);

  // ============ Injection VC states  ============ 

  vector<string> injection_process = config.GetStrArray("injection_process");
  injection_process.resize(_classes, injection_process.back());

  _injection_process.resize(_nodes);
  _buf_states.resize(_nodes);
  _last_vc.resize(_nodes);

  for ( int source = 0; source < _nodes; ++source ) {
    _injection_process[source].resize(_classes);
    for(int c = 0; c < _classes; ++c) {
      _injection_process[source][c] = InjectionProcess::New(injection_process[c], _load[c]);
    }
    _buf_states[source].resize(_subnets);
    _last_vc[source].resize(_subnets);
    for ( int subnet = 0; subnet < _subnets; ++subnet ) {
      ostringstream tmp_name;
      tmp_name << "terminal_buf_state_" << source << "_" << subnet;
      _buf_states[source][subnet] = new BufferState( config, this, tmp_name.str( ) );
      _last_vc[source][subnet] = gEndVCs;
    }
  }

  // ============ Injection queues ============ 

  _qtime.resize(_nodes);
  _qdrained.resize(_nodes);
  _partial_packets.resize(_nodes);
  _sent_packets.resize(_nodes);
  _requests_outstanding.resize(_nodes);

  for ( int source = 0; source < _nodes; ++source ) {
    _qtime[source].resize(_classes);
    _qdrained[source].resize(_classes);
    _partial_packets[source].resize(_classes);
    _sent_packets[source].resize(_classes);
    _requests_outstanding[source].resize(_classes);
  }

  _total_in_flight_flits.resize(_classes);
  _measured_in_flight_flits.resize(_classes);
  _retired_packets.resize(_classes);

<<<<<<< HEAD
  _max_outstanding = config.GetIntArray("max_outstanding_requests");
  if(_max_outstanding.empty()) {
    _max_outstanding.push_back(config.GetInt("max_outstanding_requests"));
  }
  _max_outstanding.resize(_classes, _max_outstanding.back());

  _batch_size = config.GetIntArray("batch_size");
  if(_batch_size.empty()) {
    _batch_size.push_back(config.GetInt("batch_size"));
  }
  _batch_size.resize(_classes, _batch_size.back());

  _batch_count = config.GetInt( "batch_count" );
=======
  _sent_packets.resize(_nodes);
  _repliesPending.resize(_nodes);
  _requestsOutstanding.resize(_nodes);
  _maxOutstanding = config.GetInt ("max_outstanding_requests");  
>>>>>>> f0d4291c

  // ============ Statistics ============ 

  _plat_stats.resize(_classes);
  _overall_min_plat.resize(_classes);
  _overall_avg_plat.resize(_classes);
  _overall_max_plat.resize(_classes);

  _tlat_stats.resize(_classes);
  _overall_min_tlat.resize(_classes);
  _overall_avg_tlat.resize(_classes);
  _overall_max_tlat.resize(_classes);

  _frag_stats.resize(_classes);
  _overall_min_frag.resize(_classes);
  _overall_avg_frag.resize(_classes);
  _overall_max_frag.resize(_classes);

  _pair_plat.resize(_classes);
  _pair_tlat.resize(_classes);
  
  _hop_stats.resize(_classes);
  
  _sent_flits.resize(_classes);
  _accepted_flits.resize(_classes);
  
  _overall_accepted.resize(_classes);
  _overall_accepted_min.resize(_classes);

  for ( int c = 0; c < _classes; ++c ) {
    ostringstream tmp_name;
    tmp_name << "plat_stat_" << c;
    _plat_stats[c] = new Stats( this, tmp_name.str( ), 1.0, 1000 );
    _stats[tmp_name.str()] = _plat_stats[c];
    tmp_name.str("");

    tmp_name << "overall_min_plat_stat_" << c;
    _overall_min_plat[c] = new Stats( this, tmp_name.str( ), 1.0, 1000 );
    _stats[tmp_name.str()] = _overall_min_plat[c];
    tmp_name.str("");  
    tmp_name << "overall_avg_plat_stat_" << c;
    _overall_avg_plat[c] = new Stats( this, tmp_name.str( ), 1.0, 1000 );
    _stats[tmp_name.str()] = _overall_avg_plat[c];
    tmp_name.str("");  
    tmp_name << "overall_max_plat_stat_" << c;
    _overall_max_plat[c] = new Stats( this, tmp_name.str( ), 1.0, 1000 );
    _stats[tmp_name.str()] = _overall_max_plat[c];
    tmp_name.str("");  

    tmp_name << "tlat_stat_" << c;
    _tlat_stats[c] = new Stats( this, tmp_name.str( ), 1.0, 1000 );
    _stats[tmp_name.str()] = _tlat_stats[c];
    tmp_name.str("");

    tmp_name << "overall_min_tlat_stat_" << c;
    _overall_min_tlat[c] = new Stats( this, tmp_name.str( ), 1.0, 1000 );
    _stats[tmp_name.str()] = _overall_min_tlat[c];
    tmp_name.str("");  
    tmp_name << "overall_avg_tlat_stat_" << c;
    _overall_avg_tlat[c] = new Stats( this, tmp_name.str( ), 1.0, 1000 );
    _stats[tmp_name.str()] = _overall_avg_tlat[c];
    tmp_name.str("");  
    tmp_name << "overall_max_tlat_stat_" << c;
    _overall_max_tlat[c] = new Stats( this, tmp_name.str( ), 1.0, 1000 );
    _stats[tmp_name.str()] = _overall_max_tlat[c];
    tmp_name.str("");  

    tmp_name << "frag_stat_" << c;
    _frag_stats[c] = new Stats( this, tmp_name.str( ), 1.0, 100 );
    _stats[tmp_name.str()] = _frag_stats[c];
    tmp_name.str("");
    tmp_name << "overall_min_frag_stat_" << c;
    _overall_min_frag[c] = new Stats( this, tmp_name.str( ), 1.0, 100 );
    _stats[tmp_name.str()] = _overall_min_frag[c];
    tmp_name.str("");
    tmp_name << "overall_avg_frag_stat_" << c;
    _overall_avg_frag[c] = new Stats( this, tmp_name.str( ), 1.0, 100 );
    _stats[tmp_name.str()] = _overall_avg_frag[c];
    tmp_name.str("");
    tmp_name << "overall_max_frag_stat_" << c;
    _overall_max_frag[c] = new Stats( this, tmp_name.str( ), 1.0, 100 );
    _stats[tmp_name.str()] = _overall_max_frag[c];
    tmp_name.str("");

    tmp_name << "hop_stat_" << c;
    _hop_stats[c] = new Stats( this, tmp_name.str( ), 1.0, 20 );
    _stats[tmp_name.str()] = _hop_stats[c];
    tmp_name.str("");

    _pair_plat[c].resize(_nodes*_nodes);
    _pair_tlat[c].resize(_nodes*_nodes);

    _sent_flits[c].resize(_nodes);
    _accepted_flits[c].resize(_nodes);
    
    for ( int i = 0; i < _nodes; ++i ) {
      tmp_name << "sent_stat_" << c << "_" << i;
      _sent_flits[c][i] = new Stats( this, tmp_name.str( ) );
      _stats[tmp_name.str()] = _sent_flits[c][i];
      tmp_name.str("");    
      
      for ( int j = 0; j < _nodes; ++j ) {
	tmp_name << "pair_plat_stat_" << c << "_" << i << "_" << j;
	_pair_plat[c][i*_nodes+j] = new Stats( this, tmp_name.str( ), 1.0, 250 );
	_stats[tmp_name.str()] = _pair_plat[c][i*_nodes+j];
	tmp_name.str("");
	
	tmp_name << "pair_tlat_stat_" << c << "_" << i << "_" << j;
	_pair_tlat[c][i*_nodes+j] = new Stats( this, tmp_name.str( ), 1.0, 250 );
	_stats[tmp_name.str()] = _pair_tlat[c][i*_nodes+j];
	tmp_name.str("");
      }
    }
    
    for ( int i = 0; i < _nodes; ++i ) {
      tmp_name << "accepted_stat_" << c << "_" << i;
      _accepted_flits[c][i] = new Stats( this, tmp_name.str( ) );
      _stats[tmp_name.str()] = _accepted_flits[c][i];
      tmp_name.str("");    
    }
    
    tmp_name << "overall_acceptance_" << c;
    _overall_accepted[c] = new Stats( this, tmp_name.str( ) );
    _stats[tmp_name.str()] = _overall_accepted[c];
    tmp_name.str("");

    tmp_name << "overall_min_acceptance_" << c;
    _overall_accepted_min[c] = new Stats( this, tmp_name.str( ) );
    _stats[tmp_name.str()] = _overall_accepted_min[c];
    tmp_name.str("");
    
  }

  _slowest_flit.resize(_classes, -1);

  // ============ Simulation parameters ============ 

  _total_sims = config.GetInt( "sim_count" );

  _router.resize(_subnets);
  for (int i=0; i < _subnets; ++i) {
    _router[i] = _net[i]->GetRouters();
  }

  //seed the network
  RandomSeed(config.GetInt("seed"));

  _measure_latency = (config.GetStr("sim_type") == "latency");

  _sample_period = config.GetInt( "sample_period" );
  _max_samples    = config.GetInt( "max_samples" );
  _warmup_periods = config.GetInt( "warmup_periods" );

  _measure_stats = config.GetIntArray( "measure_stats" );
  if(_measure_stats.empty()) {
    _measure_stats.push_back(config.GetInt("measure_stats"));
  }
  _measure_stats.resize(_classes, _measure_stats.back());

  _latency_thres = config.GetFloatArray( "latency_thres" );
  if(_latency_thres.empty()) {
    _latency_thres.push_back(config.GetFloat("latency_thres"));
  }
  _latency_thres.resize(_classes, _latency_thres.back());

  _warmup_threshold = config.GetFloatArray( "warmup_thres" );
  if(_warmup_threshold.empty()) {
    _warmup_threshold.push_back(config.GetFloat("warmup_thres"));
  }
  _warmup_threshold.resize(_classes, _warmup_threshold.back());

  _acc_warmup_threshold = config.GetFloatArray( "acc_warmup_thres" );
  if(_acc_warmup_threshold.empty()) {
    _acc_warmup_threshold.push_back(config.GetFloat("acc_warmup_thres"));
  }
  _acc_warmup_threshold.resize(_classes, _acc_warmup_threshold.back());

  _stopping_threshold = config.GetFloatArray( "stopping_thres" );
  if(_stopping_threshold.empty()) {
    _stopping_threshold.push_back(config.GetFloat("stopping_thres"));
  }
  _stopping_threshold.resize(_classes, _stopping_threshold.back());

  _acc_stopping_threshold = config.GetFloatArray( "acc_stopping_thres" );
  if(_acc_stopping_threshold.empty()) {
    _acc_stopping_threshold.push_back(config.GetFloat("acc_stopping_thres"));
  }
  _acc_stopping_threshold.resize(_classes, _acc_stopping_threshold.back());

  _include_queuing = config.GetInt( "include_queuing" );

  _print_csv_results = config.GetInt( "print_csv_results" );
  _deadlock_warn_timeout = config.GetInt( "deadlock_warn_timeout" );
  _drain_measured_only = config.GetInt( "drain_measured_only" );

  string watch_file = config.GetStr( "watch_file" );
  _LoadWatchList(watch_file);

  vector<int> watch_flits = config.GetIntArray("watch_flits");
  for(size_t i = 0; i < watch_flits.size(); ++i) {
    _flits_to_watch.insert(watch_flits[i]);
  }
  
  vector<int> watch_packets = config.GetIntArray("watch_packets");
  for(size_t i = 0; i < watch_packets.size(); ++i) {
    _packets_to_watch.insert(watch_packets[i]);
  }

  vector<int> watch_transactions = config.GetIntArray("watch_transactions");
  for(size_t i = 0; i < watch_transactions.size(); ++i) {
    _transactions_to_watch.insert(watch_transactions[i]);
  }

  string stats_out_file = config.GetStr( "stats_out" );
  if(stats_out_file == "") {
    _stats_out = NULL;
  } else if(stats_out_file == "-") {
    _stats_out = &cout;
  } else {
    _stats_out = new ofstream(stats_out_file.c_str());
    config.WriteMatlabFile(_stats_out);
  }
  
  _flow_out = config.GetInt("flow_out");
  if(_flow_out) {
    string sent_packets_out_file = config.GetStr( "sent_packets_out" );
    if(sent_packets_out_file == "") {
      _sent_packets_out = NULL;
    } else {
      _sent_packets_out = new ofstream(sent_packets_out_file.c_str());
    }
    string active_packets_out_file = config.GetStr( "active_packets_out" );
    if(active_packets_out_file == "") {
      _active_packets_out = NULL;
    } else {
      _active_packets_out = new ofstream(active_packets_out_file.c_str());
    }
    string injected_flits_out_file = config.GetStr( "injected_flits_out" );
    if(injected_flits_out_file == "") {
      _injected_flits_out = NULL;
    } else {
      _injected_flits_out = new ofstream(injected_flits_out_file.c_str());
    }
    string ejected_flits_out_file = config.GetStr( "ejected_flits_out" );
    if(ejected_flits_out_file == "") {
      _ejected_flits_out = NULL;
    } else {
      _ejected_flits_out = new ofstream(ejected_flits_out_file.c_str());
    }
    string received_flits_out_file = config.GetStr( "received_flits_out" );
    if(received_flits_out_file == "") {
      _received_flits_out = NULL;
    } else {
      _received_flits_out = new ofstream(received_flits_out_file.c_str());
    }
    string sent_flits_out_file = config.GetStr( "sent_flits_out" );
    if(sent_flits_out_file == "") {
      _sent_flits_out = NULL;
    } else {
      _sent_flits_out = new ofstream(sent_flits_out_file.c_str());
    }
    string stored_flits_out_file = config.GetStr( "stored_flits_out" );
    if(stored_flits_out_file == "") {
      _stored_flits_out = NULL;
    } else {
      _stored_flits_out = new ofstream(stored_flits_out_file.c_str());
    }
  }

}

TrafficManager::~TrafficManager( )
{

  for ( int source = 0; source < _nodes; ++source ) {
    for ( int subnet = 0; subnet < _subnets; ++subnet ) {
      delete _buf_states[source][subnet];
    }
  }
  
  for ( int c = 0; c < _classes; ++c ) {
    delete _plat_stats[c];
    delete _overall_min_plat[c];
    delete _overall_avg_plat[c];
    delete _overall_max_plat[c];

    delete _tlat_stats[c];
    delete _overall_min_tlat[c];
    delete _overall_avg_tlat[c];
    delete _overall_max_tlat[c];

    delete _frag_stats[c];
    delete _overall_min_frag[c];
    delete _overall_avg_frag[c];
    delete _overall_max_frag[c];
    
    delete _hop_stats[c];
    delete _overall_accepted[c];
    delete _overall_accepted_min[c];
    
    for ( int source = 0; source < _nodes; ++source ) {
      delete _sent_flits[c][source];
      
      for ( int dest = 0; dest < _nodes; ++dest ) {
	delete _pair_plat[c][source*_nodes+dest];
	delete _pair_tlat[c][source*_nodes+dest];
      }

      delete _injection_process[source][c];
    }
    
    for ( int dest = 0; dest < _nodes; ++dest ) {
      delete _accepted_flits[c][dest];
    }
  }
  
  if(gWatchOut && (gWatchOut != &cout)) delete gWatchOut;
  if(_stats_out && (_stats_out != &cout)) delete _stats_out;

  if(_flow_out) {
    if(_sent_packets_out) delete _sent_packets_out;
    if(_active_packets_out) delete _active_packets_out;
    if(_injected_flits_out) delete _injected_flits_out;
    if(_ejected_flits_out) delete _ejected_flits_out;
    if(_received_flits_out) delete _received_flits_out;
    if(_sent_flits_out) delete _sent_flits_out;
    if(_stored_flits_out) delete _stored_flits_out;
  }

  Flit::FreeAll();
  Credit::FreeAll();
}


void TrafficManager::_RetireFlit( Flit *f, int dest )
{
  _deadlock_timer = 0;

  assert(_total_in_flight_flits[f->cl].count(f->id) > 0);
  _total_in_flight_flits[f->cl].erase(f->id);
  
  if(f->record) {
    assert(_measured_in_flight_flits[f->cl].count(f->id) > 0);
    _measured_in_flight_flits[f->cl].erase(f->id);
  }

  if ( f->watch ) { 
    *gWatchOut << GetSimTime() << " | "
	       << "node" << dest << " | "
	       << "Retiring flit " << f->id 
	       << " (packet " << f->pid
	       << ", src = " << f->src 
	       << ", dest = " << f->dest
	       << ", hops = " << f->hops
	       << ", lat = " << f->atime - f->time
	       << ")." << endl;
  }

  if ( f->head && ( f->dest != dest ) ) {
    ostringstream err;
    err << "Flit " << f->id << " arrived at incorrect output " << dest;
    Error( err.str( ) );
  }

  if ( f->tail ) {
    Flit * head;
    if(f->head) {
      head = f;
    } else {
      map<int, Flit *>::iterator iter = _retired_packets[f->cl].find(f->pid);
      assert(iter != _retired_packets[f->cl].end());
      head = iter->second;
      _retired_packets[f->cl].erase(iter);
      assert(head->head);
      assert(f->pid == head->pid);
    }
    if ( f->watch ) { 
      *gWatchOut << GetSimTime() << " | "
		 << "node" << dest << " | "
		 << "Retiring packet " << f->pid 
		 << " (lat = " << f->atime - head->time
		 << ", frag = " << (f->atime - head->atime) - (f->id - head->id)
		 << ", src = " << head->src 
		 << ", dest = " << head->dest
		 << ")." << endl;
    }

    int const & reply_class = _reply_class[f->cl];
    assert(reply_class < _classes);

    if (reply_class < 0) {
      if ( f->watch ) { 
	*gWatchOut << GetSimTime() << " | "
		   << "node" << dest << " | "
		   << "Completing transation " << f->tid
		   << " (lat = " << f->atime - head->ttime
		   << ", src = " << head->src 
		   << ", dest = " << head->dest
		   << ")." << endl;
      }
      int const & request_class = _request_class[f->cl];
      assert(request_class < _classes);
      if(request_class < 0) {
	// single-packet transactions "magically" notify source of completion 
	// when packet arrives at destination
	_requests_outstanding[f->src][f->cl]--;
      } else {
	// request-reply transactions complete when reply arrives
	_requests_outstanding[dest][request_class]--;
      }
    } else {
      _sent_packets[dest][f->cl]++;
      _GeneratePacket( f->dest, f->src, _packet_size[reply_class], 
		       reply_class, f->atime + 1, f->tid, f->ttime );
    }

    // Only record statistics once per packet (at tail)
    // and based on the simulation state
    if ( ( _sim_state == warming_up ) || f->record ) {
      
      _hop_stats[f->cl]->AddSample( f->hops );

      if((_slowest_flit[f->cl] < 0) ||
	 (_plat_stats[f->cl]->Max() < (f->atime - f->time)))
	_slowest_flit[f->cl] = f->id;
      _plat_stats[f->cl]->AddSample( f->atime - f->time);
      _frag_stats[f->cl]->AddSample( (f->atime - head->atime) - (f->id - head->id) );
      if(reply_class < 0) {
	int const & request_class = _request_class[f->cl];
	assert(request_class < _classes);
	int const cl = (request_class < 0) ? f->cl : request_class;
	_tlat_stats[cl]->AddSample( f->atime - f->ttime );
	_pair_tlat[cl][dest*_nodes+f->src]->AddSample( f->atime - f->ttime );
      }
      _pair_plat[f->cl][f->src*_nodes+dest]->AddSample( f->atime - f->time );
    }
    
    if(f != head) {
      head->Free();
    }
    
  }
  
  if(f->head && !f->tail) {
    _retired_packets[f->cl].insert(make_pair(f->pid, f));
  } else {
    f->Free();
  }
}

bool TrafficManager::_IssuePacket( int source, int cl )
{
<<<<<<< HEAD
  if((_max_outstanding[cl] > 0) && 
     (_requests_outstanding[source][cl] >= _max_outstanding[cl])) {
      return false;
  }
  if((_sim_mode == batch) &&
     (_sent_packets[source][cl] >= _batch_size[cl])) {
    return false;
=======
  int result;
  if(_use_read_write[cl]){ //use read and write
    //check queue for waiting replies.
    //check to make sure it is on time yet
    int pending_time = numeric_limits<int>::max(); //reset to maxtime+1
    if (!_repliesPending[source].empty()) {
      result = _repliesPending[source].front();
      pending_time = _repliesDetails.find(result)->second->time;
    }
    if (pending_time<=_qtime[source][cl]) {
      result = _repliesPending[source].front();
      _repliesPending[source].pop_front();
    } else if((_maxOutstanding > 0) && 
	      (_requestsOutstanding[source] >= _maxOutstanding)) {
      result = 0;
    } else {
      
      //produce a packet
      if(_injection_process[source][cl]->test()) {
	
	//coin toss to determine request type.
	result = (RandomFloat() < 0.5) ? -2 : -1;
	
      } else {
	result = 0;
      }
    } 
  } else { //normal mode
    result = _injection_process[source][cl]->test() ? 1 : 0;
  } 
  if(result != 0) {
    _sent_packets[source]++;
    _requestsOutstanding[source]++;
>>>>>>> f0d4291c
  }
  if(!_injection_process[source][cl]->test()) {
    return false;
  }
  _requests_outstanding[source][cl]++;
  _sent_packets[source][cl]++;
  return true;
}

void TrafficManager::_GeneratePacket( int source, int dest, int size, 
				      int cl, int time, int tid, int ttime )
{
  assert(size > 0);
  assert((source >= 0) && (source < _nodes));
  assert((dest >= 0) && (dest < _nodes));

  bool begin_trans = false;

  if(tid < 0) {
    tid = _cur_tid++;
    assert(_cur_tid);
    ttime = time;
    begin_trans = true;
  }

  int pid = _cur_pid++;
  assert(_cur_pid);

  bool watch = gWatchOut && ((_packets_to_watch.count(pid) > 0) ||
			     (_transactions_to_watch.count(tid) > 0));

  if(watch) {
    if(begin_trans) {
      *gWatchOut << GetSimTime() << " | "
		 << "node" << source << " | "
		 << "Beginning transaction " << tid
		 << " at time " << time
		 << "." << endl;
    }
    *gWatchOut << GetSimTime() << " | "
	       << "node" << source << " | "
	       << "Enqueuing packet " << pid
	       << " at time " << time
	       << "." << endl;
  }
  
  int subnet = _subnet[cl];
  
  bool record = (((_sim_state == running) ||
		  ((_sim_state == draining) && (time < _drain_time))) &&
		 _measure_stats[cl]);

  for ( int i = 0; i < size; ++i ) {

    int id = _cur_id++;
    assert(_cur_id);

    Flit * f = Flit::New();

    f->id = id;
    f->pid = pid;
    f->tid = tid;
    f->watch = watch | (gWatchOut && (_flits_to_watch.count(f->id) > 0));
    f->subnetwork = subnet;
    f->src = source;
    f->dest = dest;
    f->time = time;
    f->ttime = ttime;
    f->record = record;
    f->cl = cl;
    f->head = (i == 0);
    f->tail = (i == (size-1));
    f->vc  = -1;

    switch(_pri_type) {
    case class_based:
      f->pri = _class_priority[cl];
      break;
    case age_based:
      f->pri = numeric_limits<int>::max() - time;
      break;
    case trans_age_based:
      f->pri = numeric_limits<int>::max() - ttime;
      break;
    case sequence_based:
      f->pri = numeric_limits<int>::max() - _sent_packets[source][cl];
      break;
    default:
      f->pri = 0;
    }
    assert(f->pri >= 0);

    _total_in_flight_flits[f->cl].insert(make_pair(f->id, f));
    if(record) {
      _measured_in_flight_flits[f->cl].insert(make_pair(f->id, f));
    }
    
    if(gTrace) {
      cout<<"New Flit "<<f->src<<endl;
    }

    if(f->watch) { 
      *gWatchOut << GetSimTime() << " | "
		  << "node" << source << " | "
		  << "Enqueuing flit " << f->id
		  << " (packet " << f->pid
		  << ") at time " << time
		  << "." << endl;
    }

    _partial_packets[source][cl].push_back(f);
  }
}

void TrafficManager::_Inject(){

  for ( int source = 0; source < _nodes; ++source ) {
    for ( int c = 0; c < _classes; ++c ) {
      // Potentially generate packets for any (source,class)
      // that is currently empty
      if ( _partial_packets[source][c].empty() ) {
	if ( !_empty_network ) {
	  if(_request_class[c] >= 0) {
	    _qtime[source][c] = _time;
	  } else {
	    bool generated = false;
	    while( !generated && ( _qtime[source][c] <= _time ) ) {
	      if(_IssuePacket(source, c)) { //generate a packet
		int dest = _traffic_pattern[c]->dest(source);
		int size = _packet_size[c];
		int time = ((_include_queuing == 1) ? _qtime[source][c] : _time);
		_GeneratePacket(source, dest, size, c, time, -1, time);
		generated = true;
	      }
	      ++_qtime[source][c];
	    }
	  }
	  if((_sim_state == draining) && (_qtime[source][c] > _drain_time)) {
	    _qdrained[source][c] = true;
	  }
	}
      }
    }
  }
}

void TrafficManager::_Step( )
{
  bool flits_in_flight = false;
  for(int c = 0; c < _classes; ++c) {
    flits_in_flight |= !_total_in_flight_flits[c].empty();
  }
  if(flits_in_flight && (_deadlock_timer++ >= _deadlock_warn_timeout)) {
    _deadlock_timer = 0;
    cout << "WARNING: Possible network deadlock." << endl;
  }

  for ( int source = 0; source < _nodes; ++source ) {
    for ( int subnet = 0; subnet < _subnets; ++subnet ) {
      Credit * const c = _net[subnet]->ReadCredit( source );
      if ( c ) {
	_buf_states[source][subnet]->ProcessCredit(c);
	c->Free();
      }
    }
  }

  vector<map<int, Flit *> > flits(_subnets);
  
  for ( int subnet = 0; subnet < _subnets; ++subnet ) {
    for ( int dest = 0; dest < _nodes; ++dest ) {
      Flit * const f = _net[subnet]->ReadFlit( dest );
      if ( f ) {
	if(f->watch) {
	  *gWatchOut << GetSimTime() << " | "
		     << "node" << dest << " | "
		     << "Ejecting flit " << f->id
		     << " (packet " << f->pid << ")"
		     << " from VC " << f->vc
		     << "." << endl;
	}
	flits[subnet].insert(make_pair(dest, f));
      }
      if( ( _sim_state == warming_up ) || ( _sim_state == running ) ) {
	for(int c = 0; c < _classes; ++c) {
	  _accepted_flits[c][dest]->AddSample( (f && (f->cl == c)) ? 1 : 0 );
	}
      }
    }
    _net[subnet]->ReadInputs( );
  }
  
  _Inject();

  vector<int> injected_flits(_classes*_subnets*_nodes);

  for(int source = 0; source < _nodes; ++source) {
    
    vector<Flit *> flits_sent_by_subnet(_subnets);
    vector<int> flits_sent_by_class(_classes);
    
    int const last_class = _last_class[source];

    for(int i = 1; i <= _classes; ++i) {

      int const c = (last_class + i) % _classes;

      if(!_partial_packets[source][c].empty()) {

	Flit * cf = _partial_packets[source][c].front();
	assert(cf);
	assert(cf->cl == c);

	int const subnet = cf->subnetwork;
	
	Flit * & f = flits_sent_by_subnet[subnet];

	if(f && (f->pri >= cf->pri)) {
	  continue;
	}

	BufferState * const dest_buf = _buf_states[source][subnet];

	if(cf->head && cf->vc == -1) { // Find first available VC

	  OutputSet route_set;
	  _rf(NULL, cf, 0, &route_set, true);
	  set<OutputSet::sSetElement> const & os = route_set.GetSet();
	  assert(os.size() == 1);
	  OutputSet::sSetElement const & se = *os.begin();
	  assert(se.output_port == 0);
	  int const & vc_start = se.vc_start;
	  int const & vc_end = se.vc_end;
	  int const vc_count = vc_end - vc_start + 1;
	  for(int i = 1; i <= vc_count; ++i) {
	    int const vc = vc_start + (_last_vc[source][subnet][c] - vc_start + i) % vc_count;
	    assert((vc >= vc_start) && (vc <= vc_end));
	    if(dest_buf->IsAvailableFor(vc) && !dest_buf->IsFullFor(vc)) {
	      cf->vc = vc;
	      break;
	    }
	  }
	}
	  
	if((cf->vc != -1) && (!dest_buf->IsFullFor(cf->vc))) {
	  f = cf;
	  _last_class[source] = cf->cl;
	}
      }
    }

    for(int subnet = 0; subnet < _subnets; ++subnet) {
      
      Flit * & f = flits_sent_by_subnet[subnet];
      
      if(f) {
	
	int const & subnet = f->subnetwork;
	int const & c = f->cl;
	
	if(f->head) {
	  _buf_states[source][subnet]->TakeBuffer(f->vc);
	  _last_vc[source][subnet][c] = f->vc;
	}
	
	_last_class[source] = c;
	
	_partial_packets[source][c].pop_front();
	_buf_states[source][subnet]->SendingFlit(f);
	
	if(_pri_type == network_age_based) {
	  f->pri = numeric_limits<int>::max() - _time;
	  assert(f->pri >= 0);
	}
	
	if(f->watch) {
	  *gWatchOut << GetSimTime() << " | "
		     << "node" << source << " | "
		     << "Injecting flit " << f->id
		     << " into subnet " << subnet
		     << " at time " << _time
		     << " with priority " << f->pri
		     << " (packet " << f->pid
		     << ", class = " << c
		     << ", src = " << f->src 
		     << ", dest = " << f->dest
		     << ")." << endl;
	  *gWatchOut << *f;
	}
	
	// Pass VC "back"
	if(!_partial_packets[source][c].empty() && !f->tail) {
	  Flit * nf = _partial_packets[source][c].front();
	  nf->vc = f->vc;
	}
	
	++flits_sent_by_class[c];
	if(_flow_out) ++injected_flits[(c*_subnets+subnet)*_nodes+source];
	
	_net[f->subnetwork]->WriteFlit(f, source);

      }	
    }
    if((_sim_state == warming_up) || (_sim_state == running)) {
      for(int c = 0; c < _classes; ++c) {
	_sent_flits[c][source]->AddSample(flits_sent_by_class[c]);
      }
    }
  }

  vector<int> ejected_flits(_classes*_subnets*_nodes);

  for(int subnet = 0; subnet < _subnets; ++subnet) {
    for(int dest = 0; dest < _nodes; ++dest) {
      map<int, Flit *>::const_iterator iter = flits[subnet].find(dest);
      if(iter != flits[subnet].end()) {
	Flit * const & f = iter->second;
	if(_flow_out) ++ejected_flits[(f->cl*_subnets+subnet)*_nodes+dest];
	f->atime = _time;
	if(f->watch) {
	  *gWatchOut << GetSimTime() << " | "
		     << "node" << dest << " | "
		     << "Injecting credit for VC " << f->vc 
		     << " into subnet " << subnet 
		     << "." << endl;
	}
	Credit * const c = Credit::New();
	c->vc.insert(f->vc);
	_net[subnet]->WriteCredit(c, dest);
	_RetireFlit(f, dest);
      }
    }
    flits[subnet].clear();
    _net[subnet]->Evaluate( );
    _net[subnet]->WriteOutputs( );
  }
  
  if(_flow_out) {

    vector<vector<int> > received_flits(_classes*_subnets*_routers);
    vector<vector<int> > sent_flits(_classes*_subnets*_routers);
    vector<vector<int> > stored_flits(_classes*_subnets*_routers);
    vector<vector<int> > active_packets(_classes*_subnets*_routers);

    for (int subnet = 0; subnet < _subnets; ++subnet) {
      for(int router = 0; router < _routers; ++router) {
	Router * r = _router[subnet][router];
	for(int c = 0; c < _classes; ++c) {
	  received_flits[(c*_subnets+subnet)*_routers+router] = r->GetReceivedFlits(c);
	  sent_flits[(c*_subnets+subnet)*_routers+router] = r->GetSentFlits(c);
	  stored_flits[(c*_subnets+subnet)*_routers+router] = r->GetStoredFlits(c);
	  active_packets[(c*_subnets+subnet)*_routers+router] = r->GetActivePackets(c);
	  r->ResetStats(c);
	}
      }
    }
    if(_injected_flits_out) *_injected_flits_out << injected_flits << endl;
    if(_received_flits_out) *_received_flits_out << received_flits << endl;
    if(_stored_flits_out) *_stored_flits_out << stored_flits << endl;
    if(_sent_flits_out) *_sent_flits_out << sent_flits << endl;
    if(_ejected_flits_out) *_ejected_flits_out << ejected_flits << endl;
    if(_active_packets_out) *_active_packets_out << active_packets << endl;
  }

  ++_time;
  assert(_time);
  if(gTrace){
    cout<<"TIME "<<_time<<endl;
  }

}
  
bool TrafficManager::_PacketsOutstanding( ) const
{
  bool outstanding = false;

  for ( int c = 0; c < _classes; ++c ) {
    
    if ( _measured_in_flight_flits[c].empty() ) {

      for ( int s = 0; s < _nodes; ++s ) {
	if ( _measure_stats[c] && !_qdrained[s][c] ) {
#ifdef DEBUG_DRAIN
	  cout << "waiting on queue " << s << " class " << c;
	  cout << ", time = " << _time << " qtime = " << _qtime[s][c] << endl;
#endif
	  outstanding = true;
	  break;
	}
      }
    } else {
#ifdef DEBUG_DRAIN
      cout << "in flight = " << _measured_in_flight_flits[c].size() << endl;
#endif
      outstanding = true;
    }

    if ( outstanding ) { break; }
  }

  return outstanding;
}

void TrafficManager::_ClearStats( )
{
  _slowest_flit.assign(_classes, -1);

  for ( int c = 0; c < _classes; ++c ) {

    _plat_stats[c]->Clear( );
    _tlat_stats[c]->Clear( );
    _frag_stats[c]->Clear( );
  
    for ( int i = 0; i < _nodes; ++i ) {
      _sent_flits[c][i]->Clear( );
      _accepted_flits[c][i]->Clear( );
      
      for ( int j = 0; j < _nodes; ++j ) {
	_pair_plat[c][i*_nodes+j]->Clear( );
	_pair_tlat[c][i*_nodes+j]->Clear( );
      }
    }

    _hop_stats[c]->Clear();

  }

}

int TrafficManager::_ComputeStats( const vector<Stats *> & stats, double *avg, double *min ) const 
{
  int dmin = -1;

  *min = numeric_limits<double>::max();
  *avg = 0.0;

  int const count = stats.size();

  for ( int i = 0; i < count; ++i ) {
    double curr = stats[i]->Average( );
    if ( curr < *min ) {
      *min = curr;
      dmin = i;
    }
    *avg += curr;
  }

  *avg /= (double)count;

  return dmin;
}

void TrafficManager::_DisplayRemaining( ostream & os ) const 
{
  for(int c = 0; c < _classes; ++c) {

    map<int, Flit *>::const_iterator iter;
    int i;

    os << "Class " << c << ":" << endl;

    os << "Remaining flits: ";
    for ( iter = _total_in_flight_flits[c].begin( ), i = 0;
	  ( iter != _total_in_flight_flits[c].end( ) ) && ( i < 10 );
	  iter++, i++ ) {
      os << iter->first << " ";
    }
    if(_total_in_flight_flits[c].size() > 10)
      os << "[...] ";
    
    os << "(" << _total_in_flight_flits[c].size() << " flits)" << endl;
    
    os << "Measured flits: ";
    for ( iter = _measured_in_flight_flits[c].begin( ), i = 0;
	  ( iter != _measured_in_flight_flits[c].end( ) ) && ( i < 10 );
	  iter++, i++ ) {
      os << iter->first << " ";
    }
    if(_measured_in_flight_flits[c].size() > 10)
      os << "[...] ";
    
    os << "(" << _measured_in_flight_flits[c].size() << " flits)" << endl;
    
  }
}

bool TrafficManager::_SingleSim( )
{
  int converged = 0;
<<<<<<< HEAD

  if(_sim_mode == batch) { //batch mode   
    int batch_index = 0;
    while(batch_index < _batch_count) {
      for (int i = 0; i < _nodes; i++) {
	_sent_packets[i].assign(_classes, 0);
      }
      _last_id = -1;
      _last_pid = -1;
      _sim_state = running;
      int start_time = _time;
      bool batch_complete;
      do {
	_Step();
	batch_complete = true;
	for(int source = 0; (source < _nodes) && batch_complete; ++source) {
	  for(int c = 0; c < _classes; ++c) {
	    if(_sent_packets[source][c] < _batch_size[c]) {
	      batch_complete = false;
	      break;
	    }
	  }
	}
	if(_sent_packets_out) {
	  *_sent_packets_out << "sent_packets(" << _time << ",:) = " << _sent_packets << ";" << endl;
	}
      } while(!batch_complete);
      cout << "Batch " << batch_index + 1 << " ("<<_batch_size  <<  " packets) sent. Time used is " << _time - start_time << " cycles." << endl;
      cout << "Draining the Network...................\n";
      _sim_state = draining;
      _drain_time = _time;
      int empty_steps = 0;

      bool packets_left = false;
      for(int c = 0; c < _classes; ++c) {
	packets_left |= !_total_in_flight_flits[c].empty();
=======
  
  //once warmed up, we require 3 converging runs to end the simulation 
  vector<double> prev_latency(_classes, 0.0);
  vector<double> prev_accepted(_classes, 0.0);
  bool clear_last = false;
  int total_phases = 0;
  while( ( total_phases < _max_samples ) && 
	 ( ( _sim_state != running ) || 
	   ( converged < 3 ) ) ) {
    
    if ( clear_last || (( ( _sim_state == warming_up ) && ( ( total_phases % 2 ) == 0 ) )) ) {
      clear_last = false;
      _ClearStats( );
    }
    
    
    for ( int iter = 0; iter < _sample_period; ++iter )
      _Step( );
    
    cout << _sim_state << endl;
    if(_stats_out)
      *_stats_out << "%=================================" << endl;
    
    DisplayStats();
    
    int lat_exc_class = -1;
    int lat_chg_exc_class = -1;
    int acc_chg_exc_class = -1;
    
    for(int c = 0; c < _classes; ++c) {
      
      if(_measure_stats[c] == 0) {
	continue;
>>>>>>> f0d4291c
      }

      double cur_latency = _plat_stats[c]->Average( );

      double min, avg;
      _ComputeStats( _accepted_flits[c], &avg, &min );
      double cur_accepted = avg;

      double latency_change = fabs((cur_latency - prev_latency[c]) / cur_latency);
      prev_latency[c] = cur_latency;

      double accepted_change = fabs((cur_accepted - prev_accepted[c]) / cur_accepted);
      prev_accepted[c] = cur_accepted;

      double latency = cur_latency;
      double count = (double)_plat_stats[c]->NumSamples();
      
      map<int, Flit *>::const_iterator iter;
      for(iter = _total_in_flight_flits[c].begin(); 
	  iter != _total_in_flight_flits[c].end(); 
	  iter++) {
	latency += (double)(_time - iter->second->time);
	count++;
      }
      
      if((lat_exc_class < 0) &&
	 (_latency_thres[c] >= 0.0) &&
	 ((latency / count) > _latency_thres[c])) {
	lat_exc_class = c;
      }
      
      cout << "latency change    = " << latency_change << endl;
      if(lat_chg_exc_class < 0) {
	if((_sim_state == warming_up) &&
	   (_warmup_threshold[c] >= 0.0) &&
	   (latency_change > _warmup_threshold[c])) {
	  lat_chg_exc_class = c;
	} else if((_sim_state == running) &&
		  (_stopping_threshold[c] >= 0.0) &&
		  (latency_change > _stopping_threshold[c])) {
	  lat_chg_exc_class = c;
	}
      }
      
      cout << "throughput change = " << accepted_change << endl;
      if(acc_chg_exc_class < 0) {
	if((_sim_state == warming_up) &&
	   (_acc_warmup_threshold[c] >= 0.0) &&
	   (accepted_change > _acc_warmup_threshold[c])) {
	  acc_chg_exc_class = c;
	} else if((_sim_state == running) &&
		  (_acc_stopping_threshold[c] >= 0.0) &&
		  (accepted_change > _acc_stopping_threshold[c])) {
	  acc_chg_exc_class = c;
	}
      }
      
    }
    
    // Fail safe for latency mode, throughput will ust continue
    if ( _measure_latency && ( lat_exc_class >= 0 ) ) {
      
      cout << "Average latency for class " << lat_exc_class << " exceeded " << _latency_thres[lat_exc_class] << " cycles. Aborting simulation." << endl;
      converged = 0; 
      _sim_state = warming_up;
      break;
      
    }
    
    if ( _sim_state == warming_up ) {
      if ( ( _warmup_periods > 0 ) ? 
	   ( total_phases + 1 >= _warmup_periods ) :
	   ( ( !_measure_latency || ( lat_chg_exc_class < 0 ) ) &&
	     ( acc_chg_exc_class < 0 ) ) ) {
	cout << "Warmed up ..." <<  "Time used is " << _time << " cycles" <<endl;
	clear_last = true;
	_sim_state = running;
      }
    } else if(_sim_state == running) {
      if ( ( !_measure_latency || ( lat_chg_exc_class < 0 ) ) &&
	   ( acc_chg_exc_class < 0 ) ) {
	++converged;
      } else {
	converged = 0;
      }
    }
    ++total_phases;
  }
  
  if ( _sim_state == running ) {
    ++converged;
    
    if ( _measure_latency ) {
      cout << "Draining all recorded packets ..." << endl;
      _sim_state  = draining;
      _drain_time = _time;
      int empty_steps = 0;
      while( _PacketsOutstanding( ) ) { 
	_Step( ); 
	
	++empty_steps;
	
	if ( empty_steps % 1000 == 0 ) {
	  
	  int lat_exc_class = -1;
	  
	  for(int c = 0; c < _classes; c++) {
	    
	    double threshold = _latency_thres[c];
	    
	    if(threshold < 0.0) {
	      continue;
	    }
	    
	    double acc_latency = _plat_stats[c]->Sum();
	    double acc_count = (double)_plat_stats[c]->NumSamples();
	    
	    map<int, Flit *>::const_iterator iter;
	    for(iter = _total_in_flight_flits[c].begin(); 
		iter != _total_in_flight_flits[c].end(); 
		iter++) {
	      acc_latency += (double)(_time - iter->second->time);
	      acc_count++;
	    }
	    
	    if((acc_latency / acc_count) > threshold) {
	      lat_exc_class = c;
	      break;
	    }
	  }
	  
	  if(lat_exc_class >= 0) {
	    cout << "Average latency for class " << lat_exc_class << " exceeded " << _latency_thres[lat_exc_class] << " cycles. Aborting simulation." << endl;
	    converged = 0; 
	    _sim_state = warming_up;
	    break;
	  }
	  
	  _DisplayRemaining( ); 
	  
	}
      }
    }
  } else {
    cout << "Too many sample periods needed to converge" << endl;
  }
  
  return ( converged > 0 );
}

bool TrafficManager::Run( )
{
  for ( int sim = 0; sim < _total_sims; ++sim ) {

    _time = 0;

    //remove any pending request from the previous simulations
    for (int i=0;i<_nodes;i++) {
      _requests_outstanding[i].assign(_classes, 0);
    }

    //reset queuetime for all sources
    for ( int s = 0; s < _nodes; ++s ) {
      _qtime[s].assign(_classes, 0);
      _qdrained[s].assign(_classes, false);
    }

    // warm-up ...
    // reset stats, all packets after warmup_time marked
    // converge
    // draing, wait until all packets finish
    _sim_state    = warming_up;
  
    _ClearStats( );

    if ( !_SingleSim( ) ) {
      cout << "Simulation unstable, ending ..." << endl;
      return false;
    }

    // Empty any remaining packets
    cout << "Draining remaining packets ..." << endl;
    _empty_network = true;
    int empty_steps = 0;

    bool packets_left = false;
    for(int c = 0; c < _classes; ++c) {
      if(_drain_measured_only) {
	packets_left |= !_measured_in_flight_flits[c].empty();
      } else {
	packets_left |= !_total_in_flight_flits[c].empty();
      }
    }

    while( packets_left ) { 
      _Step( ); 

      ++empty_steps;

      if ( empty_steps % 1000 == 0 ) {
	_DisplayRemaining( ); 
      }
      
      packets_left = false;
      for(int c = 0; c < _classes; ++c) {
	if(_drain_measured_only) {
	  packets_left |= !_measured_in_flight_flits[c].empty();
	} else {
	  packets_left |= !_total_in_flight_flits[c].empty();
	}
      }
    }
    //wait until all the credits are drained as well
    while(Credit::OutStanding()!=0){
      _Step();
    }
    _empty_network = false;

    //for the love of god don't ever say "Time taken" anywhere else
    //the power script depend on it
    cout << "Time taken is " << _time << " cycles" <<endl; 

    _UpdateOverallStats();
  }
  
  if(_print_csv_results)
    DisplayOverallStatsCSV();
  else
    DisplayOverallStats();
  
  return true;
}

<<<<<<< HEAD
void TrafficManager::UpdateOverallStats() {

=======
void TrafficManager::_UpdateOverallStats() {
>>>>>>> f0d4291c
  for ( int c = 0; c < _classes; ++c ) {
    
    if(_measure_stats[c] == 0) {
      continue;
    }
    
    if(_plat_stats[c]->NumSamples() > 0) {
      _overall_min_plat[c]->AddSample( _plat_stats[c]->Min( ) );
      _overall_avg_plat[c]->AddSample( _plat_stats[c]->Average( ) );
      _overall_max_plat[c]->AddSample( _plat_stats[c]->Max( ) );
    }
    if(_tlat_stats[c]->NumSamples() > 0) {
      _overall_min_tlat[c]->AddSample( _tlat_stats[c]->Min( ) );
      _overall_avg_tlat[c]->AddSample( _tlat_stats[c]->Average( ) );
      _overall_max_tlat[c]->AddSample( _tlat_stats[c]->Max( ) );
    }
    if(_frag_stats[c]->NumSamples() > 0) {
      _overall_min_frag[c]->AddSample( _frag_stats[c]->Min( ) );
      _overall_avg_frag[c]->AddSample( _frag_stats[c]->Average( ) );
      _overall_max_frag[c]->AddSample( _frag_stats[c]->Max( ) );
    }
    
    double min, avg;
    _ComputeStats( _accepted_flits[c], &avg, &min );
    _overall_accepted[c]->AddSample( avg );
    _overall_accepted_min[c]->AddSample( min );
    

  }
}

void TrafficManager::DisplayStats(ostream & os) const {
  
  for(int c = 0; c < _classes; ++c) {
    
    if(_measure_stats[c] == 0) {
      continue;
    }
    
    cout << "Class " << c << ":" << endl;
    
    cout << "Minimum latency = " << _plat_stats[c]->Min() << endl;
    cout << "Average latency = " << _plat_stats[c]->Average() << endl;
    cout << "Maximum latency = " << _plat_stats[c]->Max() << endl;
    cout << "Average fragmentation = " << _frag_stats[c]->Average() << endl;

    double min, avg;
    int dmin = _ComputeStats(_accepted_flits[c], &avg, &min);
    cout << "Accepted packets = " << min
	 << " at node " << dmin
	 << " (avg = " << avg << ")"
	 << endl;
    
    cout << "Total in-flight flits = " << _total_in_flight_flits[c].size()
	 << " (" << _measured_in_flight_flits[c].size() << " measured)"
	 << endl;
    
    //c+1 due to matlab array starting at 1
    if(_stats_out) {
      *_stats_out << "lat(" << c+1 << ") = " << _plat_stats[c]->Average()
		  << ";" << endl
		  << "lat_hist(" << c+1 << ",:) = " << *_plat_stats[c]
		  << ";" << endl
		  << "frag_hist(" << c+1 << ",:) = " << *_frag_stats[c]
		  << ";" << endl
		  << "pair_sent(" << c+1 << ",:) = [ ";
      for(int i = 0; i < _nodes; ++i) {
	for(int j = 0; j < _nodes; ++j) {
	  *_stats_out << _pair_plat[c][i*_nodes+j]->NumSamples() << " ";
	}
      }
      *_stats_out << "];" << endl
		  << "pair_lat(" << c+1 << ",:) = [ ";
      for(int i = 0; i < _nodes; ++i) {
	for(int j = 0; j < _nodes; ++j) {
	  *_stats_out << _pair_plat[c][i*_nodes+j]->Average( ) << " ";
	}
      }
      *_stats_out << "];" << endl
		  << "pair_lat(" << c+1 << ",:) = [ ";
      for(int i = 0; i < _nodes; ++i) {
	for(int j = 0; j < _nodes; ++j) {
	  *_stats_out << _pair_tlat[c][i*_nodes+j]->Average( ) << " ";
	}
      }
      *_stats_out << "];" << endl
		  << "sent(" << c+1 << ",:) = [ ";
      for ( int d = 0; d < _nodes; ++d ) {
	*_stats_out << _sent_flits[c][d]->Average( ) << " ";
      }
      *_stats_out << "];" << endl
		  << "accepted(" << c+1 << ",:) = [ ";
      for ( int d = 0; d < _nodes; ++d ) {
	*_stats_out << _accepted_flits[c][d]->Average( ) << " ";
      }
      *_stats_out << "];" << endl;
      *_stats_out << "inflight(" << c+1 << ") = " << _total_in_flight_flits[c].size() << ";" << endl;
    }
  }    
}

void TrafficManager::DisplayOverallStats( ostream & os ) const {

  for ( int c = 0; c < _classes; ++c ) {

    if(_measure_stats[c] == 0) {
      continue;
    }

    os << "====== Traffic class " << c << " ======" << endl;
    
    if(_overall_min_plat[c]->NumSamples() > 0) {
      os << "Overall minimum latency = " << _overall_min_plat[c]->Average( )
	 << " (" << _overall_min_plat[c]->NumSamples( ) << " samples)" << endl;
      assert(_overall_avg_plat[c]->NumSamples() > 0);
      os << "Overall average latency = " << _overall_avg_plat[c]->Average( )
	 << " (" << _overall_avg_plat[c]->NumSamples( ) << " samples)" << endl;
      assert(_overall_max_plat[c]->NumSamples() > 0);
      os << "Overall maximum latency = " << _overall_max_plat[c]->Average( )
	 << " (" << _overall_max_plat[c]->NumSamples( ) << " samples)" << endl;
    }
    if(_overall_min_tlat[c]->NumSamples() > 0) {
      os << "Overall minimum transaction latency = " << _overall_min_tlat[c]->Average( )
	 << " (" << _overall_min_tlat[c]->NumSamples( ) << " samples)" << endl;
      assert(_overall_avg_tlat[c]->NumSamples() > 0);
      os << "Overall average transaction latency = " << _overall_avg_tlat[c]->Average( )
	 << " (" << _overall_avg_tlat[c]->NumSamples( ) << " samples)" << endl;
      assert(_overall_max_tlat[c]->NumSamples() > 0);
      os << "Overall maximum transaction latency = " << _overall_max_tlat[c]->Average( )
	 << " (" << _overall_max_tlat[c]->NumSamples( ) << " samples)" << endl;
    }
    if(_overall_min_frag[c]->NumSamples() > 0) {
      os << "Overall minimum fragmentation = " << _overall_min_frag[c]->Average( )
	 << " (" << _overall_min_frag[c]->NumSamples( ) << " samples)" << endl;
      assert(_overall_avg_frag[c]->NumSamples() > 0);
      os << "Overall average fragmentation = " << _overall_avg_frag[c]->Average( )
	 << " (" << _overall_avg_frag[c]->NumSamples( ) << " samples)" << endl;
      assert(_overall_max_frag[c]->NumSamples() > 0);
      os << "Overall maximum fragmentation = " << _overall_max_frag[c]->Average( )
	 << " (" << _overall_max_frag[c]->NumSamples( ) << " samples)" << endl;
    }
    if(_overall_accepted[c]->NumSamples() > 0) {
      os << "Overall average accepted rate = " << _overall_accepted[c]->Average( )
	 << " (" << _overall_accepted[c]->NumSamples( ) << " samples)" << endl;
      assert(_overall_accepted_min[c]->NumSamples() > 0);
      os << "Overall min accepted rate = " << _overall_accepted_min[c]->Average( )
	 << " (" << _overall_accepted_min[c]->NumSamples( ) << " samples)" << endl;
    }
    if(_hop_stats[c]->NumSamples() > 0) {
      os << "Average hops = " << _hop_stats[c]->Average( )
	 << " (" << _hop_stats[c]->NumSamples( ) << " samples)" << endl;
    }
    
    if(_slowest_flit[c] >= 0) {
      os << "Slowest flit = " << _slowest_flit[c] << endl;
    }
  
  }
  
}

void TrafficManager::DisplayOverallStatsCSV(ostream & os) const {
  for(int c = 0; c <= _classes; ++c) {
    os << "results:"
       << c
       << "," << _traffic[c]
       << "," << (_request_class[c] >= 0)
       << "," << _packet_size[c]
       << "," << _load[c]
       << "," << _overall_min_plat[c]->Average( )
       << "," << _overall_avg_plat[c]->Average( )
       << "," << _overall_max_plat[c]->Average( )
       << "," << _overall_min_tlat[c]->Average( )
       << "," << _overall_avg_tlat[c]->Average( )
       << "," << _overall_max_tlat[c]->Average( )
       << "," << _overall_min_frag[c]->Average( )
       << "," << _overall_avg_frag[c]->Average( )
       << "," << _overall_max_frag[c]->Average( )
       << "," << _overall_accepted[c]->Average( )
       << "," << _overall_accepted_min[c]->Average( )
       << "," << _hop_stats[c]->Average( )
       << endl;
  }
}

//read the watchlist
void TrafficManager::_LoadWatchList(const string & filename){
  ifstream watch_list;
  watch_list.open(filename.c_str());
  
  string line;
  if(watch_list.is_open()) {
    while(!watch_list.eof()) {
      getline(watch_list, line);
      if(line != "") {
	if(line[0] == 'p') {
	  _packets_to_watch.insert(atoi(line.c_str()+1));
	} else if(line[0] == 't') {
	  _transactions_to_watch.insert(atoi(line.c_str()+1));
	} else {
	  _flits_to_watch.insert(atoi(line.c_str()));
	}
      }
    }
    
  } else {
    //cout<<"Unable to open flit watch file, continuing with simulation\n";
  }
}<|MERGE_RESOLUTION|>--- conflicted
+++ resolved
@@ -202,26 +202,11 @@
   _measured_in_flight_flits.resize(_classes);
   _retired_packets.resize(_classes);
 
-<<<<<<< HEAD
   _max_outstanding = config.GetIntArray("max_outstanding_requests");
   if(_max_outstanding.empty()) {
     _max_outstanding.push_back(config.GetInt("max_outstanding_requests"));
   }
   _max_outstanding.resize(_classes, _max_outstanding.back());
-
-  _batch_size = config.GetIntArray("batch_size");
-  if(_batch_size.empty()) {
-    _batch_size.push_back(config.GetInt("batch_size"));
-  }
-  _batch_size.resize(_classes, _batch_size.back());
-
-  _batch_count = config.GetInt( "batch_count" );
-=======
-  _sent_packets.resize(_nodes);
-  _repliesPending.resize(_nodes);
-  _requestsOutstanding.resize(_nodes);
-  _maxOutstanding = config.GetInt ("max_outstanding_requests");  
->>>>>>> f0d4291c
 
   // ============ Statistics ============ 
 
@@ -674,49 +659,9 @@
 
 bool TrafficManager::_IssuePacket( int source, int cl )
 {
-<<<<<<< HEAD
   if((_max_outstanding[cl] > 0) && 
      (_requests_outstanding[source][cl] >= _max_outstanding[cl])) {
       return false;
-  }
-  if((_sim_mode == batch) &&
-     (_sent_packets[source][cl] >= _batch_size[cl])) {
-    return false;
-=======
-  int result;
-  if(_use_read_write[cl]){ //use read and write
-    //check queue for waiting replies.
-    //check to make sure it is on time yet
-    int pending_time = numeric_limits<int>::max(); //reset to maxtime+1
-    if (!_repliesPending[source].empty()) {
-      result = _repliesPending[source].front();
-      pending_time = _repliesDetails.find(result)->second->time;
-    }
-    if (pending_time<=_qtime[source][cl]) {
-      result = _repliesPending[source].front();
-      _repliesPending[source].pop_front();
-    } else if((_maxOutstanding > 0) && 
-	      (_requestsOutstanding[source] >= _maxOutstanding)) {
-      result = 0;
-    } else {
-      
-      //produce a packet
-      if(_injection_process[source][cl]->test()) {
-	
-	//coin toss to determine request type.
-	result = (RandomFloat() < 0.5) ? -2 : -1;
-	
-      } else {
-	result = 0;
-      }
-    } 
-  } else { //normal mode
-    result = _injection_process[source][cl]->test() ? 1 : 0;
-  } 
-  if(result != 0) {
-    _sent_packets[source]++;
-    _requestsOutstanding[source]++;
->>>>>>> f0d4291c
   }
   if(!_injection_process[source][cl]->test()) {
     return false;
@@ -1206,44 +1151,6 @@
 bool TrafficManager::_SingleSim( )
 {
   int converged = 0;
-<<<<<<< HEAD
-
-  if(_sim_mode == batch) { //batch mode   
-    int batch_index = 0;
-    while(batch_index < _batch_count) {
-      for (int i = 0; i < _nodes; i++) {
-	_sent_packets[i].assign(_classes, 0);
-      }
-      _last_id = -1;
-      _last_pid = -1;
-      _sim_state = running;
-      int start_time = _time;
-      bool batch_complete;
-      do {
-	_Step();
-	batch_complete = true;
-	for(int source = 0; (source < _nodes) && batch_complete; ++source) {
-	  for(int c = 0; c < _classes; ++c) {
-	    if(_sent_packets[source][c] < _batch_size[c]) {
-	      batch_complete = false;
-	      break;
-	    }
-	  }
-	}
-	if(_sent_packets_out) {
-	  *_sent_packets_out << "sent_packets(" << _time << ",:) = " << _sent_packets << ";" << endl;
-	}
-      } while(!batch_complete);
-      cout << "Batch " << batch_index + 1 << " ("<<_batch_size  <<  " packets) sent. Time used is " << _time - start_time << " cycles." << endl;
-      cout << "Draining the Network...................\n";
-      _sim_state = draining;
-      _drain_time = _time;
-      int empty_steps = 0;
-
-      bool packets_left = false;
-      for(int c = 0; c < _classes; ++c) {
-	packets_left |= !_total_in_flight_flits[c].empty();
-=======
   
   //once warmed up, we require 3 converging runs to end the simulation 
   vector<double> prev_latency(_classes, 0.0);
@@ -1277,7 +1184,6 @@
       
       if(_measure_stats[c] == 0) {
 	continue;
->>>>>>> f0d4291c
       }
 
       double cur_latency = _plat_stats[c]->Average( );
@@ -1309,7 +1215,7 @@
 	lat_exc_class = c;
       }
       
-      cout << "latency change    = " << latency_change << endl;
+      cout << "class " << c << " latency change    = " << latency_change << endl;
       if(lat_chg_exc_class < 0) {
 	if((_sim_state == warming_up) &&
 	   (_warmup_threshold[c] >= 0.0) &&
@@ -1322,7 +1228,7 @@
 	}
       }
       
-      cout << "throughput change = " << accepted_change << endl;
+      cout << "class " << c << " throughput change = " << accepted_change << endl;
       if(acc_chg_exc_class < 0) {
 	if((_sim_state == warming_up) &&
 	   (_acc_warmup_threshold[c] >= 0.0) &&
@@ -1511,12 +1417,8 @@
   return true;
 }
 
-<<<<<<< HEAD
-void TrafficManager::UpdateOverallStats() {
-
-=======
 void TrafficManager::_UpdateOverallStats() {
->>>>>>> f0d4291c
+
   for ( int c = 0; c < _classes; ++c ) {
     
     if(_measure_stats[c] == 0) {
