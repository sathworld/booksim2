--- conflicted
+++ resolved
@@ -1282,119 +1282,6 @@
   }
 }
 
-<<<<<<< HEAD
-=======
-void TrafficManager::WriteStats(ostream & os) const {
-  
-  os << "%=================================" << endl;
-
-  for(int c = 0; c < _classes; ++c) {
-    
-    if(_measure_stats[c] == 0) {
-      continue;
-    }
-    
-    //c+1 due to matlab array starting at 1
-    os << "plat(" << c+1 << ") = " << _plat_stats[c]->Average() << ";" << endl
-       << "plat_hist(" << c+1 << ",:) = " << *_plat_stats[c] << ";" << endl
-       << "nlat(" << c+1 << ") = " << _nlat_stats[c]->Average() << ";" << endl
-       << "nlat_hist(" << c+1 << ",:) = " << *_nlat_stats[c] << ";" << endl
-       << "flat(" << c+1 << ") = " << _flat_stats[c]->Average() << ";" << endl
-       << "flat_hist(" << c+1 << ",:) = " << *_flat_stats[c] << ";" << endl
-       << "frag_hist(" << c+1 << ",:) = " << *_frag_stats[c] << ";" << endl
-       << "hops(" << c+1 << ",:) = " << *_hop_stats[c] << ";" << endl
-       << "pair_sent(" << c+1 << ",:) = [ ";
-    for(int i = 0; i < _nodes; ++i) {
-      for(int j = 0; j < _nodes; ++j) {
-	os << _pair_plat[c][i*_nodes+j]->NumSamples() << " ";
-      }
-    }
-    os << "];" << endl
-       << "pair_plat(" << c+1 << ",:) = [ ";
-    for(int i = 0; i < _nodes; ++i) {
-      for(int j = 0; j < _nodes; ++j) {
-	os << _pair_plat[c][i*_nodes+j]->Average( ) << " ";
-      }
-    }
-    os << "];" << endl
-       << "pair_nlat(" << c+1 << ",:) = [ ";
-    for(int i = 0; i < _nodes; ++i) {
-      for(int j = 0; j < _nodes; ++j) {
-	os << _pair_nlat[c][i*_nodes+j]->Average( ) << " ";
-      }
-    }
-    os << "];" << endl
-       << "pair_flat(" << c+1 << ",:) = [ ";
-    for(int i = 0; i < _nodes; ++i) {
-      for(int j = 0; j < _nodes; ++j) {
-	os << _pair_flat[c][i*_nodes+j]->Average( ) << " ";
-      }
-    }
-
-    double time_delta = (double)(_drain_time - _reset_time);
-
-    os << "];" << endl
-       << "sent_packets(" << c+1 << ",:) = [ ";
-    for ( int d = 0; d < _nodes; ++d ) {
-      os << (double)_sent_packets[c][d] / time_delta << " ";
-    }
-    os << "];" << endl
-       << "accepted_packets(" << c+1 << ",:) = [ ";
-    for ( int d = 0; d < _nodes; ++d ) {
-      os << (double)_accepted_packets[c][d] / time_delta << " ";
-    }
-    os << "];" << endl
-       << "sent_flits(" << c+1 << ",:) = [ ";
-    for ( int d = 0; d < _nodes; ++d ) {
-      os << (double)_sent_flits[c][d] / time_delta << " ";
-    }
-    os << "];" << endl
-       << "accepted_flits(" << c+1 << ",:) = [ ";
-    for ( int d = 0; d < _nodes; ++d ) {
-      os << (double)_accepted_flits[c][d] / time_delta << " ";
-    }
-    os << "];" << endl
-       << "sent_packet_size(" << c+1 << ",:) = [ ";
-    for ( int d = 0; d < _nodes; ++d ) {
-      os << (double)_sent_flits[c][d] / (double)_sent_packets[c][d] << " ";
-    }
-    os << "];" << endl
-       << "accepted_packet_size(" << c+1 << ",:) = [ ";
-    for ( int d = 0; d < _nodes; ++d ) {
-      os << (double)_accepted_flits[c][d] / (double)_accepted_packets[c][d] << " ";
-    }
-    os << "];" << endl;
-#ifdef TRACK_STALLS
-    os << "buffer_busy_stalls(" << c+1 << ",:) = [ ";
-    for ( int d = 0; d < _subnets*_routers; ++d ) {
-      os << (double)_buffer_busy_stalls[c][d] / time_delta << " ";
-    }
-    os << "];" << endl
-       << "buffer_conflict_stalls(" << c+1 << ",:) = [ ";
-    for ( int d = 0; d < _subnets*_routers; ++d ) {
-      os << (double)_buffer_conflict_stalls[c][d] / time_delta << " ";
-    }
-    os << "];" << endl
-       << "buffer_full_stalls(" << c+1 << ",:) = [ ";
-    for ( int d = 0; d < _subnets*_routers; ++d ) {
-      os << (double)_buffer_full_stalls[c][d] / time_delta << " ";
-    }
-    os << "];" << endl
-       << "buffer_reserved_stalls(" << c+1 << ",:) = [ ";
-    for ( int d = 0; d < _subnets*_routers; ++d ) {
-      os << (double)_buffer_reserved_stalls[c][d] / time_delta << " ";
-    }
-    os << "];" << endl
-       << "crossbar_conflict_stalls(" << c+1 << ",:) = [ ";
-    for ( int d = 0; d < _subnets*_routers; ++d ) {
-      os << (double)_crossbar_conflict_stalls[c][d] / time_delta << " ";
-    }
-    os << "];" << endl;
-#endif
-  }
-}
-
->>>>>>> 8d22755c
 void TrafficManager::UpdateStats() {
 #if defined(TRACK_FLOWS) || defined(TRACK_STALLS)
   for(int c = 0; c < _classes; ++c) {
@@ -1634,7 +1521,7 @@
     }
   }
 
-  double time_delta = (double)(_time - _reset_time);
+  double time_delta = (double)(_drain_time - _reset_time);
 
   os << "];" << endl
      << "sent_packets(" << c+1 << ",:) = [ ";
