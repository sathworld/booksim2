--- conflicted
+++ resolved
@@ -93,19 +93,6 @@
     Error( "Unkown priority value: " + priority );
   }
 
-<<<<<<< HEAD
-  // ============ Routing ============ 
-
-  string rf = config.GetStr("routing_function") + "_" + config.GetStr("topology");
-  map<string, tRoutingFunction>::const_iterator rf_iter = gRoutingFunctionMap.find(rf);
-  if(rf_iter == gRoutingFunctionMap.end()) {
-    Error("Invalid routing function: " + rf);
-  }
-  _rf = rf_iter->second;
-=======
-  _replies_inherit_priority = config.GetInt("replies_inherit_priority");
->>>>>>> daea6027
-
   // ============ Traffic ============ 
 
   _classes = config.GetInt("classes");
@@ -679,29 +666,12 @@
 
 	if(cf->head && cf->vc == -1) { // Find first available VC
 	  
-	  int vcBegin = 0, vcEnd = gNumVCs-1;
-	  if ( cf->type == Flit::READ_REQUEST ) {
-	    vcBegin = gReadReqBeginVC;
-	    vcEnd = gReadReqEndVC;
-	  } else if ( cf->type == Flit::WRITE_REQUEST ) {
-	    vcBegin = gWriteReqBeginVC;
-	    vcEnd = gWriteReqEndVC;
-	  } else if ( cf->type ==  Flit::READ_REPLY ) {
-	    vcBegin = gReadReplyBeginVC;
-	    vcEnd = gReadReplyEndVC;
-	  } else if ( cf->type ==  Flit::WRITE_REPLY ) {
-	    vcBegin = gWriteReplyBeginVC;
-	    vcEnd = gWriteReplyEndVC;
-	  }
+	  int vcBegin = gBeginVCs[cf->cl];
+	  int vcEnd = gEndVCs[cf->cl];
 	  int const vc_count = vcEnd - vcBegin + 1;
 	  for(int i = 1; i <= vc_count; ++i) {
-<<<<<<< HEAD
-	    int const vc = vc_start + (_last_vc[n][subnet][c] - vc_start + i) % vc_count;
-	    assert((vc >= vc_start) && (vc <= vc_end));
-=======
-	    int const vc = vcBegin + (_last_vc[n][subnet][c] + (vc_count - vcBegin) + i) % vc_count;
+	    int const vc = vcBegin + (_last_vc[n][subnet][c] - vcBegin + i) % vc_count;
 	    assert((vc >= vcBegin) && (vc <= vcEnd));
->>>>>>> daea6027
 	    if(dest_buf->IsAvailableFor(vc) && !dest_buf->IsFullFor(vc)) {
 	      cf->vc = vc;
 	      break;
