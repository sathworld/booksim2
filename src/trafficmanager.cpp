--- conflicted
+++ resolved
@@ -774,51 +774,9 @@
 	  }
 	}
 	  
-<<<<<<< HEAD
 	if((cf->vc != -1) && (!dest_buf->IsFullFor(cf->vc))) {
 	  f = cf;
 	  _last_class[source] = cf->cl;
-=======
-	  assert(f->vc != -1);
-
-	  if(!dest_buf->IsFullFor(f->vc)) {
-	    
-	    _partial_packets[source][c].pop_front();
-	    dest_buf->SendingFlit(f);
-	    
-	    if(_pri_type == network_age_based) {
-	      f->pri = numeric_limits<int>::max() - _time;
-	      assert(f->pri >= 0);
-	    }
-	    
-	    if(f->watch) {
-	      *gWatchOut << GetSimTime() << " | "
-			 << "node" << source << " | "
-			 << "Injecting flit " << f->id
-			 << " into subnet " << subnet
-			 << " at time " << _time
-			 << " with priority " << f->pri
-			 << "." << endl;
-	    }
-	    
-	    // Pass VC "back"
-	    if(!_partial_packets[source][c].empty() && !f->tail) {
-	      Flit * nf = _partial_packets[source][c].front();
-	      nf->vc = f->vc;
-	    }
-	    
-	    ++flits_sent_by_class[c];
-	    ++flits_sent_by_subnet[subnet];
-
-#ifdef TRACK_FLOWS
-	    ++injected_flits[subnet*_nodes+source];
-#endif
-
-	    _net[subnet]->WriteFlit(f, source);
-	    iter->second.first = offset;
-	    
-	  }
->>>>>>> 0a71bf6f
 	}
       }
     }
@@ -881,14 +839,6 @@
       map<int, Flit *>::const_iterator iter = flits[subnet].find(dest);
       if(iter != flits[subnet].end()) {
 	Flit * const & f = iter->second;
-<<<<<<< HEAD
-=======
-
-#ifdef TRACK_FLOWS
-	++ejected_flits[subnet*_nodes+dest];
-#endif
-
->>>>>>> 0a71bf6f
 	f->atime = _time;
 	if(f->watch) {
 	  *gWatchOut << GetSimTime() << " | "
@@ -908,7 +858,6 @@
     _net[subnet]->WriteOutputs( );
   }
   
-<<<<<<< HEAD
   if( ( _sim_state == warming_up ) || ( _sim_state == running ) ) {
     for(int c = 0; c < _classes; ++c) {
       for(int n = 0; n < _nodes; ++n) {
@@ -927,56 +876,30 @@
     }
   }
 
-  if(_flow_out) {
-
-    vector<vector<int> > received_flits(_classes*_subnets*_routers);
-    vector<vector<int> > sent_flits(_classes*_subnets*_routers);
-    vector<vector<int> > stored_flits(_classes*_subnets*_routers);
-    vector<vector<int> > active_packets(_classes*_subnets*_routers);
-
-    for (int subnet = 0; subnet < _subnets; ++subnet) {
-      for(int router = 0; router < _routers; ++router) {
-	Router * r = _router[subnet][router];
-	for(int c = 0; c < _classes; ++c) {
-	  received_flits[(c*_subnets+subnet)*_routers+router] = r->GetReceivedFlits(c);
-	  sent_flits[(c*_subnets+subnet)*_routers+router] = r->GetSentFlits(c);
-	  stored_flits[(c*_subnets+subnet)*_routers+router] = r->GetStoredFlits(c);
-	  active_packets[(c*_subnets+subnet)*_routers+router] = r->GetActivePackets(c);
-	  r->ResetStats(c);
-	}
-      }
-    }
-    if(_generated_flits_out) *_generated_flits_out << _generated_flit_count << endl;
-    if(_injected_flits_out) *_injected_flits_out << _injected_flit_count << endl;
-    if(_received_flits_out) *_received_flits_out << received_flits << endl;
-    if(_stored_flits_out) *_stored_flits_out << stored_flits << endl;
-    if(_sent_flits_out) *_sent_flits_out << sent_flits << endl;
-    if(_ejected_flits_out) *_ejected_flits_out << _ejected_flit_count << endl;
-    if(_active_packets_out) *_active_packets_out << active_packets << endl;
-=======
 #ifdef TRACK_FLOWS
-  vector<vector<int> > received_flits(_subnets*_routers);
-  vector<vector<int> > sent_flits(_subnets*_routers);
-  vector<vector<int> > stored_flits(_subnets*_routers);
-  vector<vector<int> > active_packets(_subnets*_routers);
+  vector<vector<int> > received_flits(_classes*_subnets*_routers);
+  vector<vector<int> > sent_flits(_classes*_subnets*_routers);
+  vector<vector<int> > stored_flits(_classes*_subnets*_routers);
+  vector<vector<int> > active_packets(_classes*_subnets*_routers);
   
   for (int subnet = 0; subnet < _subnets; ++subnet) {
     for(int router = 0; router < _routers; ++router) {
       Router * r = _router[subnet][router];
-      received_flits[subnet*_routers+router] = r->GetReceivedFlits();
-      sent_flits[subnet*_routers+router] = r->GetSentFlits();
-      stored_flits[subnet*_routers+router] = r->GetStoredFlits();
-      active_packets[subnet*_routers+router] = r->GetActivePackets();
-      r->ResetStats();
-    }
->>>>>>> 0a71bf6f
-  }
-  if(_sent_packets_out) *_sent_packets_out << sent_packets << endl;
-  if(_injected_flits_out) *_injected_flits_out << injected_flits << endl;
+      for(int c = 0; c < _classes; ++c) {
+	received_flits[(c*_subnets+subnet)*_routers+router] = r->GetReceivedFlits(c);
+	sent_flits[(c*_subnets+subnet)*_routers+router] = r->GetSentFlits(c);
+	stored_flits[(c*_subnets+subnet)*_routers+router] = r->GetStoredFlits(c);
+	active_packets[(c*_subnets+subnet)*_routers+router] = r->GetActivePackets(c);
+	r->ResetStats(c);
+      }
+    }
+  }
+  if(_generated_flits_out) *_generated_flits_out << _generated_flit_count << endl;
+  if(_injected_flits_out) *_injected_flits_out << _injected_flit_count << endl;
   if(_received_flits_out) *_received_flits_out << received_flits << endl;
   if(_stored_flits_out) *_stored_flits_out << stored_flits << endl;
   if(_sent_flits_out) *_sent_flits_out << sent_flits << endl;
-  if(_ejected_flits_out) *_ejected_flits_out << ejected_flits << endl;
+  if(_ejected_flits_out) *_ejected_flits_out << _ejected_flit_count << endl;
   if(_active_packets_out) *_active_packets_out << active_packets << endl;
 #endif
 
