--- conflicted
+++ resolved
@@ -1111,17 +1111,6 @@
     }
 
     double min, avg, max;
-<<<<<<< HEAD
-    _ComputeStats( _sent_flits[c], &avg, &min, &max );
-    _overall_min_sent[c]->AddSample( min );
-    _overall_avg_sent[c]->AddSample( avg );
-    _overall_max_sent[c]->AddSample( max );
-    _ComputeStats( _accepted_flits[c], &avg, &min, &max );
-    _overall_min_accepted[c]->AddSample( min );
-    _overall_avg_accepted[c]->AddSample( avg );
-    _overall_max_accepted[c]->AddSample( max );
-
-=======
     if ( _ComputeStats( _sent_flits[c], &avg, &min, &max ) ) {
       _overall_min_sent[c]->AddSample( min );
       _overall_avg_sent[c]->AddSample( avg );
@@ -1132,8 +1121,7 @@
       _overall_avg_accepted[c]->AddSample( avg );
       _overall_max_accepted[c]->AddSample( max );
     }
-    
->>>>>>> 9ee9b98b
+
   }
 }
 
