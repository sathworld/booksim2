--- conflicted
+++ resolved
@@ -206,10 +206,6 @@
       pnet.run();
     }
 
-<<<<<<< HEAD
-  for (int i=0; i<subnets; ++i)
-=======
->>>>>>> 3a529bde
     delete net[i];
   }
 
