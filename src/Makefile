--- conflicted
+++ resolved
@@ -57,11 +57,7 @@
    traffic.cpp \
    flitchannel.cpp \
    trafficmanager.cpp \
-<<<<<<< HEAD
-=======
    batchtrafficmanager.cpp \
-   packet_reply_info.cpp \
->>>>>>> f0d4291c
    buffer_state.cpp \
    stats.cpp \
    credit.cpp \
