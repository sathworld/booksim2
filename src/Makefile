--- conflicted
+++ resolved
@@ -32,11 +32,7 @@
 DEFINE = 
 DEFINE_TEST = -DUSE_GUI
 INCPATH = -I. -Iarbiters -Iallocators -Irouters -Inetworks -Ipower
-<<<<<<< HEAD
-CPPFLAGS += -Wall $(INCPATH) $(DEFINE) 
-=======
 CPPFLAGS += -Wall $(INCPATH) $(DEFINE)
->>>>>>> 80d083a0
 #CPPFLAGS += -O3
 CPPFLAGS += -g
 LFLAGS +=  
