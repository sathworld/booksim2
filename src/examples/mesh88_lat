// $Id$

// Copyright (c) 2007-2012, Trustees of The Leland Stanford Junior University
// All rights reserved.
//
// Redistribution and use in source and binary forms, with or without
// modification, are permitted provided that the following conditions are met:
//
// Redistributions of source code must retain the above copyright notice, this
// list of conditions and the following disclaimer.
// Redistributions in binary form must reproduce the above copyright notice,
// this list of conditions and the following disclaimer in the documentation
// and/or other materials provided with the distribution.
//
// THIS SOFTWARE IS PROVIDED BY THE COPYRIGHT HOLDERS AND CONTRIBUTORS "AS IS"
// AND ANY EXPRESS OR IMPLIED WARRANTIES, INCLUDING, BUT NOT LIMITED TO, THE
// IMPLIED WARRANTIES OF MERCHANTABILITY AND FITNESS FOR A PARTICULAR PURPOSE
// ARE DISCLAIMED. IN NO EVENT SHALL THE COPYRIGHT OWNER OR CONTRIBUTORS BE
// LIABLE FOR ANY DIRECT, INDIRECT, INCIDENTAL, SPECIAL, EXEMPLARY, OR
// CONSEQUENTIAL DAMAGES (INCLUDING, BUT NOT LIMITED TO, PROCUREMENT OF
// SUBSTITUTE GOODS OR SERVICES; LOSS OF USE, DATA, OR PROFITS; OR BUSINESS
// INTERRUPTION) HOWEVER CAUSED AND ON ANY THEORY OF LIABILITY, WHETHER IN
// CONTRACT, STRICT LIABILITY, OR TORT (INCLUDING NEGLIGENCE OR OTHERWISE)
// ARISING IN ANY WAY OUT OF THE USE OF THIS SOFTWARE, EVEN IF ADVISED OF THE
// POSSIBILITY OF SUCH DAMAGE.

//8X8 mesh with 20 flits per packet under injection mode
//injection rate here is packet per cycle, NOT flit per cycle

// Topology

topology = mesh;
k = 8;
n = 2;

// Routing
routing_function = dor;

// Flow control
num_vcs     = 8;
vc_buf_size = 8;
wait_for_tail_credit = 1;

// Router architecture
vc_allocator = islip;
sw_allocator = islip;
alloc_iters  = 1;

credit_delay   = 2;
routing_delay  = 0;
vc_alloc_delay = 1;
sw_alloc_delay = 1;

input_speedup     = 2;
output_speedup    = 1;
internal_speedup  = 1.0;


<<<<<<< HEAD
traffic     = uniform;
=======
// Traffic
traffic = transpose;
>>>>>>> 09494b39
packet_size = 20;


// Simulation
sim_type = latency;

injection_rate = 0.005;
<|MERGE_RESOLUTION|>--- conflicted
+++ resolved
@@ -56,12 +56,8 @@
 internal_speedup  = 1.0;
 
 
-<<<<<<< HEAD
-traffic     = uniform;
-=======
 // Traffic
 traffic = transpose;
->>>>>>> 09494b39
 packet_size = 20;
 
 
