--- conflicted
+++ resolved
@@ -352,6 +352,9 @@
 {
   // compute moving average of round-trip time
   int rtt = _round_trip_time[vc];
+  if(rtt < 0) {
+    return last_rtt;
+  }
   return ((rtt << _aging_scale) + last_rtt - rtt) >> _aging_scale;
 }
 
@@ -387,20 +390,7 @@
 #endif
   }
 
-<<<<<<< HEAD
   int rtt = _ComputeRTT(vc, last_rtt);
-=======
-  // update moving average of round-trip time
-  int rtt = _round_trip_time[vc];
-#ifdef DEBUG_FEEDBACK
-  int old_rtt = rtt;
-#endif
-  if(rtt < 0) {
-    rtt = last_rtt;
-  } else {
-    rtt = ((rtt << _aging_scale) + last_rtt - rtt) >> _aging_scale;
-  }
->>>>>>> 67829ad9
 #ifdef DEBUG_FEEDBACK
   int old_rtt = _round_trip_time[vc];
   if(rtt != old_rtt) {
