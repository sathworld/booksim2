--- conflicted
+++ resolved
@@ -352,9 +352,6 @@
 {
   // compute moving average of round-trip time
   int rtt = _round_trip_time[vc];
-  if(rtt < 0) {
-    return last_rtt;
-  }
   return ((rtt << _aging_scale) + last_rtt - rtt) >> _aging_scale;
 }
 
@@ -390,13 +387,7 @@
 #endif
   }
 
-<<<<<<< HEAD
   int rtt = _ComputeRTT(vc, last_rtt);
-=======
-  // update moving average of round-trip time
-  int rtt = _round_trip_time[vc];
-  rtt = ((rtt << _aging_scale) + last_rtt - rtt) >> _aging_scale;
->>>>>>> 66ff5dc3
 #ifdef DEBUG_FEEDBACK
   cerr << FullName() << ": Updating RTT estimate for VC "
        << vc << " to "
