--- conflicted
+++ resolved
@@ -386,7 +386,6 @@
 
 bool BufferState::FeedbackSharedBufferPolicy::IsFullFor(int vc) const
 {
-<<<<<<< HEAD
   if(SharedBufferPolicy::IsFullFor(vc)) {
     return true;
   }
@@ -397,11 +396,7 @@
     int limit = _ComputeLimit(rtt);
     max_slots = min(max_slots, limit);
   }
-  return (_vc_occupancy[vc] >= max_slots);
-=======
-  return (SharedBufferPolicy::IsFullFor(vc) ||
-	  (_buffer_state->Occupancy(vc) >= _occupancy_limit[vc]));
->>>>>>> a065a194
+  return (_buffer_state->Occupancy(vc) >= max_slots);
 }
 
 BufferState::SimpleFeedbackSharedBufferPolicy::SimpleFeedbackSharedBufferPolicy(Configuration const & config, BufferState * parent, const string & name)
