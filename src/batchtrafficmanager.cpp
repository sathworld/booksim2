// $Id$

/*
Copyright (c) 2007-2011, Trustees of The Leland Stanford Junior University
All rights reserved.

Redistribution and use in source and binary forms, with or without modification,
are permitted provided that the following conditions are met:

Redistributions of source code must retain the above copyright notice, this list
of conditions and the following disclaimer.
Redistributions in binary form must reproduce the above copyright notice, this 
list of conditions and the following disclaimer in the documentation and/or 
other materials provided with the distribution.
Neither the name of the Stanford University nor the names of its contributors 
may be used to endorse or promote products derived from this software without 
specific prior written permission.

THIS SOFTWARE IS PROVIDED BY THE COPYRIGHT HOLDERS AND CONTRIBUTORS "AS IS" AND 
ANY EXPRESS OR IMPLIED WARRANTIES, INCLUDING, BUT NOT LIMITED TO, THE IMPLIED 
WARRANTIES OF MERCHANTABILITY AND FITNESS FOR A PARTICULAR PURPOSE ARE 
DISCLAIMED. IN NO EVENT SHALL THE COPYRIGHT OWNER OR CONTRIBUTORS BE LIABLE FOR 
ANY DIRECT, INDIRECT, INCIDENTAL, SPECIAL, EXEMPLARY, OR CONSEQUENTIAL DAMAGES 
(INCLUDING, BUT NOT LIMITED TO, PROCUREMENT OF SUBSTITUTE GOODS OR SERVICES; 
LOSS OF USE, DATA, OR PROFITS; OR BUSINESS INTERRUPTION) HOWEVER CAUSED AND ON 
ANY THEORY OF LIABILITY, WHETHER IN CONTRACT, STRICT LIABILITY, OR TORT 
(INCLUDING NEGLIGENCE OR OTHERWISE) ARISING IN ANY WAY OUT OF THE USE OF THIS 
SOFTWARE, EVEN IF ADVISED OF THE POSSIBILITY OF SUCH DAMAGE.
*/

#include <limits>
#include <sstream>

#include "batchtrafficmanager.hpp"

BatchTrafficManager::BatchTrafficManager( const Configuration &config, 
					  const vector<Network *> & net )
: SyntheticTrafficManager(config, net), _last_id(-1), _last_pid(-1)
{

  _max_outstanding = config.GetIntArray("max_outstanding_requests");
  if(_max_outstanding.empty()) {
    _max_outstanding.push_back(config.GetInt("max_outstanding_requests"));
  }
  _max_outstanding.resize(_classes, _max_outstanding.back());

  _batch_size = config.GetIntArray("batch_size");
  if(_batch_size.empty()) {
    _batch_size.push_back(config.GetInt("batch_size"));
  }
  _batch_size.resize(_classes, _batch_size.back());

  _batch_count = config.GetInt( "batch_count" );

  _overall_batch_time_sum = 0.0;
  _overall_batch_time_samples = 0;
}

BatchTrafficManager::~BatchTrafficManager( )
{

}

void BatchTrafficManager::_RetireFlit( Flit *f, int dest )
{
  _last_id = f->id;
  _last_pid = f->pid;
  TrafficManager::_RetireFlit(f, dest);
}

bool BatchTrafficManager::_IssuePacket( int source, int cl )
{
  if(((_max_outstanding[cl] <= 0) ||
      (_requests_outstanding[cl][source] < _max_outstanding[cl])) &&
     (_sent_packets[cl][source] < _batch_size[cl])) {
    int dest = _traffic_pattern[cl]->dest(source);
    int size = _packet_size[cl];
    int time = ((_include_queuing == 1) ? _qtime[cl][source] : _time);
    _GeneratePacket(source, dest, size, cl, time, -1, time);
    return true;
  }
  return false;
}

void BatchTrafficManager::_ClearStats( )
{
  SyntheticTrafficManager::_ClearStats();
  _batch_time_sum = 0;
  _batch_time_samples = 0;
}

bool BatchTrafficManager::_SingleSim( )
{
  int batch_index = 0;
  while(batch_index < _batch_count) {
    for (int c = 0; c < _classes; ++c) {
      _sent_packets[c].assign(_nodes, 0);
    }
    _last_id = -1;
    _last_pid = -1;
    _sim_state = running;
    int start_time = _time;
    bool batch_complete;
    do {
      _Step();
      batch_complete = true;
      for(int source = 0; (source < _nodes) && batch_complete; ++source) {
	for(int c = 0; c < _classes; ++c) {
	  if(_sent_packets[c][source] < _batch_size[c]) {
	    batch_complete = false;
	    break;
	  }
	}
      }
      if(_sent_packets_out) {
	*_sent_packets_out << "sent_packets(" << _time << ",:) = " << _sent_packets << ";" << endl;
      }
    } while(!batch_complete);
    cout << "Batch " << batch_index + 1 << " ("<<_batch_size  <<  " packets) sent. Time used is " << _time - start_time << " cycles." << endl;
    cout << "Draining the Network...................\n";
    _sim_state = draining;
    _drain_time = _time;
    int empty_steps = 0;
    
    bool requests_outstanding = false;
    for(int c = 0; c < _classes; ++c) {
      for(int n = 0; n < _nodes; ++n) {
	requests_outstanding |= (_requests_outstanding[c][n] > 0);
      }
    }
    
    while( requests_outstanding ) { 
      _Step( ); 
      
      ++empty_steps;
      
      if ( empty_steps % 1000 == 0 ) {
	_DisplayRemaining( ); 
	cout << ".";
      }
      
      requests_outstanding = false;
      for(int c = 0; c < _classes; ++c) {
	for(int n = 0; n < _nodes; ++n) {
	  requests_outstanding |= (_requests_outstanding[c][n] > 0);
	}
      }
    }
    cout << endl;
    cout << "Batch " << batch_index + 1 << " ("<<_batch_size  <<  " packets) received. Time used is " << _time - _drain_time << " cycles. Last packet was " << _last_pid << ", last flit was " << _last_id << "." <<endl;

    _batch_time_sum += _time - start_time;
    ++_batch_time_samples;

    cout << _sim_state << endl;

    DisplayStats();
<<<<<<< HEAD
    if(_stats_out) {
      WriteStats(*_stats_out);
    }
=======
>>>>>>> 2904c8a6
        
    ++batch_index;
  }
  return 1;
}

void BatchTrafficManager::_UpdateOverallStats()
{
  SyntheticTrafficManager::_UpdateOverallStats();
  double batch_time = (double)_batch_time_sum/(double)_batch_time_samples;
  _overall_batch_time_sum += batch_time;
  ++_overall_batch_time_samples;
}
  
string BatchTrafficManager::_OverallStatsHeaderCSV() const
{
  ostringstream os;
  os << SyntheticTrafficManager::_OverallStatsHeaderCSV()
     << ',' << "batch_time";
  return os.str();
}

<<<<<<< HEAD
string BatchTrafficManager::_OverallClassStatsCSV(int c) const
{
  double overall_batch_time = _overall_batch_time_sum/(double)_overall_batch_time_samples;
  ostringstream os;
  os << SyntheticTrafficManager::_OverallClassStatsCSV(c)
     << ',' << overall_batch_time;
  return os.str();
=======
void BatchTrafficManager::WriteStats(ostream & os) const
{
  os << "batch_time = " << _last_batch_time << ";" << endl;
  TrafficManager::WriteStats(os);
}    

void BatchTrafficManager::DisplayStats(ostream & os) const {
  os << "Batch duration = " << _last_batch_time << endl;
  TrafficManager::DisplayStats();
>>>>>>> 2904c8a6
}

void BatchTrafficManager::_DisplayClassStats(int c, ostream & os) const
{
  
  TrafficManager::_DisplayClassStats(c, os);
  double batch_time = (double)_batch_time_sum/(double)_batch_time_samples;
  os << "Average batch duration = " << batch_time << endl;
}

void BatchTrafficManager::_WriteClassStats(int c, ostream & os) const
{
  SyntheticTrafficManager::_WriteClassStats(c, os);
  double batch_time = (double)_batch_time_sum/(double)_batch_time_samples;
  os << "batch_time(" << c+1 << ") = " << batch_time << ";" << endl;
}

void BatchTrafficManager::_DisplayOverallClassStats(int c, ostream & os) const
{
  SyntheticTrafficManager::_DisplayOverallClassStats(c, os);
  double overall_batch_time = _overall_batch_time_sum/(double)_overall_batch_time_samples;
  os << "Overall average batch duration = " << overall_batch_time
     << " (" << _overall_batch_time_samples << " samples)" << endl;
}<|MERGE_RESOLUTION|>--- conflicted
+++ resolved
@@ -155,12 +155,9 @@
     cout << _sim_state << endl;
 
     DisplayStats();
-<<<<<<< HEAD
     if(_stats_out) {
       WriteStats(*_stats_out);
     }
-=======
->>>>>>> 2904c8a6
         
     ++batch_index;
   }
@@ -183,7 +180,6 @@
   return os.str();
 }
 
-<<<<<<< HEAD
 string BatchTrafficManager::_OverallClassStatsCSV(int c) const
 {
   double overall_batch_time = _overall_batch_time_sum/(double)_overall_batch_time_samples;
@@ -191,17 +187,6 @@
   os << SyntheticTrafficManager::_OverallClassStatsCSV(c)
      << ',' << overall_batch_time;
   return os.str();
-=======
-void BatchTrafficManager::WriteStats(ostream & os) const
-{
-  os << "batch_time = " << _last_batch_time << ";" << endl;
-  TrafficManager::WriteStats(os);
-}    
-
-void BatchTrafficManager::DisplayStats(ostream & os) const {
-  os << "Batch duration = " << _last_batch_time << endl;
-  TrafficManager::DisplayStats();
->>>>>>> 2904c8a6
 }
 
 void BatchTrafficManager::_DisplayClassStats(int c, ostream & os) const
