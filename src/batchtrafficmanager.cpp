--- conflicted
+++ resolved
@@ -78,46 +78,14 @@
 
 bool BatchTrafficManager::_IssuePacket( int source, int cl )
 {
-<<<<<<< HEAD
   if(((_max_outstanding[cl] <= 0) ||
       (_requests_outstanding[cl][source] < _max_outstanding[cl])) &&
      (_sent_packets[cl][source] < _batch_size[cl])) {
     int dest = _traffic_pattern[cl]->dest(source);
-    int size = _packet_size[cl];
+    int size = _GetNextPacketSize(cl);
     int time = ((_include_queuing == 1) ? _qtime[cl][source] : _time);
     _GeneratePacket(source, dest, size, cl, time, -1, time);
     return true;
-=======
-  int result = 0;
-  if(_use_read_write[cl]) { //read write packets
-    //check queue for waiting replies.
-    //check to make sure it is on time yet
-    if(!_repliesPending[source].empty()) {
-      if(_repliesPending[source].front()->time <= _time) {
-	result = -1;
-      }
-    } else {
-      if((_sent_packets[source] < _batch_size) && 
-	 ((_max_outstanding <= 0) || 
-	  (_requestsOutstanding[source] < _max_outstanding))) {
-	
-	//coin toss to determine request type.
-	result = (RandomFloat() < 0.5) ? 2 : 1;
-      
-	_requestsOutstanding[source]++;
-      }
-    }
-  } else { //normal
-    if((_sent_packets[source] < _batch_size) && 
-       ((_max_outstanding <= 0) || 
-	(_requestsOutstanding[source] < _max_outstanding))) {
-      result = _GetNextPacketSize(cl);
-      _requestsOutstanding[source]++;
-    }
-  }
-  if(result != 0) {
-    _sent_packets[source]++;
->>>>>>> 6640ec78
   }
   return false;
 }
