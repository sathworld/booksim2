// $Id$

/*
 Copyright (c) 2007-2011, Trustees of The Leland Stanford Junior University
 All rights reserved.

 Redistribution and use in source and binary forms, with or without
 modification, are permitted provided that the following conditions are met:

 Redistributions of source code must retain the above copyright notice, this 
 list of conditions and the following disclaimer.
 Redistributions in binary form must reproduce the above copyright notice, this
 list of conditions and the following disclaimer in the documentation and/or
 other materials provided with the distribution.

 THIS SOFTWARE IS PROVIDED BY THE COPYRIGHT HOLDERS AND CONTRIBUTORS "AS IS" AND
 ANY EXPRESS OR IMPLIED WARRANTIES, INCLUDING, BUT NOT LIMITED TO, THE IMPLIED
 WARRANTIES OF MERCHANTABILITY AND FITNESS FOR A PARTICULAR PURPOSE ARE 
 DISCLAIMED. IN NO EVENT SHALL THE COPYRIGHT OWNER OR CONTRIBUTORS BE LIABLE FOR
 ANY DIRECT, INDIRECT, INCIDENTAL, SPECIAL, EXEMPLARY, OR CONSEQUENTIAL DAMAGES
 (INCLUDING, BUT NOT LIMITED TO, PROCUREMENT OF SUBSTITUTE GOODS OR SERVICES;
 LOSS OF USE, DATA, OR PROFITS; OR BUSINESS INTERRUPTION) HOWEVER CAUSED AND ON
 ANY THEORY OF LIABILITY, WHETHER IN CONTRACT, STRICT LIABILITY, OR TORT
 (INCLUDING NEGLIGENCE OR OTHERWISE) ARISING IN ANY WAY OUT OF THE USE OF THIS
 SOFTWARE, EVEN IF ADVISED OF THE POSSIBILITY OF SUCH DAMAGE.
*/

#include <limits>
#include <sstream>
#include <fstream>

#include "batchtrafficmanager.hpp"

BatchTrafficManager::BatchTrafficManager( const Configuration &config, 
					  const vector<Network *> & net )
: SyntheticTrafficManager(config, net), _last_id(-1), _last_pid(-1), 
   _overall_min_batch_time(0), _overall_avg_batch_time(0), 
   _overall_max_batch_time(0)
{

  _max_outstanding = config.GetIntArray("max_outstanding_requests");
  if(_max_outstanding.empty()) {
    _max_outstanding.push_back(config.GetInt("max_outstanding_requests"));
  }
  _max_outstanding.resize(_classes, _max_outstanding.back());

  _batch_size = config.GetIntArray("batch_size");
  if(_batch_size.empty()) {
    _batch_size.push_back(config.GetInt("batch_size"));
  }
  _batch_size.resize(_classes, _batch_size.back());

  _batch_count = config.GetInt( "batch_count" );

  _batch_time = new Stats( this, "batch_time", 1.0, 1000 );
  _stats["batch_time"] = _batch_time;
  
  string sent_packets_out_file = config.GetStr( "sent_packets_out" );
  if(sent_packets_out_file == "") {
    _sent_packets_out = NULL;
  } else {
    _sent_packets_out = new ofstream(sent_packets_out_file.c_str());
  }
}

BatchTrafficManager::~BatchTrafficManager( )
{
  delete _batch_time;
  if(_sent_packets_out) delete _sent_packets_out;
}

void BatchTrafficManager::_RetireFlit( Flit *f, int dest )
{
  _last_id = f->id;
  _last_pid = f->pid;
  TrafficManager::_RetireFlit(f, dest);
}

bool BatchTrafficManager::_IssuePacket( int source, int cl )
{
<<<<<<< HEAD
  if(((_max_outstanding[cl] <= 0) ||
      (_requests_outstanding[cl][source] < _max_outstanding[cl])) &&
     (_sent_packets[cl][source] < _batch_size[cl])) {
    int dest = _traffic_pattern[cl]->dest(source);
    int size = _GetNextPacketSize(cl);
    int time = ((_include_queuing == 1) ? _qtime[cl][source] : _time);
    _GeneratePacket(source, dest, size, cl, time, -1, time);
    return true;
=======
  int result = 0;
  if(_use_read_write[cl]) { //read write packets
    //check queue for waiting replies.
    //check to make sure it is on time yet
    if(!_repliesPending[source].empty()) {
      if(_repliesPending[source].front()->time <= _time) {
	result = -1;
      }
    } else {
      if((_packet_seq_no[source] < _batch_size) && 
	 ((_max_outstanding <= 0) || 
	  (_requestsOutstanding[source] < _max_outstanding))) {
	
	//coin toss to determine request type.
	result = (RandomFloat() < 0.5) ? 2 : 1;
      
	_requestsOutstanding[source]++;
      }
    }
  } else { //normal
    if((_packet_seq_no[source] < _batch_size) && 
       ((_max_outstanding <= 0) || 
	(_requestsOutstanding[source] < _max_outstanding))) {
      result = _GetNextPacketSize(cl);
      _requestsOutstanding[source]++;
    }
  }
  if(result != 0) {
    _packet_seq_no[source]++;
>>>>>>> 657ae1dd
  }
  return false;
}

void BatchTrafficManager::_ClearStats( )
{
  SyntheticTrafficManager::_ClearStats();
  _batch_time->Clear();
}

bool BatchTrafficManager::_SingleSim( )
{
  int batch_index = 0;
  while(batch_index < _batch_count) {
<<<<<<< HEAD
    for (int c = 0; c < _classes; ++c) {
      _sent_packets[c].assign(_nodes, 0);
    }
=======
    _packet_seq_no.assign(_nodes, 0);
>>>>>>> 657ae1dd
    _last_id = -1;
    _last_pid = -1;
    _sim_state = running;
    int start_time = _time;
    bool batch_complete;
    cout << "Sending batch " << batch_index + 1 << " (" << _batch_size << " packets)..." << endl;
    do {
      _Step();
      batch_complete = true;
<<<<<<< HEAD
      for(int source = 0; (source < _nodes) && batch_complete; ++source) {
	for(int c = 0; c < _classes; ++c) {
	  if(_sent_packets[c][source] < _batch_size[c]) {
	    batch_complete = false;
	    break;
	  }
=======
      for(int i = 0; i < _nodes; ++i) {
	if(_packet_seq_no[i] < _batch_size) {
	  batch_complete = false;
	  break;
>>>>>>> 657ae1dd
	}
      }
      if(_sent_packets_out) {
	*_sent_packets_out << _packet_seq_no << ";" << endl;
      }
    } while(!batch_complete);
    cout << "Batch injected. Time used is " << _time - start_time << " cycles." << endl;

    int sent_time = _time;
    cout << "Waiting for batch to complete..." << endl;

    int empty_steps = 0;
    
    bool requests_outstanding = false;
    for(int c = 0; c < _classes; ++c) {
      for(int n = 0; n < _nodes; ++n) {
	requests_outstanding |= (_requests_outstanding[c][n] > 0);
      }
    }
    
    while( requests_outstanding ) { 
      _Step( ); 
      
      ++empty_steps;
      
      if ( empty_steps % 1000 == 0 ) {
	_DisplayRemaining( ); 
	cout << ".";
      }
      
      requests_outstanding = false;
      for(int c = 0; c < _classes; ++c) {
	for(int n = 0; n < _nodes; ++n) {
	  requests_outstanding |= (_requests_outstanding[c][n] > 0);
	}
      }
    }
    cout << endl;
    cout << "Batch received. Time used is " << _time - sent_time << " cycles." << endl
	 << "Last packet was " << _last_pid << ", last flit was " << _last_id << "." << endl;

    _batch_time->AddSample(_time - start_time);

    cout << _sim_state << endl;

    DisplayStats();
        
    ++batch_index;
  }
  _sim_state = draining;
  _drain_time = _time;
  return 1;
}

void BatchTrafficManager::_UpdateOverallStats()
{
  SyntheticTrafficManager::_UpdateOverallStats();
  _overall_min_batch_time += _batch_time->Min();
  _overall_avg_batch_time += _batch_time->Average();
  _overall_max_batch_time += _batch_time->Max();
}
  
string BatchTrafficManager::_OverallStatsHeaderCSV() const
{
  ostringstream os;
  os << SyntheticTrafficManager::_OverallStatsHeaderCSV() << ','
     << "min_batch_time" << ','
     << "avg_batch_time" << ','
     << "max_batch_time";
  return os.str();
}

string BatchTrafficManager::_OverallClassStatsCSV(int c) const
{
  ostringstream os;
  os << SyntheticTrafficManager::_OverallClassStatsCSV(c) << ','
     << _overall_min_batch_time / (double)_total_sims << ','
     << _overall_avg_batch_time / (double)_total_sims << ','
     << _overall_max_batch_time / (double)_total_sims;
  return os.str();
}

void BatchTrafficManager::_DisplayClassStats(int c, ostream & os) const
{
  TrafficManager::_DisplayClassStats(c, os);
  os << "Minimum batch duration = " << _batch_time->Min() << endl
     << "Average batch duration = " << _batch_time->Average() << endl
     << "Maximum batch duration = " << _batch_time->Max() << endl;
}

void BatchTrafficManager::_WriteClassStats(int c, ostream & os) const
{
  SyntheticTrafficManager::_WriteClassStats(c, os);
  os << "batch_time(" << c+1 << ") = " << _batch_time->Average() << ";" << endl;
}

void BatchTrafficManager::_DisplayOverallClassStats(int c, ostream & os) const
{
  SyntheticTrafficManager::_DisplayOverallClassStats(c, os);
  os << "Overall min batch duration = " << _overall_min_batch_time / (double)_total_sims
     << " (" << _total_sims << " samples)" << endl
     << "Overall min batch duration = " << _overall_avg_batch_time / (double)_total_sims
     << " (" << _total_sims << " samples)" << endl
     << "Overall min batch duration = " << _overall_max_batch_time / (double)_total_sims
     << " (" << _total_sims << " samples)" << endl;
}<|MERGE_RESOLUTION|>--- conflicted
+++ resolved
@@ -78,46 +78,14 @@
 
 bool BatchTrafficManager::_IssuePacket( int source, int cl )
 {
-<<<<<<< HEAD
   if(((_max_outstanding[cl] <= 0) ||
       (_requests_outstanding[cl][source] < _max_outstanding[cl])) &&
-     (_sent_packets[cl][source] < _batch_size[cl])) {
+     (_packet_seq_no[cl][source] < _batch_size[cl])) {
     int dest = _traffic_pattern[cl]->dest(source);
     int size = _GetNextPacketSize(cl);
     int time = ((_include_queuing == 1) ? _qtime[cl][source] : _time);
     _GeneratePacket(source, dest, size, cl, time, -1, time);
     return true;
-=======
-  int result = 0;
-  if(_use_read_write[cl]) { //read write packets
-    //check queue for waiting replies.
-    //check to make sure it is on time yet
-    if(!_repliesPending[source].empty()) {
-      if(_repliesPending[source].front()->time <= _time) {
-	result = -1;
-      }
-    } else {
-      if((_packet_seq_no[source] < _batch_size) && 
-	 ((_max_outstanding <= 0) || 
-	  (_requestsOutstanding[source] < _max_outstanding))) {
-	
-	//coin toss to determine request type.
-	result = (RandomFloat() < 0.5) ? 2 : 1;
-      
-	_requestsOutstanding[source]++;
-      }
-    }
-  } else { //normal
-    if((_packet_seq_no[source] < _batch_size) && 
-       ((_max_outstanding <= 0) || 
-	(_requestsOutstanding[source] < _max_outstanding))) {
-      result = _GetNextPacketSize(cl);
-      _requestsOutstanding[source]++;
-    }
-  }
-  if(result != 0) {
-    _packet_seq_no[source]++;
->>>>>>> 657ae1dd
   }
   return false;
 }
@@ -132,13 +100,9 @@
 {
   int batch_index = 0;
   while(batch_index < _batch_count) {
-<<<<<<< HEAD
     for (int c = 0; c < _classes; ++c) {
-      _sent_packets[c].assign(_nodes, 0);
+      _packet_seq_no[c].assign(_nodes, 0);
     }
-=======
-    _packet_seq_no.assign(_nodes, 0);
->>>>>>> 657ae1dd
     _last_id = -1;
     _last_pid = -1;
     _sim_state = running;
@@ -148,19 +112,12 @@
     do {
       _Step();
       batch_complete = true;
-<<<<<<< HEAD
       for(int source = 0; (source < _nodes) && batch_complete; ++source) {
 	for(int c = 0; c < _classes; ++c) {
-	  if(_sent_packets[c][source] < _batch_size[c]) {
+	  if(_packet_seq_no[c][source] < _batch_size[c]) {
 	    batch_complete = false;
 	    break;
 	  }
-=======
-      for(int i = 0; i < _nodes; ++i) {
-	if(_packet_seq_no[i] < _batch_size) {
-	  batch_complete = false;
-	  break;
->>>>>>> 657ae1dd
 	}
       }
       if(_sent_packets_out) {
